--- conflicted
+++ resolved
@@ -416,14 +416,10 @@
         "containers": [
           {
             "name": "pachd",
-<<<<<<< HEAD
-            "image": "pachyderm/pachd:1.9.12",
+            "image": "pachyderm/pachd:1.10.0",
             "command": [
               "/app/pachd"
             ],
-=======
-            "image": "pachyderm/pachd:1.10.0",
->>>>>>> 02f830bf
             "ports": [
               {
                 "name": "api-grpc-port",
