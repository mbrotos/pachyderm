--- conflicted
+++ resolved
@@ -5,6 +5,12 @@
       "label": "docker-build-proto",
       "type": "shell",
       "command": "eval $(docker-machine env --shell bash); docker build -t pachyderm_proto etc/proto",
+      "problemMatcher": []
+    },
+    {
+      "label": "docker-build-proto-no-cache",
+      "type": "shell",
+      "command": "eval $(docker-machine env --shell bash); docker build --no-cache -t pachyderm_proto etc/proto",
       "problemMatcher": []
     },
     {
@@ -23,6 +29,15 @@
       "problemMatcher": []
     },
     {
+      "label": "proto-no-cache",
+      "dependsOrder": "sequence",
+      "dependsOn": [
+        "docker-build-proto-no-cache",
+        "build-proto"
+      ],
+      "problemMatcher": []
+    },
+    {
       "label": "docker-build",
       "dependsOrder": "sequence",
       "dependsOn": [
@@ -34,11 +49,7 @@
     {
       "label": "docker-build-pull",
       "type": "shell",
-<<<<<<< HEAD
-      "command": "eval $(minikube docker-env --shell bash); docker pull pachyderm/compile:go1.12.1"
-=======
       "command": "eval $(docker-machine env --shell bash); docker pull pachyderm/compile:go1.12.1"
->>>>>>> 9ef4c707
     },
     {
       "label": "docker-build-all",
