--- conflicted
+++ resolved
@@ -59,11 +59,7 @@
     # the linter uses (we don't really care if the linter passes)
     RUN git clone https://github.com/pachyderm/pachyderm && \
         cd pachyderm && \
-<<<<<<< HEAD
         git checkout d7882cab75485d4bca986c11c0d910d0b3878e7c && \
-=======
-        git checkout e378f6fcb9e1d548bf4ea79cd76f92fe71f150b7 && \
->>>>>>> ae95943b
         CIRCLE_BRANCH=1 make install && \
         PATH="/root/go/bin:${PATH}" etc/testing/lint.sh || true
     RUN wget -nv https://github.com/instrumenta/kubeval/releases/download/0.15.0/kubeval-linux-amd64.tar.gz && \
