name: Pachyderm

base:
  # NB: use:
  #     testctl ssh --tty=false -- docker images --format "{{.Repository}}:{{.Tag}}" |sort |sed 's/^/   - /g'
  # to refresh this list
  # (to get extra fancy, highlight the following lines in vim and type :! and then
  # the above command to replace it inline)
  preload_docker_images:
   - bash:4
   - dockermuenster/caddy:0.9.3
   - gcr.io/google_containers/kube-state-metrics:v0.5.0
   - gcr.io/k8s-minikube/storage-provisioner:v1.8.1
   - giantswarm/tiny-tools:latest
   - golang:1.12.1
   - golang:1.13.8
<<<<<<< HEAD
=======
   - golang:1.14.2
>>>>>>> 0aaaa0bb
   - golang:1.15.4
   - grafana/grafana:4.2.0
   - grafana/loki:2.0.0
   - grafana/promtail:2.0.0
   - k8s.gcr.io/coredns:1.6.7
   - k8s.gcr.io/etcd:3.4.3-0
   - k8s.gcr.io/kube-apiserver:v1.18.3
   - k8s.gcr.io/kube-controller-manager:v1.18.3
   - k8s.gcr.io/kube-proxy:v1.18.3
   - k8s.gcr.io/kube-scheduler:v1.18.3
   - k8s.gcr.io/pause:3.2
   - pachyderm/dash:0.5.48
   - pachyderm/etcd:v3.3.5
   - pachyderm/grpc-proxy:0.4.10
   - pachyderm/opencv:latest
   - pachyderm/ubuntuplusnetcat:latest
   - postgres:13.0-alpine
   - prom/node-exporter:v0.14.0
   - prom/prometheus:v1.7.0
   - python:latest
   - quay.io/prometheus/alertmanager:v0.7.1
   - ubuntu:16.04
   - ubuntu:18.04
   - ubuntu:latest
   - v4tech/imagemagick:latest

  # TODO: make this optional
  kernel_image: "quay.io/testfaster/ignite-kernel"

  os_dockerfile: |-
    FROM quay.io/testfaster/kube-ubuntu
<<<<<<< HEAD
    ENV cache-bust 5
    RUN apt-get update && apt-get install -y build-essential gettext-base socat shellcheck rsync jq pv silversearcher-ag
    RUN cd /tmp && \
        wget https://dl.google.com/go/go1.15.4.linux-amd64.tar.gz && \
        tar -zxf go1.15.4.linux-amd64.tar.gz && \
        mv go /usr/local && \
        cd -
    ENV GOPATH=/usr/local/go
    ENV PATH=/usr/local/go/bin:$PATH
    RUN echo "AcceptEnv ENT_ACT_CODE BUCKET PPS_BUCKETS AUTH_BUCKETS GOPROXY CIRCLE_BRANCH RUN_BAD_TESTS" >> /etc/ssh/sshd_config
    WORKDIR /root
=======
    ENV cache-bust 19
    RUN apt-get update && apt-get install -y build-essential gettext-base socat shellcheck golang-go rsync jq pv silversearcher-ag
    RUN echo "AcceptEnv ENT_ACT_CODE BUCKET PPS_BUCKETS AUTH_BUCKETS GOPROXY CIRCLE_BRANCH RUN_BAD_TESTS DOCKER_PWD" >> /etc/ssh/sshd_config
    RUN mkdir /root/project
    WORKDIR /root/project
>>>>>>> 0aaaa0bb
    # Warm up go mod cache and go build cache we set VERSION_ADDITIONAL so that
    # Makefile uses cacheable build params (version).  Also cache the go deps
    # the linter uses (we don't really care if the linter passes)
    RUN git clone https://github.com/pachyderm/pachyderm && \
        cd pachyderm && \
<<<<<<< HEAD
        git checkout cf6ad8021c984cfef4625568b11a855443bc1d27 && \
=======
        git checkout 5378e4db910ee9de9237f3a89ac3363617f7cbb5 && \
>>>>>>> 0aaaa0bb
        CIRCLE_BRANCH=1 make install && \
        git config user.email "donotreply@pachyderm.com" && \
        git config user.name "anonymous" && \
        PATH="/root/go/bin:${PATH}" etc/testing/lint.sh || true
    RUN wget https://github.com/instrumenta/kubeval/releases/download/0.15.0/kubeval-linux-amd64.tar.gz && \
        tar xf kubeval-linux-amd64.tar.gz && \
        cp kubeval /usr/local/bin && \
        rm kubeval-linux-amd64.tar.gz
    RUN cd /usr/local/ && \
        wget -O - https://install.goreleaser.com/github.com/goreleaser/goreleaser.sh | sh && \
        cd -

  docker_bake_script: |-
    #!/bin/bash
    set -xeuo pipefail
    cd /root/project/pachyderm
    # we set CIRCLE_BRANCH so that Makefile uses cacheable
    # build params (version)
    export CIRCLE_BRANCH=1
    export GOPATH=/usr/local/go
    export PATH=/usr/local/go/bin:$PATH
    # warm up docker buildkit go mod cache and go build cache
    git config user.email "donotreply@pachyderm.com"
    git config user.name "anonymous"
    git add -u go.sum go.mod
    git commit -m "Checkin temp files"
    git tag -f -am "Circl CI test" v0.0.1-circle-test-base-image
    make docker-build
    # build docker images that are used in tests
    (cd etc/testing/images/ubuntu_with_s3_clients; make image)
    make docker-build-kafka
    make docker-build-spout-test
    make docker-build-test-entrypoint
    make docker-build-proto
    set +x
    echo "============= POST BAKE IMAGES =================="
    docker images
    echo "================================================="

  prewarm_script: |-
    #!/bin/bash
    set -euo pipefail

    cd /root/project/pachyderm

    # re-warm OS file cache etc, e.g. load the file metadata into VM memory to
    # make the actual build faster (it's already been cached on disk from the
    # previous stages)
    export CIRCLE_BRANCH=1
    export GOPATH=/usr/local/go
    export PATH=/usr/local/go/bin:$PATH
    make install
    git config user.email "donotreply@pachyderm.com"
    git config user.name "anonymous"
    git add -u go.sum go.mod
    git commit -m "Checkin temp files"
    git tag -f -am "Circl CI test" v0.0.1-circle-test-base-image
    make docker-build

    # start services used by tests
    make launch-loki

    # leave a clue that the VM is ready..
    touch /TESTFASTER_PREWARM_COMPLETE

  kubernetes_version: 'v1.18.3'

runtime:
  cpus: 4
  memory: 8GB
  disk: 50GB

prewarm_pool_size: 12
max_pool_size: 24
# timeout vms after 1hr. hopefully tests will clean them up sooner, but if the
# tests themselves timeout and cleanup doesn't get run...
default_lease_timeout: 1h<|MERGE_RESOLUTION|>--- conflicted
+++ resolved
@@ -14,10 +14,7 @@
    - giantswarm/tiny-tools:latest
    - golang:1.12.1
    - golang:1.13.8
-<<<<<<< HEAD
-=======
    - golang:1.14.2
->>>>>>> 0aaaa0bb
    - golang:1.15.4
    - grafana/grafana:4.2.0
    - grafana/loki:2.0.0
@@ -49,35 +46,24 @@
 
   os_dockerfile: |-
     FROM quay.io/testfaster/kube-ubuntu
-<<<<<<< HEAD
-    ENV cache-bust 5
+    ENV cache-bust 20
     RUN apt-get update && apt-get install -y build-essential gettext-base socat shellcheck rsync jq pv silversearcher-ag
     RUN cd /tmp && \
         wget https://dl.google.com/go/go1.15.4.linux-amd64.tar.gz && \
         tar -zxf go1.15.4.linux-amd64.tar.gz && \
         mv go /usr/local && \
-        cd -
+        rm go1.15.4.linux-amd64.tar.gz
     ENV GOPATH=/usr/local/go
     ENV PATH=/usr/local/go/bin:$PATH
-    RUN echo "AcceptEnv ENT_ACT_CODE BUCKET PPS_BUCKETS AUTH_BUCKETS GOPROXY CIRCLE_BRANCH RUN_BAD_TESTS" >> /etc/ssh/sshd_config
-    WORKDIR /root
-=======
-    ENV cache-bust 19
-    RUN apt-get update && apt-get install -y build-essential gettext-base socat shellcheck golang-go rsync jq pv silversearcher-ag
     RUN echo "AcceptEnv ENT_ACT_CODE BUCKET PPS_BUCKETS AUTH_BUCKETS GOPROXY CIRCLE_BRANCH RUN_BAD_TESTS DOCKER_PWD" >> /etc/ssh/sshd_config
     RUN mkdir /root/project
     WORKDIR /root/project
->>>>>>> 0aaaa0bb
     # Warm up go mod cache and go build cache we set VERSION_ADDITIONAL so that
     # Makefile uses cacheable build params (version).  Also cache the go deps
     # the linter uses (we don't really care if the linter passes)
     RUN git clone https://github.com/pachyderm/pachyderm && \
         cd pachyderm && \
-<<<<<<< HEAD
-        git checkout cf6ad8021c984cfef4625568b11a855443bc1d27 && \
-=======
-        git checkout 5378e4db910ee9de9237f3a89ac3363617f7cbb5 && \
->>>>>>> 0aaaa0bb
+        git checkout 0aaaa0bb217cdf234f837e9bdef1e83a5bec7949 && \
         CIRCLE_BRANCH=1 make install && \
         git config user.email "donotreply@pachyderm.com" && \
         git config user.name "anonymous" && \
@@ -87,8 +73,7 @@
         cp kubeval /usr/local/bin && \
         rm kubeval-linux-amd64.tar.gz
     RUN cd /usr/local/ && \
-        wget -O - https://install.goreleaser.com/github.com/goreleaser/goreleaser.sh | sh && \
-        cd -
+        wget -O - https://install.goreleaser.com/github.com/goreleaser/goreleaser.sh | sh
 
   docker_bake_script: |-
     #!/bin/bash
