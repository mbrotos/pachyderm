--- conflicted
+++ resolved
@@ -49,16 +49,11 @@
 
 Once your Ingress is configured in your values.yaml, you can choose one of the following:
 
-<<<<<<< HEAD
-- Coming Soon...  **Quick installation** of Console (Not recommended in Production but an easy way to get started).
-=======
 - For a **quick installation** of Console (Not recommended in Production but an easy way to get started), set up a **mockIDP** during the deployment of Pachyderm by providing the following fields in your values.yaml then [connect to your Console](#connect-to-console):
 
     ```yaml
     pachd:
         enterpriseLicenseKey = <LICENSE>
-    oidc:
-        mockIDP = true
     console:
         enabled = true
     ```
@@ -67,7 +62,6 @@
     - By default, the mock Identity Provider will be set up with username & password set to `admin` &`password`, respectively. 
     - You can set up an Identity Provider later on by using `pachctl`, see [our IDP Configuration document](../../../enterprise/auth/authentication/idp-dex).
 
->>>>>>> 0918cc8a
 - For a **production environment**:
 
     - Set up your [Ingress](../ingress/#ingress) and DNS.
