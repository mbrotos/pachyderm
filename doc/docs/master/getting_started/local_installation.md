# Local Installation

This guide walks you through the steps to install Pachyderm
on macOS®, Linux®, or Microsoft® Windows®. Local installation helps you to learn
some of the Pachyderm basics and is not designed to be a production
environment.

!!! note
    Pachyderm supports the Docker runtime only. If you want to
    deploy Pachyderm on a system that uses another container runtime,
    ask for advice in our [Slack channel](http://slack.pachyderm.io/).

## Prerequisites

Before you can deploy Pachyderm, make sure you have the following
programs installed on your computer:

- [Minikube](#using-minikube)
- Oracle® VirtualBox™ or [Docker Desktop (v18.06+)](#docker-desktop)
- [Pachyderm Command Line Interface](#install-pachctl)

If you want to install Pachyderm on Windows, follow the instructions in
[Deploy Pachyderm on Windows](wsl-deploy.md).


### Using Minikube

On your local machine, you can run Pachyderm in a minikube virtual machine.
Minikube is a tool that creates a single-node Kubernetes cluster. This limited
installation is sufficient to try basic Pachyderm functionality and complete
the Beginner Tutorial.

To configure Minikube, follow these steps:

1. Install minikube and VirtualBox in your operating system as described in
the
[Kubernetes documentation](http://kubernetes.io/docs/getting-started-guides/minikube).
1. [Install `kubectl`](https://kubernetes.io/docs/tasks/tools/install-kubectl/).
1. Start `minikube`:

   ```bash
   minikube start
   ```

!!! note
    Any time you want to stop and restart Pachyderm, run `minikube delete`
    and `minikube start`. Minikube is not meant to be a production environment
    and does not handle being restarted well without a full wipe.

### Docker Desktop

If you are using Minikube, skip this section and proceed to [Install pachctl](#install-pachctl)

You can use Docker Desktop instead of Minikube on macOS or Linux
by following these steps:

1. In the Docker Desktop settings, verify that Kubernetes is enabled:

   ![Docker Desktop Enable K8s](../assets/images/Docker_Desktop_Enable_k8s.png)

1. From the command prompt, confirm that Kubernetes is running:

   ```bash
   kubectl get all
   NAME                 TYPE        CLUSTER-IP   EXTERNAL-IP   PORT(S)   AGE
   service/kubernetes   ClusterIP   10.96.0.1    <none>        443/TCP   56d
   ```

   * To reset your Kubernetes cluster that runs on Docker Desktop, click
   the **Reset** button in the **Preferences** sub-menu.

   ![Reset K8s](../assets/images/DFD_Reset_K8s.png)

### Install `pachctl`

`pachctl` is a command-line utility that you can use to interact
with a Pachyderm cluster.

To deploy Pachyderm locally, you need
to have pachctl installed on your machine by following these steps:

1. Run the corresponding steps for your operating system:

   * For macOS, run:

     ```bash
     brew tap pachyderm/tap && brew install pachyderm/tap/pachctl@1.10
     ```

   * For a Debian-based Linux 64-bit or Windows 10 or later running on
   WSL:

     ```bash
     curl -o /tmp/pachctl.deb -L https://github.com/pachyderm/pachyderm/releases/download/v1.10.0/pachctl_1.10.0_amd64.deb && sudo dpkg -i /tmp/pachctl.deb
     ```

   * For all other Linux flavors:

     ```bash
     curl -o /tmp/pachctl.tar.gz -L https://github.com/pachyderm/pachyderm/releases/download/v1.10.0/pachctl_1.10.0_linux_amd64.tar.gz && tar -xvf /tmp/pachctl.tar.gz -C /tmp && sudo cp /tmp/pachctl_1.10.0_linux_amd64/pachctl /usr/local/bin
     ```

1. Verify that installation was successful by running `pachctl version --client-only`:

   ```bash
   pachctl version --client-only
   ```

   **System Response:**

   ```bash
   COMPONENT           VERSION
   pachctl             1.9.8
   ```

   If you run `pachctl version` without `--client-only`, the command times
   out. This is expected behavior because `pachd` is not yet running.

## Deploy Pachyderm

After you configure all the [Prerequisites](#prerequisites),
deploy Pachyderm by following these steps:

!!! tip
<<<<<<< HEAD
    If you are new to Pachyderm, try [Pachyderm Shell](../deploy-manage/manage/pachctl_shell/).
=======
    If you are new to Pachyderm, try [Pachyderm Shell](../../deploy-manage/manage/pachctl_shell/).
>>>>>>> 1297a4eb
    This handy tool suggests you `pachctl` commands as you type and
    helps you learn Pachyderm faster.

* For macOS or Linux, run:

   ```bash
   pachctl deploy local
   ```

   This command generates a Pachyderm manifest and deploys Pachyderm on
   Kubernetes.

* For Windows:

  1. Start WSL.
  1. In WSL, run:

     ```bash
     pachctl deploy local --dry-run > pachyderm.json
     ```

  1. Copy the `pachyderm.json` file into your Pachyderm directory.
  1. From the same directory, run:

     ```bash
     kubectl create -f .\pachyderm.json
     ```

  Because Pachyderm needs to pull the Pachyderm Docker image
  from DockerHub, it might take a few minutes for the Pachyderm pods status
  to change to `Running`.

1. Check the status of the Pachyderm pods by periodically
running `kubectl get pods`. When Pachyderm is ready for use,
all Pachyderm pods must be in the **Running** status.


   ```bash
   kubectl get pods
   ```

   **System Response:**

   ```bash
   NAME                     READY     STATUS    RESTARTS   AGE
   dash-6c9dc97d9c-vb972    2/2       Running   0          6m
   etcd-7dbb489f44-9v5jj    1/1       Running   0          6m
   pachd-6c878bbc4c-f2h2c   1/1       Running   0          6m
   ```

   If you see a few restarts on the `pachd` nodes, that means that
   Kubernetes tried to bring up those pods before `etcd` was ready. Therefore,
   Kubernetes restarted those pods. You can safely ignore that message.

1. Run `pachctl version` to verify that `pachd` has been deployed.

   ```bash
   pachctl version
   ```

   **System Response:**

   ```bash
   COMPONENT           VERSION
   pachctl             1.9.5
   pachd               1.9.5
   ```

1. Open a new terminal window.

1. Use port forwarding to access the Pachyderm dashboard.

   ```bash
   pachctl port-forward
   ```

   This command runs continuosly and does not exit unless you interrupt it.

1. Alternatively, you can set up Pachyderm to directly connect to
the Minikube instance:

   1. Get your Minikube IP address:

      ```bash
      minikube ip
      ```

   1. Configure Pachyderm to connect directly to the Minikube instance:

      ```bash
      pachctl config update context `pachctl config get active-context` --pachd-address=`minikube ip`:30650
      ```

## Next Steps

After you install and configure Pachyderm,
continue exploring Pachyderm:

* Complete the [Beginner Tutorial](./beginner_tutorial.md)
to learn the basics of Pachyderm, such as adding data and building
analysis pipelines.

* Explore the Pachyderm Dashboard.
By default, Pachyderm deploys the Pachyderm Enterprise dashboard. You can
use a FREE trial token to experiment with the dashboard. Point your
browser to port `30080` on your minikube IP.
Alternatively, if you cannot connect directly, enable port forwarding
by running `pachctl port-forward`, and then point your browser to
`localhost:30080`.

!!! note "See Also:"
    [General Troubleshooting](../troubleshooting/general_troubleshooting.md)<|MERGE_RESOLUTION|>--- conflicted
+++ resolved
@@ -122,11 +122,7 @@
 deploy Pachyderm by following these steps:
 
 !!! tip
-<<<<<<< HEAD
-    If you are new to Pachyderm, try [Pachyderm Shell](../deploy-manage/manage/pachctl_shell/).
-=======
     If you are new to Pachyderm, try [Pachyderm Shell](../../deploy-manage/manage/pachctl_shell/).
->>>>>>> 1297a4eb
     This handy tool suggests you `pachctl` commands as you type and
     helps you learn Pachyderm faster.
 
