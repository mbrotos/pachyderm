--- conflicted
+++ resolved
@@ -101,12 +101,8 @@
 addition to docs that have been updated (`git commit -a` might not get
 everything):
 
-<<<<<<< HEAD
-```bash
+```shell
 make doc
-=======
-```shell
->>>>>>> bf328188
 git add doc
 git commit -m"Run make doc for $(pachctl version --client-only)"
 ```
