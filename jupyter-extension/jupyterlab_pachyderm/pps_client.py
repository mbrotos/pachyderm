import json
import yaml
import os.path
from dataclasses import dataclass, asdict
from datetime import datetime
from inspect import getsource
from pathlib import Path
from textwrap import dedent
from typing import Optional, Union

import python_pachyderm
from python_pachyderm.proto.v2.pps.pps_pb2 import Pipeline
from python_pachyderm.proto.v2.pfs.pfs_pb2 import Project
from nbconvert import PythonExporter
from tornado.web import HTTPError

from .log import get_logger

METADATA_KEY = 'pachyderm_pps'


class PPSClient:
    """Client interface for the PPS extension backend."""

    def __init__(self):
        self.nbconvert = PythonExporter()

    @staticmethod
    async def generate(path):
        """Generates the pipeline spec from the Notebook file specified.

        Args:
            path: The path (within Jupyter) to the Notebook file.
        """
        get_logger().debug(f"path: {path}")

        path = Path(path.lstrip("/"))
        if not path.exists():
            raise HTTPError(
                status_code=400,
                reason=f"notebook does not exist: {path}"
            )

        try:
            config = PpsConfig.from_notebook(path)
        except ValueError as err:
            raise HTTPError(status_code=400, reason=str(err))

        pipeline_spec = create_pipeline_spec(config, '...')
        return json.dumps(pipeline_spec)

    async def create(self, path: str, body: dict):
        """Creates the pipeline from the Notebook file specified.

        Args:
            path: The path (within Jupyter) to the Notebook file.
            body: The body of the request.
        """
        get_logger().debug(f"path: {path} | body: {body}")

        path = Path(path.lstrip("/"))
        if not path.exists():
            raise HTTPError(status_code=400, reason=f"notebook does not exist: {path}")

        check = body.get('last_modified_time')
        if not check:
            raise HTTPError(status_code=400,
                reason="Bad Request: last_modified_time not specified")
        check = datetime.fromisoformat(check.rstrip('Z'))

        last_modified = datetime.utcfromtimestamp(os.path.getmtime(path))
        if check != last_modified:
            raise HTTPError(
                status_code=400,
                reason=f"stale notebook: client time ({check}) != on-disk time ({last_modified})"
            )
        try:
            config = PpsConfig.from_notebook(path)
        except ValueError as err:
            raise HTTPError(status_code=400, reason=str(err))

        if config.requirements and not os.path.exists(config.requirements):
            raise HTTPError(status_code=400, reason="requirements file does not exist")

        script, _resources = self.nbconvert.from_filename(str(path))

        client = python_pachyderm.Client()  # TODO: Auth?
        try:  # Verify connection to cluster.
            client.inspect_cluster()
        except Exception as e:
            raise HTTPError(
                status_code=500,
                reason=f"could not verify connection to Pachyderm cluster: {repr(e)}"
            )

        companion_repo = f"{config.pipeline.name}__context"
        for item in client.list_repo():
            same_project = config.pipeline.project.name == item.repo.project.name
            if (companion_repo == item.repo.name) and same_project:
                break
        else:
            client.create_repo(
                repo_name=companion_repo,
                project_name=config.pipeline.project.name,
                description=f"files for running the {config.pipeline.name} pipeline"
            )

        companion_branch = upload_environment(client, companion_repo, config, script.encode('utf-8'))
        pipeline_spec = create_pipeline_spec(config, companion_branch)
        try:
            client.create_pipeline_from_request(
                python_pachyderm.parse_dict_pipeline_spec(pipeline_spec)
            )
        except Exception as e:
            if hasattr(e, "details"):
                # Common case: pull error message out of Pachyderm RPC response
                raise HTTPError(status_code=400, reason=e.details())
            raise HTTPError(
                status_code=500,
                reason=f"error creating pipeline: {repr(e)}"
            )

        return json.dumps(
            dict(message="Create pipeline request sent. You may monitor its status by running"
                 " \"pachctl list pipelines\" in a terminal.")  # We can send back console link here.
        )


@dataclass
class PpsConfig:

    notebook_path: Path
    pipeline: Pipeline
    image: str
    requirements: Optional[str]
    port: str
<<<<<<< HEAD
    gpu_mode: str
    resource_spec: dict
=======
>>>>>>> 886c206d
    input_spec: dict  # We may be able to use the pachyderm SDK to parse and validate.

    @classmethod
    def from_notebook(cls, notebook_path: Union[str, Path]) -> "PpsConfig":
        """Parses a config from the metadata of a notebook file.

        Raises ValueError if required field is not specified.
        """
        notebook_path = Path(notebook_path)
        notebook_data = json.loads(notebook_path.read_bytes())

        metadata = notebook_data['metadata'].get(METADATA_KEY)
        if metadata is None:
            raise ValueError(f"{METADATA_KEY} not specified in notebook metadata")

        config = metadata.get('config')
        if config is None:
            raise ValueError(f"{METADATA_KEY}.config not specified in notebook metadata")

        pipeline_data = config.get('pipeline')
        if pipeline_data is None:
            raise ValueError("field pipeline not set")

        if 'project' in pipeline_data:
            project = Project(name=pipeline_data['project'].get('name') or 'default')
        else:
            project = Project(name='default')
        pipeline = Pipeline(name=pipeline_data.get('name'), project=project)

        image = config.get('image')
        if image is None:
            raise ValueError("field image not set")

        requirements = config.get('requirements')

        input_spec_str = config.get('input_spec')
        if input_spec_str is None:
            raise ValueError("field input_spec not set")
        input_spec = yaml.safe_load(input_spec_str)
        
        port = config.get('port')
<<<<<<< HEAD

        gpu_mode = config.get('gpu_mode')
        resource_spec_str = config.get('resource_spec')

        resource_spec = dict() if resource_spec_str is None else yaml.safe_load(resource_spec_str)

=======
>>>>>>> 886c206d

        return cls(
            notebook_path=notebook_path,
            pipeline=pipeline,
            image=image,
            requirements=requirements,
            input_spec=input_spec,
<<<<<<< HEAD
            port=port,
            gpu_mode=gpu_mode,
            resource_spec=resource_spec,
=======
            port=port
>>>>>>> 886c206d
        )

    def to_dict(self):
        data = asdict(self)
        del data['notebook_path']
        return data


def create_pipeline_spec(config: PpsConfig, companion_branch: str) -> dict:
    companion_repo = f"{config.pipeline.name}__context"
    input_spec = dict(
        cross=[
            config.input_spec,
            dict(
                pfs=dict(
                    project=config.pipeline.project.name,
                    repo=companion_repo,
                    branch=companion_branch,
                    glob="/"
                )
            )
        ]
    )
    pipeline = dict(name=config.pipeline.name)
    if config.pipeline.project and config.pipeline.project.name:
        pipeline['project'] = dict(name=config.pipeline.project.name)
    pipelineSpec =  dict(
        pipeline=pipeline,
        description="Auto-generated from notebook",
        transform=dict(
            cmd=["python3", "-u", f"/pfs/{companion_repo}/entrypoint.py"],
            image=config.image
        ),

        input=input_spec,
        update=True,
        reprocess=True,
    )
    if config.port:
        pipelineSpec['service'] = dict(
            external_port=config.port,
            internal_port=config.port,
            type="LoadBalancer"
        )
<<<<<<< HEAD
    
    if config.gpu_mode == "Simple":
        pipelineSpec['resource_limits'] = dict(
            gpu=dict(
                type="nvidia.com/gpu",
                number="1",
            )
        )
    elif config.gpu_mode == "Advanced":
        pipelineSpec['resource_limits'] = config.resource_spec
        pass

=======
>>>>>>> 886c206d

    return pipelineSpec


def upload_environment(
        client: python_pachyderm.Client, repo: str, config: PpsConfig, script: bytes
) -> str:
    """Manages the pipeline's "environment" through a companion repo.

    The companion repo contains:
      - user_code.py     : the user's python script
      - requirements.txt : requirements optionally specified by the user
      - entrypoint.py    : the entrypoint for setting up and running the user code
      and the entrypoint script to orchestrate their code.

    Returns
    -------
        The branch name with the new commit as HEAD. We need to create a new branch
          as a workaround because specifying a commit within a pipeline's input
          spec is currently unsupported.
    """

    def entrypoint():
        """Entrypoint used by the PPS extension."""
        print("Greetings from the Pachyderm PPS Extension")

        from pathlib import Path
        from subprocess import run

        reqs = Path(__file__).parent.joinpath("requirements.txt")
        if reqs.exists():
            run(["pip", "--disable-pip-version-check", "install", "-r", reqs.as_posix()])
            print("Finished installing requirements")
        
        print("running user code")
        import user_code  # This runs the user's code.

    entrypoint_script = (
        f'{dedent(getsource(entrypoint))}\n\n'
        'if __name__ == "__main__":\n'
        '    entrypoint()\n'
    )
    project = config.pipeline.project.name
    with client.commit(repo, "master", project_name=project) as commit:
        # Remove the old files.
        for item in client.list_file(commit, "/"):
            client.delete_file(commit, item.file.path)

        # Upload the new files.
        client.put_file_bytes(commit, f"/user_code.py", script)
        if config.requirements:
            with open(config.requirements, "rb") as reqs_file:
                client.put_file_bytes(commit, "/requirements.txt", reqs_file)
        client.put_file_bytes(commit, "/entrypoint.py", entrypoint_script.encode('utf-8'))

    # Use the commit ID in the branch name to avoid name collisions.
    branch_name = f"commit_{commit.id}"
    client.create_branch(repo, branch_name, commit, project_name=project)

    return branch_name<|MERGE_RESOLUTION|>--- conflicted
+++ resolved
@@ -134,11 +134,8 @@
     image: str
     requirements: Optional[str]
     port: str
-<<<<<<< HEAD
     gpu_mode: str
     resource_spec: dict
-=======
->>>>>>> 886c206d
     input_spec: dict  # We may be able to use the pachyderm SDK to parse and validate.
 
     @classmethod
@@ -180,15 +177,11 @@
         input_spec = yaml.safe_load(input_spec_str)
         
         port = config.get('port')
-<<<<<<< HEAD
 
         gpu_mode = config.get('gpu_mode')
         resource_spec_str = config.get('resource_spec')
 
         resource_spec = dict() if resource_spec_str is None else yaml.safe_load(resource_spec_str)
-
-=======
->>>>>>> 886c206d
 
         return cls(
             notebook_path=notebook_path,
@@ -196,13 +189,9 @@
             image=image,
             requirements=requirements,
             input_spec=input_spec,
-<<<<<<< HEAD
             port=port,
             gpu_mode=gpu_mode,
             resource_spec=resource_spec,
-=======
-            port=port
->>>>>>> 886c206d
         )
 
     def to_dict(self):
@@ -247,7 +236,6 @@
             internal_port=config.port,
             type="LoadBalancer"
         )
-<<<<<<< HEAD
     
     if config.gpu_mode == "Simple":
         pipelineSpec['resource_limits'] = dict(
@@ -260,8 +248,6 @@
         pipelineSpec['resource_limits'] = config.resource_spec
         pass
 
-=======
->>>>>>> 886c206d
 
     return pipelineSpec
 
