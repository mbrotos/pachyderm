--- conflicted
+++ resolved
@@ -686,11 +686,7 @@
           path: ~/project
       # Install and cache Python dependencies
       - restore_cache:
-<<<<<<< HEAD
           key: pip<< parameters.python-version >>-cache-v12-<< pipeline.git.branch >>-{{ checksum "ci-requirements.txt" }}
-=======
-          key: pip<< parameters.python-version >>-cache-v11-<< pipeline.git.branch >><< pipeline.git.tag >>-{{ checksum "ci-requirements.txt" }}
->>>>>>> e4c1988c
       - run:
           name: "Install Python dependencies"
           command: |
@@ -699,11 +695,7 @@
             python -m pip install --upgrade pip
             python -m pip install -r ci-requirements.txt
       - save_cache:
-<<<<<<< HEAD
           key: pip<< parameters.python-version >>-cache-v12-<< pipeline.git.branch >>-{{ checksum "ci-requirements.txt" }}
-=======
-          key: pip<< parameters.python-version >>-cache-v11-<< pipeline.git.branch >><< pipeline.git.tag >>-{{ checksum "ci-requirements.txt" }}
->>>>>>> e4c1988c
           paths:
             - "venv"
 
