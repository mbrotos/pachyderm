package testpachd

import (
	"context"
	"net"

	"google.golang.org/grpc"
	"google.golang.org/protobuf/types/known/emptypb"

	"github.com/pachyderm/pachyderm/v2/src/admin"
	"github.com/pachyderm/pachyderm/v2/src/auth"
	"github.com/pachyderm/pachyderm/v2/src/enterprise"
	"github.com/pachyderm/pachyderm/v2/src/identity"
	authmw "github.com/pachyderm/pachyderm/v2/src/internal/middleware/auth"
	"github.com/pachyderm/pachyderm/v2/src/internal/pctx"
	"github.com/pachyderm/pachyderm/v2/src/license"
	"github.com/pachyderm/pachyderm/v2/src/pfs"
	"github.com/pachyderm/pachyderm/v2/src/pps"
	"github.com/pachyderm/pachyderm/v2/src/proxy"
	"github.com/pachyderm/pachyderm/v2/src/task"
	"github.com/pachyderm/pachyderm/v2/src/transaction"

	"github.com/pachyderm/pachyderm/v2/src/internal/errors"
	"github.com/pachyderm/pachyderm/v2/src/internal/grpcutil"
	errorsmw "github.com/pachyderm/pachyderm/v2/src/internal/middleware/errors"
	loggingmw "github.com/pachyderm/pachyderm/v2/src/internal/middleware/logging"
	"github.com/pachyderm/pachyderm/v2/src/internal/transactionenv/txncontext"
	authserver "github.com/pachyderm/pachyderm/v2/src/server/auth"
	version "github.com/pachyderm/pachyderm/v2/src/version/versionpb"
)

/* Admin Server Mocks */

type inspectClusterFunc func(context.Context, *admin.InspectClusterRequest) (*admin.ClusterInfo, error)

type mockInspectCluster struct{ handler inspectClusterFunc }

func (mock *mockInspectCluster) Use(cb inspectClusterFunc) { mock.handler = cb }

type adminServerAPI struct {
	admin.UnimplementedAPIServer
	mock *mockAdminServer
}

type mockAdminServer struct {
	api            adminServerAPI
	InspectCluster mockInspectCluster
}

func (api *adminServerAPI) InspectCluster(ctx context.Context, req *admin.InspectClusterRequest) (*admin.ClusterInfo, error) {
	if api.mock.InspectCluster.handler != nil {
		return api.mock.InspectCluster.handler(ctx, req)
	}
	return nil, errors.Errorf("unhandled pachd mock admin.InspectCluster")
}

/* Auth Server Mocks */

type activateAuthFunc func(context.Context, *auth.ActivateRequest) (*auth.ActivateResponse, error)
type deactivateAuthFunc func(context.Context, *auth.DeactivateRequest) (*auth.DeactivateResponse, error)
type getConfigurationFunc func(context.Context, *auth.GetConfigurationRequest) (*auth.GetConfigurationResponse, error)
type setConfigurationFunc func(context.Context, *auth.SetConfigurationRequest) (*auth.SetConfigurationResponse, error)

type modifyRoleBindingFunc func(context.Context, *auth.ModifyRoleBindingRequest) (*auth.ModifyRoleBindingResponse, error)
type getRoleBindingFunc func(context.Context, *auth.GetRoleBindingRequest) (*auth.GetRoleBindingResponse, error)

type authenticateFunc func(context.Context, *auth.AuthenticateRequest) (*auth.AuthenticateResponse, error)
type authorizeFunc func(context.Context, *auth.AuthorizeRequest) (*auth.AuthorizeResponse, error)
type getPermissionsFunc func(context.Context, *auth.GetPermissionsRequest) (*auth.GetPermissionsResponse, error)
type getPermissionsForPrincipalFunc func(context.Context, *auth.GetPermissionsForPrincipalRequest) (*auth.GetPermissionsResponse, error)
type whoAmIFunc func(context.Context, *auth.WhoAmIRequest) (*auth.WhoAmIResponse, error)
type getRolesForPermissionFunc func(context.Context, *auth.GetRolesForPermissionRequest) (*auth.GetRolesForPermissionResponse, error)
type getOIDCLoginFunc func(context.Context, *auth.GetOIDCLoginRequest) (*auth.GetOIDCLoginResponse, error)
type getRobotTokenFunc func(context.Context, *auth.GetRobotTokenRequest) (*auth.GetRobotTokenResponse, error)
type revokeAuthTokenFunc func(context.Context, *auth.RevokeAuthTokenRequest) (*auth.RevokeAuthTokenResponse, error)
type revokeAuthTokensForUserFunc func(context.Context, *auth.RevokeAuthTokensForUserRequest) (*auth.RevokeAuthTokensForUserResponse, error)
type setGroupsForUserFunc func(context.Context, *auth.SetGroupsForUserRequest) (*auth.SetGroupsForUserResponse, error)
type modifyMembersFunc func(context.Context, *auth.ModifyMembersRequest) (*auth.ModifyMembersResponse, error)
type getGroupsFunc func(context.Context, *auth.GetGroupsRequest) (*auth.GetGroupsResponse, error)
type getGroupsForPrincipalFunc func(context.Context, *auth.GetGroupsForPrincipalRequest) (*auth.GetGroupsResponse, error)
type getUsersFunc func(context.Context, *auth.GetUsersRequest) (*auth.GetUsersResponse, error)
type extractAuthTokensFunc func(context.Context, *auth.ExtractAuthTokensRequest) (*auth.ExtractAuthTokensResponse, error)
type restoreAuthTokenFunc func(context.Context, *auth.RestoreAuthTokenRequest) (*auth.RestoreAuthTokenResponse, error)
type deleteExpiredAuthTokensFunc func(context.Context, *auth.DeleteExpiredAuthTokensRequest) (*auth.DeleteExpiredAuthTokensResponse, error)
type RotateRootTokenFunc func(context.Context, *auth.RotateRootTokenRequest) (*auth.RotateRootTokenResponse, error)

type checkClusterIsAuthorizedFunc func(context.Context, ...auth.Permission) error
type checkProjectIsAuthorizedFunc func(context.Context, *pfs.Project, ...auth.Permission) error
type checkRepoIsAuthorizedFunc func(context.Context, *pfs.Repo, ...auth.Permission) error
type checkClusterIsAuthorizedInTransactionFunc func(*txncontext.TransactionContext, ...auth.Permission) error
type checkProjectIsAuthorizedInTransactionFunc func(*txncontext.TransactionContext, *pfs.Project, ...auth.Permission) error
type checkRepoIsAuthorizedInTransactionFunc func(*txncontext.TransactionContext, *pfs.Repo, ...auth.Permission) error
type authorizeInTransactionFunc func(*txncontext.TransactionContext, *auth.AuthorizeRequest) (*auth.AuthorizeResponse, error)
type modifyRoleBindingInTransactionFunc func(*txncontext.TransactionContext, *auth.ModifyRoleBindingRequest) (*auth.ModifyRoleBindingResponse, error)
type getRoleBindingInTransactionFunc func(*txncontext.TransactionContext, *auth.GetRoleBindingRequest) (*auth.GetRoleBindingResponse, error)
type addPipelineReaderToRepoInTransactionFunc func(*txncontext.TransactionContext, *pfs.Repo, *pps.Pipeline) error
type addPipelineWriterToRepoInTransactionFunc func(*txncontext.TransactionContext, *pps.Pipeline) error
type addPipelineWriterToSourceRepoInTransactionFunc func(*txncontext.TransactionContext, *pfs.Repo, *pps.Pipeline) error
type removePipelineReaderFromRepoInTransactionFunc func(*txncontext.TransactionContext, *pfs.Repo, *pps.Pipeline) error
type createRoleBindingInTransactionFunc func(*txncontext.TransactionContext, string, []string, *auth.Resource) error
type deleteRoleBindingInTransactionFunc func(*txncontext.TransactionContext, *auth.Resource) error
type getPipelineAuthTokenInTransactionFunc func(*txncontext.TransactionContext, *pps.Pipeline) (string, error)
type revokeAuthTokenInTransactionFunc func(*txncontext.TransactionContext, *auth.RevokeAuthTokenRequest) (*auth.RevokeAuthTokenResponse, error)
type getPermissionsInTransactionFunc func(*txncontext.TransactionContext, *auth.GetPermissionsRequest) (*auth.GetPermissionsResponse, error)

type mockActivateAuth struct{ handler activateAuthFunc }
type mockDeactivateAuth struct{ handler deactivateAuthFunc }
type mockGetConfiguration struct{ handler getConfigurationFunc }
type mockSetConfiguration struct{ handler setConfigurationFunc }
type mockModifyRoleBinding struct{ handler modifyRoleBindingFunc }
type mockGetRoleBinding struct{ handler getRoleBindingFunc }

type mockAuthenticate struct{ handler authenticateFunc }
type mockAuthorize struct{ handler authorizeFunc }
type mockGetPermissions struct{ handler getPermissionsFunc }
type mockGetPermissionsForPrincipal struct {
	handler getPermissionsForPrincipalFunc
}
type mockWhoAmI struct{ handler whoAmIFunc }
type mockGetRolesForPermission struct{ handler getRolesForPermissionFunc }
type mockGetOIDCLogin struct{ handler getOIDCLoginFunc }
type mockGetRobotToken struct{ handler getRobotTokenFunc }
type mockRevokeAuthToken struct{ handler revokeAuthTokenFunc }
type mockRevokeAuthTokensForUser struct{ handler revokeAuthTokensForUserFunc }
type mockSetGroupsForUser struct{ handler setGroupsForUserFunc }
type mockModifyMembers struct{ handler modifyMembersFunc }
type mockGetGroups struct{ handler getGroupsFunc }
type mockGetGroupsForPrincipal struct{ handler getGroupsForPrincipalFunc }
type mockGetUsers struct{ handler getUsersFunc }
type mockExtractAuthTokens struct{ handler extractAuthTokensFunc }
type mockRestoreAuthToken struct{ handler restoreAuthTokenFunc }
type mockDeleteExpiredAuthTokens struct{ handler deleteExpiredAuthTokensFunc }
type mockRotateRootToken struct{ handler RotateRootTokenFunc }

type mockCheckClusterIsAuthorized struct {
	handler checkClusterIsAuthorizedFunc
}
type mockCheckRepoIsAuthorized struct {
	handler checkRepoIsAuthorizedFunc
}
type mockCheckProjectIsAuthorized struct {
	handler checkProjectIsAuthorizedFunc
}
type mockCheckClusterIsAuthorizedInTransaction struct {
	handler checkClusterIsAuthorizedInTransactionFunc
}
type mockCheckProjectIsAuthorizedInTransaction struct {
	handler checkProjectIsAuthorizedInTransactionFunc
}
type mockCheckRepoIsAuthorizedInTransaction struct {
	handler checkRepoIsAuthorizedInTransactionFunc
}
type mockAuthorizeInTransaction struct {
	handler authorizeInTransactionFunc
}
type mockModifyRoleBindingInTransaction struct {
	handler modifyRoleBindingInTransactionFunc
}
type mockGetRoleBindingInTransaction struct {
	handler getRoleBindingInTransactionFunc
}
type mockAddPipelineReaderToRepoInTransaction struct {
	handler addPipelineReaderToRepoInTransactionFunc
}
type mockAddPipelineWriterToRepoInTransaction struct {
	handler addPipelineWriterToRepoInTransactionFunc
}
type mockAddPipelineWriterToSourceRepoInTransaction struct {
	handler addPipelineWriterToSourceRepoInTransactionFunc
}
type mockRemovePipelineReaderFromRepoInTransaction struct {
	handler removePipelineReaderFromRepoInTransactionFunc
}
type mockCreateRoleBindingInTransaction struct {
	handler createRoleBindingInTransactionFunc
}
type mockDeleteRoleBindingInTransaction struct {
	handler deleteRoleBindingInTransactionFunc
}
type mockGetPipelineAuthTokenInTransaction struct {
	handler getPipelineAuthTokenInTransactionFunc
}
type mockRevokeAuthTokenInTransaction struct {
	handler revokeAuthTokenInTransactionFunc
}
type mockGetPermissionsInTransaction struct {
	handler getPermissionsInTransactionFunc
}

func (mock *mockActivateAuth) Use(cb activateAuthFunc)                             { mock.handler = cb }
func (mock *mockDeactivateAuth) Use(cb deactivateAuthFunc)                         { mock.handler = cb }
func (mock *mockGetConfiguration) Use(cb getConfigurationFunc)                     { mock.handler = cb }
func (mock *mockSetConfiguration) Use(cb setConfigurationFunc)                     { mock.handler = cb }
func (mock *mockModifyRoleBinding) Use(cb modifyRoleBindingFunc)                   { mock.handler = cb }
func (mock *mockGetRoleBinding) Use(cb getRoleBindingFunc)                         { mock.handler = cb }
func (mock *mockAuthenticate) Use(cb authenticateFunc)                             { mock.handler = cb }
func (mock *mockAuthorize) Use(cb authorizeFunc)                                   { mock.handler = cb }
func (mock *mockWhoAmI) Use(cb whoAmIFunc)                                         { mock.handler = cb }
func (mock *mockGetRolesForPermission) Use(cb getRolesForPermissionFunc)           { mock.handler = cb }
func (mock *mockGetOIDCLogin) Use(cb getOIDCLoginFunc)                             { mock.handler = cb }
func (mock *mockGetRobotToken) Use(cb getRobotTokenFunc)                           { mock.handler = cb }
func (mock *mockRevokeAuthToken) Use(cb revokeAuthTokenFunc)                       { mock.handler = cb }
func (mock *mockRevokeAuthTokensForUser) Use(cb revokeAuthTokensForUserFunc)       { mock.handler = cb }
func (mock *mockSetGroupsForUser) Use(cb setGroupsForUserFunc)                     { mock.handler = cb }
func (mock *mockModifyMembers) Use(cb modifyMembersFunc)                           { mock.handler = cb }
func (mock *mockGetGroups) Use(cb getGroupsFunc)                                   { mock.handler = cb }
func (mock *mockGetGroupsForPrincipal) Use(cb getGroupsForPrincipalFunc)           { mock.handler = cb }
func (mock *mockGetPermissions) Use(cb getPermissionsFunc)                         { mock.handler = cb }
func (mock *mockGetPermissionsForPrincipal) Use(cb getPermissionsForPrincipalFunc) { mock.handler = cb }
func (mock *mockGetUsers) Use(cb getUsersFunc)                                     { mock.handler = cb }
func (mock *mockExtractAuthTokens) Use(cb extractAuthTokensFunc)                   { mock.handler = cb }
func (mock *mockRestoreAuthToken) Use(cb restoreAuthTokenFunc)                     { mock.handler = cb }
func (mock *mockDeleteExpiredAuthTokens) Use(cb deleteExpiredAuthTokensFunc)       { mock.handler = cb }
func (mock *mockRotateRootToken) Use(cb RotateRootTokenFunc)                       { mock.handler = cb }

func (mock *mockCheckClusterIsAuthorized) Use(cb checkClusterIsAuthorizedFunc) {
	mock.handler = cb
}
func (mock *mockCheckProjectIsAuthorized) Use(cb checkProjectIsAuthorizedFunc) {
	mock.handler = cb
}
func (mock *mockCheckRepoIsAuthorized) Use(cb checkRepoIsAuthorizedFunc) {
	mock.handler = cb
}
func (mock *mockCheckClusterIsAuthorizedInTransaction) Use(cb checkClusterIsAuthorizedInTransactionFunc) {
	mock.handler = cb
}
func (mock *mockCheckProjectIsAuthorizedInTransaction) Use(cb checkProjectIsAuthorizedInTransactionFunc) {
	mock.handler = cb
}
func (mock *mockCheckRepoIsAuthorizedInTransaction) Use(cb checkRepoIsAuthorizedInTransactionFunc) {
	mock.handler = cb
}
func (mock *mockAuthorizeInTransaction) Use(cb authorizeInTransactionFunc) {
	mock.handler = cb
}
func (mock *mockModifyRoleBindingInTransaction) Use(cb modifyRoleBindingInTransactionFunc) {
	mock.handler = cb
}
func (mock *mockGetRoleBindingInTransaction) Use(cb getRoleBindingInTransactionFunc) {
	mock.handler = cb
}
func (mock *mockAddPipelineReaderToRepoInTransaction) Use(cb addPipelineReaderToRepoInTransactionFunc) {
	mock.handler = cb
}
func (mock *mockAddPipelineWriterToRepoInTransaction) Use(cb addPipelineWriterToRepoInTransactionFunc) {
	mock.handler = cb
}
func (mock *mockAddPipelineWriterToSourceRepoInTransaction) Use(cb addPipelineWriterToSourceRepoInTransactionFunc) {
	mock.handler = cb
}
func (mock *mockRemovePipelineReaderFromRepoInTransaction) Use(cb removePipelineReaderFromRepoInTransactionFunc) {
	mock.handler = cb
}
func (mock *mockCreateRoleBindingInTransaction) Use(cb createRoleBindingInTransactionFunc) {
	mock.handler = cb
}
func (mock *mockDeleteRoleBindingInTransaction) Use(cb deleteRoleBindingInTransactionFunc) {
	mock.handler = cb
}
func (mock *mockGetPipelineAuthTokenInTransaction) Use(cb getPipelineAuthTokenInTransactionFunc) {
	mock.handler = cb
}
func (mock *mockRevokeAuthTokenInTransaction) Use(cb revokeAuthTokenInTransactionFunc) {
	mock.handler = cb
}
func (mock *mockGetPermissionsInTransaction) Use(cb getPermissionsInTransactionFunc) {
	mock.handler = cb
}

type authServerAPI struct {
	auth.UnimplementedAPIServer
	mock *mockAuthServer
}

type mockAuthServer struct {
	api                                        authServerAPI
	Activate                                   mockActivateAuth
	Deactivate                                 mockDeactivateAuth
	GetConfiguration                           mockGetConfiguration
	SetConfiguration                           mockSetConfiguration
	ModifyRoleBinding                          mockModifyRoleBinding
	GetRoleBinding                             mockGetRoleBinding
	Authenticate                               mockAuthenticate
	Authorize                                  mockAuthorize
	GetPermissions                             mockGetPermissions
	GetPermissionsForPrincipal                 mockGetPermissionsForPrincipal
	WhoAmI                                     mockWhoAmI
	GetRolesForPermission                      mockGetRolesForPermission
	GetOIDCLogin                               mockGetOIDCLogin
	GetRobotToken                              mockGetRobotToken
	RevokeAuthToken                            mockRevokeAuthToken
	RevokeAuthTokensForUser                    mockRevokeAuthTokensForUser
	SetGroupsForUser                           mockSetGroupsForUser
	ModifyMembers                              mockModifyMembers
	GetGroups                                  mockGetGroups
	GetGroupsForPrincipal                      mockGetGroupsForPrincipal
	GetUsers                                   mockGetUsers
	ExtractAuthTokens                          mockExtractAuthTokens
	RestoreAuthToken                           mockRestoreAuthToken
	DeleteExpiredAuthTokens                    mockDeleteExpiredAuthTokens
	RotateRootToken                            mockRotateRootToken
	CheckClusterIsAuthorized                   mockCheckClusterIsAuthorized
	CheckProjectIsAuthorized                   mockCheckProjectIsAuthorized
	CheckRepoIsAuthorized                      mockCheckRepoIsAuthorized
	CheckClusterIsAuthorizedInTransaction      mockCheckClusterIsAuthorizedInTransaction
	CheckProjectIsAuthorizedInTransaction      mockCheckProjectIsAuthorizedInTransaction
	CheckRepoIsAuthorizedInTransaction         mockCheckRepoIsAuthorizedInTransaction
	AuthorizeInTransaction                     mockAuthorizeInTransaction
	ModifyRoleBindingInTransaction             mockModifyRoleBindingInTransaction
	GetRoleBindingInTransaction                mockGetRoleBindingInTransaction
	AddPipelineReaderToRepoInTransaction       mockAddPipelineReaderToRepoInTransaction
	AddPipelineWriterToRepoInTransaction       mockAddPipelineWriterToRepoInTransaction
	AddPipelineWriterToSourceRepoInTransaction mockAddPipelineWriterToSourceRepoInTransaction
	RemovePipelineReaderFromRepoInTransaction  mockRemovePipelineReaderFromRepoInTransaction
	CreateRoleBindingInTransaction             mockCreateRoleBindingInTransaction
	DeleteRoleBindingInTransaction             mockDeleteRoleBindingInTransaction
	GetPipelineAuthTokenInTransaction          mockGetPipelineAuthTokenInTransaction
	RevokeAuthTokenInTransaction               mockRevokeAuthTokenInTransaction
	GetPermissionsInTransaction                mockGetPermissionsInTransaction
}

func (api *authServerAPI) Activate(ctx context.Context, req *auth.ActivateRequest) (*auth.ActivateResponse, error) {
	if api.mock.Activate.handler != nil {
		return api.mock.Activate.handler(ctx, req)
	}
	return nil, errors.Errorf("unhandled pachd mock auth.Activate")
}
func (api *authServerAPI) Deactivate(ctx context.Context, req *auth.DeactivateRequest) (*auth.DeactivateResponse, error) {
	if api.mock.Deactivate.handler != nil {
		return api.mock.Deactivate.handler(ctx, req)
	}
	return nil, errors.Errorf("unhandled pachd mock auth.Deactivate")
}
func (api *authServerAPI) GetConfiguration(ctx context.Context, req *auth.GetConfigurationRequest) (*auth.GetConfigurationResponse, error) {
	if api.mock.GetConfiguration.handler != nil {
		return api.mock.GetConfiguration.handler(ctx, req)
	}
	return nil, errors.Errorf("unhandled pachd mock auth.GetConfiguration")
}
func (api *authServerAPI) SetConfiguration(ctx context.Context, req *auth.SetConfigurationRequest) (*auth.SetConfigurationResponse, error) {
	if api.mock.SetConfiguration.handler != nil {
		return api.mock.SetConfiguration.handler(ctx, req)
	}
	return nil, errors.Errorf("unhandled pachd mock auth.SetConfiguration")
}
func (api *authServerAPI) GetRoleBinding(ctx context.Context, req *auth.GetRoleBindingRequest) (*auth.GetRoleBindingResponse, error) {
	if api.mock.GetRoleBinding.handler != nil {
		return api.mock.GetRoleBinding.handler(ctx, req)
	}
	return nil, errors.Errorf("unhandled pachd mock auth.GetRoleBinding")
}
func (api *authServerAPI) ModifyRoleBinding(ctx context.Context, req *auth.ModifyRoleBindingRequest) (*auth.ModifyRoleBindingResponse, error) {
	if api.mock.ModifyRoleBinding.handler != nil {
		return api.mock.ModifyRoleBinding.handler(ctx, req)
	}
	return nil, errors.Errorf("unhandled pachd mock auth.ModifyRoleBinding")
}
func (api *authServerAPI) Authenticate(ctx context.Context, req *auth.AuthenticateRequest) (*auth.AuthenticateResponse, error) {
	if api.mock.Authenticate.handler != nil {
		return api.mock.Authenticate.handler(ctx, req)
	}
	return nil, errors.Errorf("unhandled pachd mock auth.Authenticate")
}
func (api *authServerAPI) GetPermissions(ctx context.Context, req *auth.GetPermissionsRequest) (*auth.GetPermissionsResponse, error) {
	if api.mock.GetPermissions.handler != nil {
		return api.mock.GetPermissions.handler(ctx, req)
	}
	return nil, errors.Errorf("unhandled pachd mock auth.GetPermissions")
}
func (api *authServerAPI) GetPermissionsForPrincipal(ctx context.Context, req *auth.GetPermissionsForPrincipalRequest) (*auth.GetPermissionsResponse, error) {
	if api.mock.GetPermissionsForPrincipal.handler != nil {
		return api.mock.GetPermissionsForPrincipal.handler(ctx, req)
	}
	return nil, errors.Errorf("unhandled pachd mock auth.GetPermissions")
}
func (api *authServerAPI) Authorize(ctx context.Context, req *auth.AuthorizeRequest) (*auth.AuthorizeResponse, error) {
	if api.mock.Authorize.handler != nil {
		return api.mock.Authorize.handler(ctx, req)
	}
	return nil, errors.Errorf("unhandled pachd mock auth.Authorize")
}
func (api *authServerAPI) WhoAmI(ctx context.Context, req *auth.WhoAmIRequest) (*auth.WhoAmIResponse, error) {
	if api.mock.WhoAmI.handler != nil {
		return api.mock.WhoAmI.handler(ctx, req)
	}
	return nil, errors.Errorf("unhandled pachd mock auth.WhoAmI")
}
func (api *authServerAPI) GetRolesForPermission(ctx context.Context, req *auth.GetRolesForPermissionRequest) (*auth.GetRolesForPermissionResponse, error) {
	if api.mock.GetRolesForPermission.handler != nil {
		return api.mock.GetRolesForPermission.handler(ctx, req)
	}
	return nil, errors.Errorf("unhandled pachd mock auth.GetRolesForPermission")
}
func (api *authServerAPI) GetOIDCLogin(ctx context.Context, req *auth.GetOIDCLoginRequest) (*auth.GetOIDCLoginResponse, error) {
	if api.mock.GetOIDCLogin.handler != nil {
		return api.mock.GetOIDCLogin.handler(ctx, req)
	}
	return nil, errors.Errorf("unhandled pachd mock auth.GetOIDCLogin")
}
func (api *authServerAPI) GetRobotToken(ctx context.Context, req *auth.GetRobotTokenRequest) (*auth.GetRobotTokenResponse, error) {
	if api.mock.GetRobotToken.handler != nil {
		return api.mock.GetRobotToken.handler(ctx, req)
	}
	return nil, errors.Errorf("unhandled pachd mock auth.GetRobotToken")
}
func (api *authServerAPI) RevokeAuthToken(ctx context.Context, req *auth.RevokeAuthTokenRequest) (*auth.RevokeAuthTokenResponse, error) {
	if api.mock.RevokeAuthToken.handler != nil {
		return api.mock.RevokeAuthToken.handler(ctx, req)
	}
	return nil, errors.Errorf("unhandled pachd mock auth.RevokeAuthToken")
}
func (api *authServerAPI) RevokeAuthTokensForUser(ctx context.Context, req *auth.RevokeAuthTokensForUserRequest) (*auth.RevokeAuthTokensForUserResponse, error) {
	if api.mock.RevokeAuthTokensForUser.handler != nil {
		return api.mock.RevokeAuthTokensForUser.handler(ctx, req)
	}
	return nil, errors.Errorf("unhandled pachd mock auth.RevokeAuthTokensForUser")
}
func (api *authServerAPI) SetGroupsForUser(ctx context.Context, req *auth.SetGroupsForUserRequest) (*auth.SetGroupsForUserResponse, error) {
	if api.mock.SetGroupsForUser.handler != nil {
		return api.mock.SetGroupsForUser.handler(ctx, req)
	}
	return nil, errors.Errorf("unhandled pachd mock auth.SetGroupsForUser")
}
func (api *authServerAPI) ModifyMembers(ctx context.Context, req *auth.ModifyMembersRequest) (*auth.ModifyMembersResponse, error) {
	if api.mock.ModifyMembers.handler != nil {
		return api.mock.ModifyMembers.handler(ctx, req)
	}
	return nil, errors.Errorf("unhandled pachd mock auth.ModifyMembers")
}
func (api *authServerAPI) GetGroups(ctx context.Context, req *auth.GetGroupsRequest) (*auth.GetGroupsResponse, error) {
	if api.mock.GetGroups.handler != nil {
		return api.mock.GetGroups.handler(ctx, req)
	}
	return nil, errors.Errorf("unhandled pachd mock auth.GetGroups")
}
func (api *authServerAPI) GetGroupsForPrincipal(ctx context.Context, req *auth.GetGroupsForPrincipalRequest) (*auth.GetGroupsResponse, error) {
	if api.mock.GetGroupsForPrincipal.handler != nil {
		return api.mock.GetGroupsForPrincipal.handler(ctx, req)
	}
	return nil, errors.Errorf("unhandled pachd mock auth.GetGroupsForPrincipal")
}
func (api *authServerAPI) GetUsers(ctx context.Context, req *auth.GetUsersRequest) (*auth.GetUsersResponse, error) {
	if api.mock.GetUsers.handler != nil {
		return api.mock.GetUsers.handler(ctx, req)
	}
	return nil, errors.Errorf("unhandled pachd mock auth.GetUsers")
}

func (api *authServerAPI) ExtractAuthTokens(ctx context.Context, req *auth.ExtractAuthTokensRequest) (*auth.ExtractAuthTokensResponse, error) {
	if api.mock.ExtractAuthTokens.handler != nil {
		return api.mock.ExtractAuthTokens.handler(ctx, req)
	}
	return nil, errors.Errorf("unhandled pachd mock auth.ExtractAuthTokens")
}

func (api *authServerAPI) RestoreAuthToken(ctx context.Context, req *auth.RestoreAuthTokenRequest) (*auth.RestoreAuthTokenResponse, error) {
	if api.mock.RestoreAuthToken.handler != nil {
		return api.mock.RestoreAuthToken.handler(ctx, req)
	}
	return nil, errors.Errorf("unhandled pachd mock auth.RestoreAuthToken")
}

func (api *authServerAPI) DeleteExpiredAuthTokens(ctx context.Context, req *auth.DeleteExpiredAuthTokensRequest) (*auth.DeleteExpiredAuthTokensResponse, error) {
	if api.mock.DeleteExpiredAuthTokens.handler != nil {
		return api.mock.DeleteExpiredAuthTokens.handler(ctx, req)
	}
	return nil, errors.Errorf("unhandled pachd mock auth.DeleteExpiredAuthTokens")
}

func (api *authServerAPI) RotateRootToken(ctx context.Context, req *auth.RotateRootTokenRequest) (*auth.RotateRootTokenResponse, error) {
	if api.mock.RotateRootToken.handler != nil {
		return api.mock.RotateRootToken.handler(ctx, req)
	}
	return nil, errors.Errorf("unhandled pachd mock auth.RotateRootToken")
}

func (api *authServerAPI) CheckClusterIsAuthorized(ctx context.Context, p ...auth.Permission) error {
	if api.mock.CheckClusterIsAuthorized.handler != nil {
		return api.mock.CheckClusterIsAuthorized.handler(ctx, p...)
	}
	return errors.Errorf("unhandled pachd mock auth.CheckClusterIsAuthorized")
}

func (api *authServerAPI) CheckProjectIsAuthorized(ctx context.Context, project *pfs.Project, permission ...auth.Permission) error {
	if api.mock.CheckProjectIsAuthorized.handler != nil {
		return api.mock.CheckProjectIsAuthorized.handler(ctx, project, permission...)
	}
	return errors.Errorf("unhandled pachd mock auth.CheckProjectIsAuthorized")
}

func (api *authServerAPI) CheckRepoIsAuthorized(ctx context.Context, repo *pfs.Repo, permission ...auth.Permission) error {
	if api.mock.CheckRepoIsAuthorized.handler != nil {
		return api.mock.CheckRepoIsAuthorized.handler(ctx, repo, permission...)
	}
	return errors.Errorf("unhandled pachd mock auth.CheckRepoIsAuthorized")
}

func (api *authServerAPI) CheckClusterIsAuthorizedInTransaction(transactionContext *txncontext.TransactionContext, permission ...auth.Permission) error {
	if api.mock.CheckClusterIsAuthorizedInTransaction.handler != nil {
		return api.mock.CheckClusterIsAuthorizedInTransaction.handler(transactionContext, permission...)
	}
	return errors.Errorf("unhandled pachd mock auth.CheckClusterIsAuthorizedInTransaction")
}

func (api *authServerAPI) CheckRepoIsAuthorizedInTransaction(transactionContext *txncontext.TransactionContext, repo *pfs.Repo, permission ...auth.Permission) error {
	if api.mock.CheckRepoIsAuthorizedInTransaction.handler != nil {
		return api.mock.CheckRepoIsAuthorizedInTransaction.handler(transactionContext, repo, permission...)
	}
	return errors.Errorf("unhandled pachd mock auth.CheckRepoIsAuthorizedInTransaction")
}

func (api *authServerAPI) CheckProjectIsAuthorizedInTransaction(transactionContext *txncontext.TransactionContext, project *pfs.Project, permission ...auth.Permission) error {
	if api.mock.CheckProjectIsAuthorizedInTransaction.handler != nil {
		return api.mock.CheckProjectIsAuthorizedInTransaction.handler(transactionContext, project, permission...)
	}
	return errors.Errorf("unhandled pachd mock auth.CheckProjectIsAuthorizedInTransaction")
}

func (api *authServerAPI) AuthorizeInTransaction(transactionContext *txncontext.TransactionContext, request *auth.AuthorizeRequest) (*auth.AuthorizeResponse, error) {
	if api.mock.AuthorizeInTransaction.handler != nil {
		return api.mock.AuthorizeInTransaction.handler(transactionContext, request)
	}
	return nil, errors.Errorf("unhandled pachd mock auth.AuthorizeInTransaction")
}

func (api *authServerAPI) ModifyRoleBindingInTransaction(transactionContext *txncontext.TransactionContext, request *auth.ModifyRoleBindingRequest) (*auth.ModifyRoleBindingResponse, error) {
	if api.mock.ModifyRoleBindingInTransaction.handler != nil {
		return api.mock.ModifyRoleBindingInTransaction.handler(transactionContext, request)
	}
	return nil, errors.Errorf("unhandled pachd mock auth.ModifyRoleBindingInTransaction")
}

func (api *authServerAPI) GetRoleBindingInTransaction(transactionContext *txncontext.TransactionContext, request *auth.GetRoleBindingRequest) (*auth.GetRoleBindingResponse, error) {
	if api.mock.GetRoleBindingInTransaction.handler != nil {
		return api.mock.GetRoleBindingInTransaction.handler(transactionContext, request)
	}
	return nil, errors.Errorf("unhandled pachd mock auth.GetRoleBindingInTransaction")
}

func (api *authServerAPI) AddPipelineReaderToRepoInTransaction(transactionContext *txncontext.TransactionContext, r *pfs.Repo, p *pps.Pipeline) error {
	if api.mock.AddPipelineReaderToRepoInTransaction.handler != nil {
		return api.mock.AddPipelineReaderToRepoInTransaction.handler(transactionContext, r, p)
	}
	return errors.Errorf("unhandled pachd mock auth.AddPipelineReaderToRepoInTransaction")
}

func (api *authServerAPI) AddPipelineWriterToRepoInTransaction(transactionContext *txncontext.TransactionContext, p *pps.Pipeline) error {
	if api.mock.AddPipelineWriterToRepoInTransaction.handler != nil {
		return api.mock.AddPipelineWriterToRepoInTransaction.handler(transactionContext, p)
	}
	return errors.Errorf("unhandled pachd mock auth.AddPipelineWriterToRepoInTransaction")
}

func (api *authServerAPI) AddPipelineWriterToSourceRepoInTransaction(transactionContext *txncontext.TransactionContext, r *pfs.Repo, p *pps.Pipeline) error {
	if api.mock.AddPipelineWriterToSourceRepoInTransaction.handler != nil {
		return api.mock.AddPipelineWriterToSourceRepoInTransaction.handler(transactionContext, r, p)
	}
	return errors.Errorf("unhandled pachd mock auth.AddPipelineWriterToSourceRepoInTransaction")
}

func (api *authServerAPI) RemovePipelineReaderFromRepoInTransaction(transactionContext *txncontext.TransactionContext, r *pfs.Repo, p *pps.Pipeline) error {
	if api.mock.RemovePipelineReaderFromRepoInTransaction.handler != nil {
		return api.mock.RemovePipelineReaderFromRepoInTransaction.handler(transactionContext, r, p)
	}
	return errors.Errorf("unhandled pachd mock auth.RemovePipelineReaderFromRepoInTransaction")
}

func (api *authServerAPI) CreateRoleBindingInTransaction(transactionContext *txncontext.TransactionContext, s string, strings []string, resource *auth.Resource) error {
	if api.mock.CreateRoleBindingInTransaction.handler != nil {
		return api.mock.CreateRoleBindingInTransaction.handler(transactionContext, s, strings, resource)
	}
	return errors.Errorf("unhandled pachd mock auth.CreateRoleBindingInTransaction")
}

func (api *authServerAPI) DeleteRoleBindingInTransaction(transactionContext *txncontext.TransactionContext, resource *auth.Resource) error {
	if api.mock.DeleteRoleBindingInTransaction.handler != nil {
		return api.mock.DeleteRoleBindingInTransaction.handler(transactionContext, resource)
	}
	return errors.Errorf("unhandled pachd mock auth.DeleteRoleBindingInTransaction")
}

func (api *authServerAPI) GetPipelineAuthTokenInTransaction(transactionContext *txncontext.TransactionContext, p *pps.Pipeline) (string, error) {
	if api.mock.GetPipelineAuthTokenInTransaction.handler != nil {
		return api.mock.GetPipelineAuthTokenInTransaction.handler(transactionContext, p)
	}
	return "", errors.Errorf("unhandled pachd mock auth.GetPipelineAuthTokenInTransaction")
}

func (api *authServerAPI) RevokeAuthTokenInTransaction(transactionContext *txncontext.TransactionContext, request *auth.RevokeAuthTokenRequest) (*auth.RevokeAuthTokenResponse, error) {
	if api.mock.RevokeAuthTokenInTransaction.handler != nil {
		return api.mock.RevokeAuthTokenInTransaction.handler(transactionContext, request)
	}
	return nil, errors.Errorf("unhandled pachd mock auth.RevokeAuthTokenInTransaction")
}

func (api *authServerAPI) GetPermissionsInTransaction(transactionContext *txncontext.TransactionContext, request *auth.GetPermissionsRequest) (*auth.GetPermissionsResponse, error) {
	if api.mock.GetPermissionsInTransaction.handler != nil {
		return api.mock.GetPermissionsInTransaction.handler(transactionContext, request)
	}
	return nil, errors.Errorf("unhandled pachd mock auth.GetPermissionsInTransaction")
}

/* License Server Mocks */
type activateLicenseFunc func(context.Context, *license.ActivateRequest) (*license.ActivateResponse, error)
type getActivationCodeLicenseFunc func(context.Context, *license.GetActivationCodeRequest) (*license.GetActivationCodeResponse, error)
type deleteAllLicenseFunc func(context.Context, *license.DeleteAllRequest) (*license.DeleteAllResponse, error)
type addClusterFunc func(context.Context, *license.AddClusterRequest) (*license.AddClusterResponse, error)
type deleteClusterFunc func(context.Context, *license.DeleteClusterRequest) (*license.DeleteClusterResponse, error)
type listClustersFunc func(context.Context, *license.ListClustersRequest) (*license.ListClustersResponse, error)
type updateClusterFunc func(context.Context, *license.UpdateClusterRequest) (*license.UpdateClusterResponse, error)
type heartbeatLicenseFunc func(context.Context, *license.HeartbeatRequest) (*license.HeartbeatResponse, error)
type listUserClustersFunc func(context.Context, *license.ListUserClustersRequest) (*license.ListUserClustersResponse, error)

type mockActivateLicense struct{ handler activateLicenseFunc }
type mockGetActivationCodeLicense struct{ handler getActivationCodeLicenseFunc }
type mockDeleteAllLicense struct{ handler deleteAllLicenseFunc }
type mockAddCluster struct{ handler addClusterFunc }
type mockDeleteCluster struct{ handler deleteClusterFunc }
type mockListClusters struct{ handler listClustersFunc }
type mockUpdateCluster struct{ handler updateClusterFunc }
type mockHeartbeatLicense struct{ handler heartbeatLicenseFunc }
type mockListUserClusters struct{ handler listUserClustersFunc }

func (mock *mockActivateLicense) Use(cb activateLicenseFunc)                   { mock.handler = cb }
func (mock *mockGetActivationCodeLicense) Use(cb getActivationCodeLicenseFunc) { mock.handler = cb }
func (mock *mockDeleteAllLicense) Use(cb deleteAllLicenseFunc)                 { mock.handler = cb }
func (mock *mockAddCluster) Use(cb addClusterFunc)                             { mock.handler = cb }
func (mock *mockDeleteCluster) Use(cb deleteClusterFunc)                       { mock.handler = cb }
func (mock *mockListClusters) Use(cb listClustersFunc)                         { mock.handler = cb }
func (mock *mockUpdateCluster) Use(cb updateClusterFunc)                       { mock.handler = cb }
func (mock *mockHeartbeatLicense) Use(cb heartbeatLicenseFunc)                 { mock.handler = cb }
func (mock *mockListUserClusters) Use(cb listUserClustersFunc)                 { mock.handler = cb }

type licenseServerAPI struct {
	license.UnimplementedAPIServer
	mock *mockLicenseServer
}

type mockLicenseServer struct {
	api               licenseServerAPI
	Activate          mockActivateLicense
	GetActivationCode mockGetActivationCodeLicense
	DeleteAll         mockDeleteAllLicense
	AddCluster        mockAddCluster
	DeleteCluster     mockDeleteCluster
	ListClusters      mockListClusters
	UpdateCluster     mockUpdateCluster
	Heartbeat         mockHeartbeatLicense
	ListUserClusters  mockListUserClusters
}

func (api *licenseServerAPI) Activate(ctx context.Context, req *license.ActivateRequest) (*license.ActivateResponse, error) {
	if api.mock.Activate.handler != nil {
		return api.mock.Activate.handler(ctx, req)
	}
	return nil, errors.Errorf("unhandled pachd mock license.Activate")
}

func (api *licenseServerAPI) GetActivationCode(ctx context.Context, req *license.GetActivationCodeRequest) (*license.GetActivationCodeResponse, error) {
	if api.mock.GetActivationCode.handler != nil {
		return api.mock.GetActivationCode.handler(ctx, req)
	}
	return nil, errors.Errorf("unhandled pachd mock license.GetActivationCode")
}

func (api *licenseServerAPI) DeleteAll(ctx context.Context, req *license.DeleteAllRequest) (*license.DeleteAllResponse, error) {
	if api.mock.DeleteAll.handler != nil {
		return api.mock.DeleteAll.handler(ctx, req)
	}
	return nil, errors.Errorf("unhandled pachd mock license.Activate")
}

func (api *licenseServerAPI) AddCluster(ctx context.Context, req *license.AddClusterRequest) (*license.AddClusterResponse, error) {
	if api.mock.AddCluster.handler != nil {
		return api.mock.AddCluster.handler(ctx, req)
	}
	return nil, errors.Errorf("unhandled pachd mock license.AddCluster")
}

func (api *licenseServerAPI) DeleteCluster(ctx context.Context, req *license.DeleteClusterRequest) (*license.DeleteClusterResponse, error) {
	if api.mock.DeleteCluster.handler != nil {
		return api.mock.DeleteCluster.handler(ctx, req)
	}
	return nil, errors.Errorf("unhandled pachd mock license.DeleteCluster")
}

func (api *licenseServerAPI) ListClusters(ctx context.Context, req *license.ListClustersRequest) (*license.ListClustersResponse, error) {
	if api.mock.ListClusters.handler != nil {
		return api.mock.ListClusters.handler(ctx, req)
	}
	return nil, errors.Errorf("unhandled pachd mock license.ListClusters")
}

func (api *licenseServerAPI) UpdateCluster(ctx context.Context, req *license.UpdateClusterRequest) (*license.UpdateClusterResponse, error) {
	if api.mock.UpdateCluster.handler != nil {
		return api.mock.UpdateCluster.handler(ctx, req)
	}
	return nil, errors.Errorf("unhandled pachd mock license.UpdateCluster")
}

func (api *licenseServerAPI) Heartbeat(ctx context.Context, req *license.HeartbeatRequest) (*license.HeartbeatResponse, error) {
	if api.mock.Heartbeat.handler != nil {
		return api.mock.Heartbeat.handler(ctx, req)
	}
	return nil, errors.Errorf("unhandled pachd mock license.Heartbeat")
}

func (api *licenseServerAPI) ListUserClusters(ctx context.Context, req *license.ListUserClustersRequest) (*license.ListUserClustersResponse, error) {
	if api.mock.ListUserClusters.handler != nil {
		return api.mock.ListUserClusters.handler(ctx, req)
	}
	return nil, errors.Errorf("unhandled pachd mock license.ListUserClusters")
}

/* Identity Server Mocks */
type setIdentityServerConfigFunc func(context.Context, *identity.SetIdentityServerConfigRequest) (*identity.SetIdentityServerConfigResponse, error)
type getIdentityServerConfigFunc func(context.Context, *identity.GetIdentityServerConfigRequest) (*identity.GetIdentityServerConfigResponse, error)
type createIDPConnectorFunc func(context.Context, *identity.CreateIDPConnectorRequest) (*identity.CreateIDPConnectorResponse, error)
type updateIDPConnectorFunc func(context.Context, *identity.UpdateIDPConnectorRequest) (*identity.UpdateIDPConnectorResponse, error)
type listIDPConnectorsFunc func(context.Context, *identity.ListIDPConnectorsRequest) (*identity.ListIDPConnectorsResponse, error)
type getIDPConnectorFunc func(context.Context, *identity.GetIDPConnectorRequest) (*identity.GetIDPConnectorResponse, error)
type deleteIDPConnectorFunc func(context.Context, *identity.DeleteIDPConnectorRequest) (*identity.DeleteIDPConnectorResponse, error)
type createOIDCClientFunc func(context.Context, *identity.CreateOIDCClientRequest) (*identity.CreateOIDCClientResponse, error)
type updateOIDCClientFunc func(context.Context, *identity.UpdateOIDCClientRequest) (*identity.UpdateOIDCClientResponse, error)
type getOIDCClientFunc func(context.Context, *identity.GetOIDCClientRequest) (*identity.GetOIDCClientResponse, error)
type listOIDCClientsFunc func(context.Context, *identity.ListOIDCClientsRequest) (*identity.ListOIDCClientsResponse, error)
type deleteOIDCClientFunc func(context.Context, *identity.DeleteOIDCClientRequest) (*identity.DeleteOIDCClientResponse, error)
type deleteAllFunc func(context.Context, *identity.DeleteAllRequest) (*identity.DeleteAllResponse, error)

type mockSetIdentityServerConfig struct{ handler setIdentityServerConfigFunc }
type mockGetIdentityServerConfig struct{ handler getIdentityServerConfigFunc }
type mockCreateIDPConnector struct{ handler createIDPConnectorFunc }
type mockUpdateIDPConnector struct{ handler updateIDPConnectorFunc }
type mockListIDPConnectors struct{ handler listIDPConnectorsFunc }
type mockGetIDPConnector struct{ handler getIDPConnectorFunc }
type mockDeleteIDPConnector struct{ handler deleteIDPConnectorFunc }
type mockCreateOIDCClient struct{ handler createOIDCClientFunc }
type mockUpdateOIDCClient struct{ handler updateOIDCClientFunc }
type mockGetOIDCClient struct{ handler getOIDCClientFunc }
type mockListOIDCClients struct{ handler listOIDCClientsFunc }
type mockDeleteOIDCClient struct{ handler deleteOIDCClientFunc }
type mockDeleteAll struct{ handler deleteAllFunc }

func (mock *mockSetIdentityServerConfig) Use(cb setIdentityServerConfigFunc) { mock.handler = cb }
func (mock *mockGetIdentityServerConfig) Use(cb getIdentityServerConfigFunc) { mock.handler = cb }
func (mock *mockCreateIDPConnector) Use(cb createIDPConnectorFunc)           { mock.handler = cb }
func (mock *mockUpdateIDPConnector) Use(cb updateIDPConnectorFunc)           { mock.handler = cb }
func (mock *mockListIDPConnectors) Use(cb listIDPConnectorsFunc)             { mock.handler = cb }
func (mock *mockGetIDPConnector) Use(cb getIDPConnectorFunc)                 { mock.handler = cb }
func (mock *mockDeleteIDPConnector) Use(cb deleteIDPConnectorFunc)           { mock.handler = cb }
func (mock *mockCreateOIDCClient) Use(cb createOIDCClientFunc)               { mock.handler = cb }
func (mock *mockUpdateOIDCClient) Use(cb updateOIDCClientFunc)               { mock.handler = cb }
func (mock *mockGetOIDCClient) Use(cb getOIDCClientFunc)                     { mock.handler = cb }
func (mock *mockListOIDCClients) Use(cb listOIDCClientsFunc)                 { mock.handler = cb }
func (mock *mockDeleteOIDCClient) Use(cb deleteOIDCClientFunc)               { mock.handler = cb }
func (mock *mockDeleteAll) Use(cb deleteAllFunc)                             { mock.handler = cb }

type identityServerAPI struct {
	identity.UnimplementedAPIServer
	mock *mockIdentityServer
}

type mockIdentityServer struct {
	api                     identityServerAPI
	SetIdentityServerConfig mockSetIdentityServerConfig
	GetIdentityServerConfig mockGetIdentityServerConfig
	CreateIDPConnector      mockCreateIDPConnector
	UpdateIDPConnector      mockUpdateIDPConnector
	ListIDPConnectors       mockListIDPConnectors
	GetIDPConnector         mockGetIDPConnector
	DeleteIDPConnector      mockDeleteIDPConnector
	CreateOIDCClient        mockCreateOIDCClient
	UpdateOIDCClient        mockUpdateOIDCClient
	GetOIDCClient           mockGetOIDCClient
	ListOIDCClients         mockListOIDCClients
	DeleteOIDCClient        mockDeleteOIDCClient
	DeleteAll               mockDeleteAll
}

func (api *identityServerAPI) SetIdentityServerConfig(ctx context.Context, req *identity.SetIdentityServerConfigRequest) (*identity.SetIdentityServerConfigResponse, error) {
	if api.mock.SetIdentityServerConfig.handler != nil {
		return api.mock.SetIdentityServerConfig.handler(ctx, req)
	}
	return nil, errors.Errorf("unhandled pachd mock identity.SetIdentityServerConfig")
}

func (api *identityServerAPI) GetIdentityServerConfig(ctx context.Context, req *identity.GetIdentityServerConfigRequest) (*identity.GetIdentityServerConfigResponse, error) {
	if api.mock.GetIdentityServerConfig.handler != nil {
		return api.mock.GetIdentityServerConfig.handler(ctx, req)
	}
	return nil, errors.Errorf("unhandled pachd mock identity.GetIdentityServerConfig")
}
func (api *identityServerAPI) CreateIDPConnector(ctx context.Context, req *identity.CreateIDPConnectorRequest) (*identity.CreateIDPConnectorResponse, error) {
	if api.mock.CreateIDPConnector.handler != nil {
		return api.mock.CreateIDPConnector.handler(ctx, req)
	}
	return nil, errors.Errorf("unhandled pachd mock identity.CreateIDPConnector")
}
func (api *identityServerAPI) UpdateIDPConnector(ctx context.Context, req *identity.UpdateIDPConnectorRequest) (*identity.UpdateIDPConnectorResponse, error) {
	if api.mock.UpdateIDPConnector.handler != nil {
		return api.mock.UpdateIDPConnector.handler(ctx, req)
	}
	return nil, errors.Errorf("unhandled pachd mock identity.UpdateIDPConnector")
}
func (api *identityServerAPI) ListIDPConnectors(ctx context.Context, req *identity.ListIDPConnectorsRequest) (*identity.ListIDPConnectorsResponse, error) {
	if api.mock.ListIDPConnectors.handler != nil {
		return api.mock.ListIDPConnectors.handler(ctx, req)
	}
	return nil, errors.Errorf("unhandled pachd mock identity.ListIDPConnectors")
}
func (api *identityServerAPI) GetIDPConnector(ctx context.Context, req *identity.GetIDPConnectorRequest) (*identity.GetIDPConnectorResponse, error) {
	if api.mock.GetIDPConnector.handler != nil {
		return api.mock.GetIDPConnector.handler(ctx, req)
	}
	return nil, errors.Errorf("unhandled pachd mock identity.GetIDPConnector")
}
func (api *identityServerAPI) DeleteIDPConnector(ctx context.Context, req *identity.DeleteIDPConnectorRequest) (*identity.DeleteIDPConnectorResponse, error) {
	if api.mock.DeleteIDPConnector.handler != nil {
		return api.mock.DeleteIDPConnector.handler(ctx, req)
	}
	return nil, errors.Errorf("unhandled pachd mock identity.DeleteIDPConnector")
}
func (api *identityServerAPI) CreateOIDCClient(ctx context.Context, req *identity.CreateOIDCClientRequest) (*identity.CreateOIDCClientResponse, error) {
	if api.mock.CreateOIDCClient.handler != nil {
		return api.mock.CreateOIDCClient.handler(ctx, req)
	}
	return nil, errors.Errorf("unhandled pachd mock identity.CreateOIDCClient")
}
func (api *identityServerAPI) UpdateOIDCClient(ctx context.Context, req *identity.UpdateOIDCClientRequest) (*identity.UpdateOIDCClientResponse, error) {
	if api.mock.UpdateOIDCClient.handler != nil {
		return api.mock.UpdateOIDCClient.handler(ctx, req)
	}
	return nil, errors.Errorf("unhandled pachd mock identity.UpdateOIDCClient")
}
func (api *identityServerAPI) GetOIDCClient(ctx context.Context, req *identity.GetOIDCClientRequest) (*identity.GetOIDCClientResponse, error) {
	if api.mock.GetOIDCClient.handler != nil {
		return api.mock.GetOIDCClient.handler(ctx, req)
	}
	return nil, errors.Errorf("unhandled pachd mock identity.identityServerAPI")
}
func (api *identityServerAPI) ListOIDCClients(ctx context.Context, req *identity.ListOIDCClientsRequest) (*identity.ListOIDCClientsResponse, error) {
	if api.mock.ListOIDCClients.handler != nil {
		return api.mock.ListOIDCClients.handler(ctx, req)
	}
	return nil, errors.Errorf("unhandled pachd mock identity.ListOIDCClients")
}
func (api *identityServerAPI) DeleteOIDCClient(ctx context.Context, req *identity.DeleteOIDCClientRequest) (*identity.DeleteOIDCClientResponse, error) {
	if api.mock.DeleteOIDCClient.handler != nil {
		return api.mock.DeleteOIDCClient.handler(ctx, req)
	}
	return nil, errors.Errorf("unhandled pachd mock identity.DeleteOIDCClient")
}
func (api *identityServerAPI) DeleteAll(ctx context.Context, req *identity.DeleteAllRequest) (*identity.DeleteAllResponse, error) {
	if api.mock.DeleteAll.handler != nil {
		return api.mock.DeleteAll.handler(ctx, req)
	}
	return nil, errors.Errorf("unhandled pachd mock identity.DeleteAll")
}

/* Enterprise Server Mocks */

type activateEnterpriseFunc func(context.Context, *enterprise.ActivateRequest) (*enterprise.ActivateResponse, error)
type getStateFunc func(context.Context, *enterprise.GetStateRequest) (*enterprise.GetStateResponse, error)
type getActivationCodeFunc func(context.Context, *enterprise.GetActivationCodeRequest) (*enterprise.GetActivationCodeResponse, error)
type deactivateEnterpriseFunc func(context.Context, *enterprise.DeactivateRequest) (*enterprise.DeactivateResponse, error)
type heartbeatEnterpriseFunc func(context.Context, *enterprise.HeartbeatRequest) (*enterprise.HeartbeatResponse, error)
type pauseFunc func(context.Context, *enterprise.PauseRequest) (*enterprise.PauseResponse, error)
type pauseStatusFunc func(context.Context, *enterprise.PauseStatusRequest) (*enterprise.PauseStatusResponse, error)
type unpauseFunc func(context.Context, *enterprise.UnpauseRequest) (*enterprise.UnpauseResponse, error)

type mockActivateEnterprise struct{ handler activateEnterpriseFunc }
type mockGetState struct{ handler getStateFunc }
type mockGetActivationCode struct{ handler getActivationCodeFunc }
type mockDeactivateEnterprise struct{ handler deactivateEnterpriseFunc }
type mockHeartbeatEnterprise struct{ handler heartbeatEnterpriseFunc }
type mockPause struct{ handler pauseFunc }
type mockPauseStatus struct{ handler pauseStatusFunc }
type mockUnpause struct{ handler unpauseFunc }

func (mock *mockActivateEnterprise) Use(cb activateEnterpriseFunc)     { mock.handler = cb }
func (mock *mockGetState) Use(cb getStateFunc)                         { mock.handler = cb }
func (mock *mockGetActivationCode) Use(cb getActivationCodeFunc)       { mock.handler = cb }
func (mock *mockDeactivateEnterprise) Use(cb deactivateEnterpriseFunc) { mock.handler = cb }
func (mock *mockHeartbeatEnterprise) Use(cb heartbeatEnterpriseFunc)   { mock.handler = cb }
func (mock *mockPause) Use(cb pauseFunc)                               { mock.handler = cb }
func (mock *mockPauseStatus) Use(cb pauseStatusFunc)                   { mock.handler = cb }
func (mock *mockUnpause) Use(cb unpauseFunc)                           { mock.handler = cb }

type enterpriseServerAPI struct {
	enterprise.UnimplementedAPIServer
	mock *mockEnterpriseServer
}

type mockEnterpriseServer struct {
	api               enterpriseServerAPI
	Activate          mockActivateEnterprise
	GetState          mockGetState
	GetActivationCode mockGetActivationCode
	Deactivate        mockDeactivateEnterprise
	Heartbeat         mockHeartbeatEnterprise
	Pause             mockPause
	PauseStatus       mockPauseStatus
	Unpause           mockUnpause
}

func (api *enterpriseServerAPI) Activate(ctx context.Context, req *enterprise.ActivateRequest) (*enterprise.ActivateResponse, error) {
	if api.mock.Activate.handler != nil {
		return api.mock.Activate.handler(ctx, req)
	}
	return nil, errors.Errorf("unhandled pachd mock enterprise.Activate")
}
func (api *enterpriseServerAPI) GetState(ctx context.Context, req *enterprise.GetStateRequest) (*enterprise.GetStateResponse, error) {
	if api.mock.GetState.handler != nil {
		return api.mock.GetState.handler(ctx, req)
	}
	return nil, errors.Errorf("unhandled pachd mock enterprise.GetState")
}
func (api *enterpriseServerAPI) GetActivationCode(ctx context.Context, req *enterprise.GetActivationCodeRequest) (*enterprise.GetActivationCodeResponse, error) {
	if api.mock.GetActivationCode.handler != nil {
		return api.mock.GetActivationCode.handler(ctx, req)
	}
	return nil, errors.Errorf("unhandled pachd mock enterprise.GetActivationCode")
}
func (api *enterpriseServerAPI) Deactivate(ctx context.Context, req *enterprise.DeactivateRequest) (*enterprise.DeactivateResponse, error) {
	if api.mock.Deactivate.handler != nil {
		return api.mock.Deactivate.handler(ctx, req)
	}
	return nil, errors.Errorf("unhandled pachd mock enterprise.Deactivate")
}
func (api *enterpriseServerAPI) Heartbeat(ctx context.Context, req *enterprise.HeartbeatRequest) (*enterprise.HeartbeatResponse, error) {
	if api.mock.Heartbeat.handler != nil {
		return api.mock.Heartbeat.handler(ctx, req)
	}
	return nil, errors.Errorf("unhandled pachd mock enterprise.Heartbeat")
}
func (api *enterpriseServerAPI) Pause(ctx context.Context, req *enterprise.PauseRequest) (*enterprise.PauseResponse, error) {
	if api.mock.Heartbeat.handler != nil {
		return api.mock.Pause.handler(ctx, req)
	}
	return nil, errors.Errorf("unhandled pachd mock enterprise.Pause")
}
func (api *enterpriseServerAPI) PauseStatus(ctx context.Context, req *enterprise.PauseStatusRequest) (*enterprise.PauseStatusResponse, error) {
	if api.mock.Heartbeat.handler != nil {
		return api.mock.PauseStatus.handler(ctx, req)
	}
	return nil, errors.Errorf("unhandled pachd mock enterprise.PauseStatus")
}
func (api *enterpriseServerAPI) Unpause(ctx context.Context, req *enterprise.UnpauseRequest) (*enterprise.UnpauseResponse, error) {
	if api.mock.Heartbeat.handler != nil {
		return api.mock.Unpause.handler(ctx, req)
	}
	return nil, errors.Errorf("unhandled pachd mock enterprise.Unpause")
}

/* PFS Server Mocks */

type activateAuthPFSFunc func(context.Context, *pfs.ActivateAuthRequest) (*pfs.ActivateAuthResponse, error)
type createRepoFunc func(context.Context, *pfs.CreateRepoRequest) (*emptypb.Empty, error)
type inspectRepoFunc func(context.Context, *pfs.InspectRepoRequest) (*pfs.RepoInfo, error)
type listRepoFunc func(*pfs.ListRepoRequest, pfs.API_ListRepoServer) error
type deleteRepoFunc func(context.Context, *pfs.DeleteRepoRequest) (*emptypb.Empty, error)
type deleteReposFunc func(context.Context, *pfs.DeleteReposRequest) (*pfs.DeleteReposResponse, error)
type startCommitFunc func(context.Context, *pfs.StartCommitRequest) (*pfs.Commit, error)
type finishCommitFunc func(context.Context, *pfs.FinishCommitRequest) (*emptypb.Empty, error)
type inspectCommitFunc func(context.Context, *pfs.InspectCommitRequest) (*pfs.CommitInfo, error)
type listCommitFunc func(*pfs.ListCommitRequest, pfs.API_ListCommitServer) error
type squashCommitSetFunc func(context.Context, *pfs.SquashCommitSetRequest) (*emptypb.Empty, error)
type dropCommitSetFunc func(context.Context, *pfs.DropCommitSetRequest) (*emptypb.Empty, error)
type inspectCommitSetFunc func(*pfs.InspectCommitSetRequest, pfs.API_InspectCommitSetServer) error
type listCommitSetFunc func(*pfs.ListCommitSetRequest, pfs.API_ListCommitSetServer) error
type FindCommitsFunc func(*pfs.FindCommitsRequest, pfs.API_FindCommitsServer) error
type subscribeCommitFunc func(*pfs.SubscribeCommitRequest, pfs.API_SubscribeCommitServer) error
type clearCommitFunc func(context.Context, *pfs.ClearCommitRequest) (*emptypb.Empty, error)
type createBranchFunc func(context.Context, *pfs.CreateBranchRequest) (*emptypb.Empty, error)
type inspectBranchFunc func(context.Context, *pfs.InspectBranchRequest) (*pfs.BranchInfo, error)
type listBranchFunc func(*pfs.ListBranchRequest, pfs.API_ListBranchServer) error
type deleteBranchFunc func(context.Context, *pfs.DeleteBranchRequest) (*emptypb.Empty, error)
type createProjectFunc func(context.Context, *pfs.CreateProjectRequest) (*emptypb.Empty, error)
type inspectProjectFunc func(context.Context, *pfs.InspectProjectRequest) (*pfs.ProjectInfo, error)
type listProjectFunc func(*pfs.ListProjectRequest, pfs.API_ListProjectServer) error
type deleteProjectFunc func(context.Context, *pfs.DeleteProjectRequest) (*emptypb.Empty, error)
type modifyFileFunc func(pfs.API_ModifyFileServer) error
type getFileTARFunc func(*pfs.GetFileRequest, pfs.API_GetFileTARServer) error
type getFileFunc func(*pfs.GetFileRequest, pfs.API_GetFileServer) error
type inspectFileFunc func(context.Context, *pfs.InspectFileRequest) (*pfs.FileInfo, error)
type listFileFunc func(*pfs.ListFileRequest, pfs.API_ListFileServer) error
type walkFileFunc func(*pfs.WalkFileRequest, pfs.API_WalkFileServer) error
type globFileFunc func(*pfs.GlobFileRequest, pfs.API_GlobFileServer) error
type diffFileFunc func(*pfs.DiffFileRequest, pfs.API_DiffFileServer) error
type deleteAllPFSFunc func(context.Context, *emptypb.Empty) (*emptypb.Empty, error)
type fsckFunc func(*pfs.FsckRequest, pfs.API_FsckServer) error
type createFileSetFunc func(pfs.API_CreateFileSetServer) error
type addFileSetFunc func(context.Context, *pfs.AddFileSetRequest) (*emptypb.Empty, error)
type getFileSetFunc func(context.Context, *pfs.GetFileSetRequest) (*pfs.CreateFileSetResponse, error)
type renewFileSetFunc func(context.Context, *pfs.RenewFileSetRequest) (*emptypb.Empty, error)
type composeFileSetFunc func(context.Context, *pfs.ComposeFileSetRequest) (*pfs.CreateFileSetResponse, error)
type shardFileSetFunc func(context.Context, *pfs.ShardFileSetRequest) (*pfs.ShardFileSetResponse, error)
type checkStorageFunc func(context.Context, *pfs.CheckStorageRequest) (*pfs.CheckStorageResponse, error)
type putCacheFunc func(context.Context, *pfs.PutCacheRequest) (*emptypb.Empty, error)
type getCacheFunc func(context.Context, *pfs.GetCacheRequest) (*pfs.GetCacheResponse, error)
type clearCacheFunc func(context.Context, *pfs.ClearCacheRequest) (*emptypb.Empty, error)
type runLoadTestFunc func(context.Context, *pfs.RunLoadTestRequest) (*pfs.RunLoadTestResponse, error)
type runLoadTestDefaultFunc func(context.Context, *emptypb.Empty) (*pfs.RunLoadTestResponse, error)
type listTaskPFSFunc func(*task.ListTaskRequest, pfs.API_ListTaskServer) error
type egressFunc func(context.Context, *pfs.EgressRequest) (*pfs.EgressResponse, error)

type mockActivateAuthPFS struct{ handler activateAuthPFSFunc }
type mockCreateRepo struct{ handler createRepoFunc }
type mockInspectRepo struct{ handler inspectRepoFunc }
type mockListRepo struct{ handler listRepoFunc }
type mockDeleteRepo struct{ handler deleteRepoFunc }
type mockDeleteRepos struct{ handler deleteReposFunc }
type mockStartCommit struct{ handler startCommitFunc }
type mockFinishCommit struct{ handler finishCommitFunc }
type mockInspectCommit struct{ handler inspectCommitFunc }
type mockListCommit struct{ handler listCommitFunc }
type mockSquashCommitSet struct{ handler squashCommitSetFunc }
type mockDropCommitSet struct{ handler dropCommitSetFunc }
type mockInspectCommitSet struct{ handler inspectCommitSetFunc }
type mockListCommitSet struct{ handler listCommitSetFunc }
type mockFindCommits struct{ handler FindCommitsFunc }
type mockSubscribeCommit struct{ handler subscribeCommitFunc }
type mockClearCommit struct{ handler clearCommitFunc }
type mockCreateBranch struct{ handler createBranchFunc }
type mockInspectBranch struct{ handler inspectBranchFunc }
type mockListBranch struct{ handler listBranchFunc }
type mockDeleteBranch struct{ handler deleteBranchFunc }
type mockCreateProject struct{ handler createProjectFunc }
type mockInspectProject struct{ handler inspectProjectFunc }
type mockListProject struct{ handler listProjectFunc }
type mockDeleteProject struct{ handler deleteProjectFunc }
type mockModifyFile struct{ handler modifyFileFunc }
type mockGetFile struct{ handler getFileFunc }
type mockGetFileTAR struct{ handler getFileTARFunc }
type mockInspectFile struct{ handler inspectFileFunc }
type mockListFile struct{ handler listFileFunc }
type mockWalkFile struct{ handler walkFileFunc }
type mockGlobFile struct{ handler globFileFunc }
type mockDiffFile struct{ handler diffFileFunc }
type mockDeleteAllPFS struct{ handler deleteAllPFSFunc }
type mockFsck struct{ handler fsckFunc }
type mockCreateFileSet struct{ handler createFileSetFunc }
type mockAddFileSet struct{ handler addFileSetFunc }
type mockGetFileSet struct{ handler getFileSetFunc }
type mockRenewFileSet struct{ handler renewFileSetFunc }
type mockComposeFileSet struct{ handler composeFileSetFunc }
type mockShardFileSet struct{ handler shardFileSetFunc }
type mockCheckStorage struct{ handler checkStorageFunc }
type mockPutCache struct{ handler putCacheFunc }
type mockGetCache struct{ handler getCacheFunc }
type mockClearCache struct{ handler clearCacheFunc }
type mockRunLoadTest struct{ handler runLoadTestFunc }
type mockRunLoadTestDefault struct{ handler runLoadTestDefaultFunc }
type mockListTaskPFS struct{ handler listTaskPFSFunc }
type mockEgress struct{ handler egressFunc }

func (mock *mockActivateAuthPFS) Use(cb activateAuthPFSFunc)       { mock.handler = cb }
func (mock *mockCreateRepo) Use(cb createRepoFunc)                 { mock.handler = cb }
func (mock *mockInspectRepo) Use(cb inspectRepoFunc)               { mock.handler = cb }
func (mock *mockListRepo) Use(cb listRepoFunc)                     { mock.handler = cb }
func (mock *mockDeleteRepo) Use(cb deleteRepoFunc)                 { mock.handler = cb }
func (mock *mockDeleteRepos) Use(cb deleteReposFunc)               { mock.handler = cb }
func (mock *mockStartCommit) Use(cb startCommitFunc)               { mock.handler = cb }
func (mock *mockFinishCommit) Use(cb finishCommitFunc)             { mock.handler = cb }
func (mock *mockInspectCommit) Use(cb inspectCommitFunc)           { mock.handler = cb }
func (mock *mockListCommit) Use(cb listCommitFunc)                 { mock.handler = cb }
func (mock *mockSubscribeCommit) Use(cb subscribeCommitFunc)       { mock.handler = cb }
func (mock *mockClearCommit) Use(cb clearCommitFunc)               { mock.handler = cb }
func (mock *mockSquashCommitSet) Use(cb squashCommitSetFunc)       { mock.handler = cb }
func (mock *mockDropCommitSet) Use(cb dropCommitSetFunc)           { mock.handler = cb }
func (mock *mockInspectCommitSet) Use(cb inspectCommitSetFunc)     { mock.handler = cb }
func (mock *mockListCommitSet) Use(cb listCommitSetFunc)           { mock.handler = cb }
func (mock *mockFindCommits) Use(cb FindCommitsFunc)               { mock.handler = cb }
func (mock *mockCreateBranch) Use(cb createBranchFunc)             { mock.handler = cb }
func (mock *mockInspectBranch) Use(cb inspectBranchFunc)           { mock.handler = cb }
func (mock *mockListBranch) Use(cb listBranchFunc)                 { mock.handler = cb }
func (mock *mockDeleteBranch) Use(cb deleteBranchFunc)             { mock.handler = cb }
func (mock *mockCreateProject) Use(cb createProjectFunc)           { mock.handler = cb }
func (mock *mockInspectProject) Use(cb inspectProjectFunc)         { mock.handler = cb }
func (mock *mockListProject) Use(cb listProjectFunc)               { mock.handler = cb }
func (mock *mockDeleteProject) Use(cb deleteProjectFunc)           { mock.handler = cb }
func (mock *mockModifyFile) Use(cb modifyFileFunc)                 { mock.handler = cb }
func (mock *mockGetFile) Use(cb getFileFunc)                       { mock.handler = cb }
func (mock *mockGetFileTAR) Use(cb getFileTARFunc)                 { mock.handler = cb }
func (mock *mockInspectFile) Use(cb inspectFileFunc)               { mock.handler = cb }
func (mock *mockListFile) Use(cb listFileFunc)                     { mock.handler = cb }
func (mock *mockWalkFile) Use(cb walkFileFunc)                     { mock.handler = cb }
func (mock *mockGlobFile) Use(cb globFileFunc)                     { mock.handler = cb }
func (mock *mockDiffFile) Use(cb diffFileFunc)                     { mock.handler = cb }
func (mock *mockDeleteAllPFS) Use(cb deleteAllPFSFunc)             { mock.handler = cb }
func (mock *mockFsck) Use(cb fsckFunc)                             { mock.handler = cb }
func (mock *mockCreateFileSet) Use(cb createFileSetFunc)           { mock.handler = cb }
func (mock *mockAddFileSet) Use(cb addFileSetFunc)                 { mock.handler = cb }
func (mock *mockGetFileSet) Use(cb getFileSetFunc)                 { mock.handler = cb }
func (mock *mockRenewFileSet) Use(cb renewFileSetFunc)             { mock.handler = cb }
func (mock *mockComposeFileSet) Use(cb composeFileSetFunc)         { mock.handler = cb }
func (mock *mockShardFileSet) Use(cb shardFileSetFunc)             { mock.handler = cb }
func (mock *mockCheckStorage) Use(cb checkStorageFunc)             { mock.handler = cb }
func (mock *mockPutCache) Use(cb putCacheFunc)                     { mock.handler = cb }
func (mock *mockGetCache) Use(cb getCacheFunc)                     { mock.handler = cb }
func (mock *mockClearCache) Use(cb clearCacheFunc)                 { mock.handler = cb }
func (mock *mockRunLoadTest) Use(cb runLoadTestFunc)               { mock.handler = cb }
func (mock *mockRunLoadTestDefault) Use(cb runLoadTestDefaultFunc) { mock.handler = cb }
func (mock *mockListTaskPFS) Use(cb listTaskPFSFunc)               { mock.handler = cb }
func (mock *mockEgress) Use(cb egressFunc)                         { mock.handler = cb }

type pfsServerAPI struct {
	pfs.UnimplementedAPIServer
	mock *mockPFSServer
}

type mockPFSServer struct {
	api                pfsServerAPI
	ActivateAuth       mockActivateAuthPFS
	CreateRepo         mockCreateRepo
	InspectRepo        mockInspectRepo
	ListRepo           mockListRepo
	DeleteRepo         mockDeleteRepo
	DeleteRepos        mockDeleteRepos
	StartCommit        mockStartCommit
	FinishCommit       mockFinishCommit
	InspectCommit      mockInspectCommit
	ListCommit         mockListCommit
	SubscribeCommit    mockSubscribeCommit
	ClearCommit        mockClearCommit
	SquashCommitSet    mockSquashCommitSet
	DropCommitSet      mockDropCommitSet
	InspectCommitSet   mockInspectCommitSet
	ListCommitSet      mockListCommitSet
	FindCommits        mockFindCommits
	CreateBranch       mockCreateBranch
	InspectBranch      mockInspectBranch
	ListBranch         mockListBranch
	DeleteBranch       mockDeleteBranch
	CreateProject      mockCreateProject
	InspectProject     mockInspectProject
	ListProject        mockListProject
	DeleteProject      mockDeleteProject
	ModifyFile         mockModifyFile
	GetFile            mockGetFile
	GetFileTAR         mockGetFileTAR
	InspectFile        mockInspectFile
	ListFile           mockListFile
	WalkFile           mockWalkFile
	GlobFile           mockGlobFile
	DiffFile           mockDiffFile
	DeleteAll          mockDeleteAllPFS
	Fsck               mockFsck
	CreateFileSet      mockCreateFileSet
	AddFileSet         mockAddFileSet
	GetFileSet         mockGetFileSet
	RenewFileSet       mockRenewFileSet
	ComposeFileSet     mockComposeFileSet
	ShardFileSet       mockShardFileSet
	CheckStorage       mockCheckStorage
	PutCache           mockPutCache
	GetCache           mockGetCache
	ClearCache         mockClearCache
	RunLoadTest        mockRunLoadTest
	RunLoadTestDefault mockRunLoadTestDefault
	ListTask           mockListTaskPFS
	Egress             mockEgress
}

func (api *pfsServerAPI) ActivateAuth(ctx context.Context, req *pfs.ActivateAuthRequest) (*pfs.ActivateAuthResponse, error) {
	if api.mock.ActivateAuth.handler != nil {
		return api.mock.ActivateAuth.handler(ctx, req)
	}
	return nil, errors.Errorf("unhandled pachd mock pfs.ActivateAuth")
}
func (api *pfsServerAPI) CreateRepo(ctx context.Context, req *pfs.CreateRepoRequest) (*emptypb.Empty, error) {
	if api.mock.CreateRepo.handler != nil {
		return api.mock.CreateRepo.handler(ctx, req)
	}
	return nil, errors.Errorf("unhandled pachd mock pfs.CreateRepo")
}
func (api *pfsServerAPI) InspectRepo(ctx context.Context, req *pfs.InspectRepoRequest) (*pfs.RepoInfo, error) {
	if api.mock.InspectRepo.handler != nil {
		return api.mock.InspectRepo.handler(ctx, req)
	}
	return nil, errors.Errorf("unhandled pachd mock pfs.InspectRepo")
}
func (api *pfsServerAPI) ListRepo(req *pfs.ListRepoRequest, srv pfs.API_ListRepoServer) error {
	if api.mock.ListRepo.handler != nil {
		return api.mock.ListRepo.handler(req, srv)
	}
	return errors.Errorf("unhandled pachd mock pfs.ListRepo")
}
func (api *pfsServerAPI) DeleteRepo(ctx context.Context, req *pfs.DeleteRepoRequest) (*emptypb.Empty, error) {
	if api.mock.DeleteRepo.handler != nil {
		return api.mock.DeleteRepo.handler(ctx, req)
	}
	return nil, errors.Errorf("unhandled pachd mock pfs.DeleteRepo")
}
func (api *pfsServerAPI) DeleteRepos(ctx context.Context, req *pfs.DeleteReposRequest) (*pfs.DeleteReposResponse, error) {
	if api.mock.DeleteRepos.handler != nil {
		return api.mock.DeleteRepos.handler(ctx, req)
	}
	return nil, errors.Errorf("unhandled pachd mock pfs.DeleteRepos")
}
func (api *pfsServerAPI) StartCommit(ctx context.Context, req *pfs.StartCommitRequest) (*pfs.Commit, error) {
	if api.mock.StartCommit.handler != nil {
		return api.mock.StartCommit.handler(ctx, req)
	}
	return nil, errors.Errorf("unhandled pachd mock pfs.StartCommit")
}
func (api *pfsServerAPI) FinishCommit(ctx context.Context, req *pfs.FinishCommitRequest) (*emptypb.Empty, error) {
	if api.mock.FinishCommit.handler != nil {
		return api.mock.FinishCommit.handler(ctx, req)
	}
	return nil, errors.Errorf("unhandled pachd mock pfs.FinishCommit")
}
func (api *pfsServerAPI) InspectCommit(ctx context.Context, req *pfs.InspectCommitRequest) (*pfs.CommitInfo, error) {
	if api.mock.InspectCommit.handler != nil {
		return api.mock.InspectCommit.handler(ctx, req)
	}
	return nil, errors.Errorf("unhandled pachd mock pfs.InspectCommit")
}
func (api *pfsServerAPI) ListCommit(req *pfs.ListCommitRequest, serv pfs.API_ListCommitServer) error {
	if api.mock.ListCommit.handler != nil {
		return api.mock.ListCommit.handler(req, serv)
	}
	return errors.Errorf("unhandled pachd mock pfs.ListCommit")
}
func (api *pfsServerAPI) SquashCommitSet(ctx context.Context, req *pfs.SquashCommitSetRequest) (*emptypb.Empty, error) {
	if api.mock.SquashCommitSet.handler != nil {
		return api.mock.SquashCommitSet.handler(ctx, req)
	}
	return nil, errors.Errorf("unhandled pachd mock pfs.SquashCommitSet")
}
func (api *pfsServerAPI) DropCommitSet(ctx context.Context, req *pfs.DropCommitSetRequest) (*emptypb.Empty, error) {
	if api.mock.DropCommitSet.handler != nil {
		return api.mock.DropCommitSet.handler(ctx, req)
	}
	return nil, errors.Errorf("unhandled pachd mock pfs.DropCommitSet")
}
func (api *pfsServerAPI) InspectCommitSet(req *pfs.InspectCommitSetRequest, serv pfs.API_InspectCommitSetServer) error {
	if api.mock.InspectCommitSet.handler != nil {
		return api.mock.InspectCommitSet.handler(req, serv)
	}
	return errors.Errorf("unhandled pachd mock pfs.InspectCommitSet")
}
func (api *pfsServerAPI) ListCommitSet(req *pfs.ListCommitSetRequest, serv pfs.API_ListCommitSetServer) error {
	if api.mock.ListCommitSet.handler != nil {
		return api.mock.ListCommitSet.handler(req, serv)
	}
	return errors.Errorf("unhandled pachd mock pfs.ListCommitSet")
}
func (api *pfsServerAPI) SubscribeCommit(req *pfs.SubscribeCommitRequest, serv pfs.API_SubscribeCommitServer) error {
	if api.mock.SubscribeCommit.handler != nil {
		return api.mock.SubscribeCommit.handler(req, serv)
	}
	return errors.Errorf("unhandled pachd mock pfs.SubscribeCommit")
}
func (api *pfsServerAPI) ClearCommit(ctx context.Context, req *pfs.ClearCommitRequest) (*emptypb.Empty, error) {
	if api.mock.ClearCommit.handler != nil {
		return api.mock.ClearCommit.handler(ctx, req)
	}
	return nil, errors.Errorf("unhandled pachd mock pfs.ClearCommit")
}
func (api *pfsServerAPI) FindCommits(req *pfs.FindCommitsRequest, srv pfs.API_FindCommitsServer) error {
	if api.mock.FindCommits.handler != nil {
		return api.mock.FindCommits.handler(req, srv)
	}
	return errors.Errorf("unhandled pachd mock pfs.FindCommits")
}
func (api *pfsServerAPI) CreateBranch(ctx context.Context, req *pfs.CreateBranchRequest) (*emptypb.Empty, error) {
	if api.mock.CreateBranch.handler != nil {
		return api.mock.CreateBranch.handler(ctx, req)
	}
	return nil, errors.Errorf("unhandled pachd mock pfs.CreateBranch")
}
func (api *pfsServerAPI) InspectBranch(ctx context.Context, req *pfs.InspectBranchRequest) (*pfs.BranchInfo, error) {
	if api.mock.InspectBranch.handler != nil {
		return api.mock.InspectBranch.handler(ctx, req)
	}
	return nil, errors.Errorf("unhandled pachd mock pfs.InspectBranch")
}
func (api *pfsServerAPI) ListBranch(req *pfs.ListBranchRequest, srv pfs.API_ListBranchServer) error {
	if api.mock.ListBranch.handler != nil {
		return api.mock.ListBranch.handler(req, srv)
	}
	return errors.Errorf("unhandled pachd mock pfs.ListBranch")
}
func (api *pfsServerAPI) DeleteBranch(ctx context.Context, req *pfs.DeleteBranchRequest) (*emptypb.Empty, error) {
	if api.mock.DeleteBranch.handler != nil {
		return api.mock.DeleteBranch.handler(ctx, req)
	}
	return nil, errors.Errorf("unhandled pachd mock pfs.DeleteBranch")
}
func (api *pfsServerAPI) CreateProject(ctx context.Context, req *pfs.CreateProjectRequest) (*emptypb.Empty, error) {
	if api.mock.CreateProject.handler != nil {
		return api.mock.CreateProject.handler(ctx, req)
	}
	return nil, errors.Errorf("unhandled pachd mock pfs.CreateProject")
}
func (api *pfsServerAPI) InspectProject(ctx context.Context, req *pfs.InspectProjectRequest) (*pfs.ProjectInfo, error) {
	if api.mock.InspectProject.handler != nil {
		return api.mock.InspectProject.handler(ctx, req)
	}
	return nil, errors.Errorf("unhandled pachd mock pfs.InspectProject")
}
func (api *pfsServerAPI) ListProject(req *pfs.ListProjectRequest, srv pfs.API_ListProjectServer) error {
	if api.mock.ListProject.handler != nil {
		return api.mock.ListProject.handler(req, srv)
	}
	return errors.Errorf("unhandled pachd mock pfs.ListProject")
}
func (api *pfsServerAPI) DeleteProject(ctx context.Context, req *pfs.DeleteProjectRequest) (*emptypb.Empty, error) {
	if api.mock.DeleteProject.handler != nil {
		return api.mock.DeleteProject.handler(ctx, req)
	}
	return nil, errors.Errorf("unhandled pachd mock pfs.DeleteProject")
}
func (api *pfsServerAPI) ModifyFile(serv pfs.API_ModifyFileServer) error {
	if api.mock.ModifyFile.handler != nil {
		return api.mock.ModifyFile.handler(serv)
	}
	return errors.Errorf("unhandled pachd mock pfs.ModifyFile")
}
func (api *pfsServerAPI) GetFile(req *pfs.GetFileRequest, serv pfs.API_GetFileServer) error {
	if api.mock.GetFile.handler != nil {
		return api.mock.GetFile.handler(req, serv)
	}
	return errors.Errorf("unhandled pachd mock pfs.GetFile")
}
func (api *pfsServerAPI) GetFileTAR(req *pfs.GetFileRequest, serv pfs.API_GetFileTARServer) error {
	if api.mock.GetFileTAR.handler != nil {
		return api.mock.GetFileTAR.handler(req, serv)
	}
	return errors.Errorf("unhandled pachd mock pfs.GetFileTAR")
}
func (api *pfsServerAPI) InspectFile(ctx context.Context, req *pfs.InspectFileRequest) (*pfs.FileInfo, error) {
	if api.mock.InspectFile.handler != nil {
		return api.mock.InspectFile.handler(ctx, req)
	}
	return nil, errors.Errorf("unhandled pachd mock pfs.InspectFile")
}
func (api *pfsServerAPI) ListFile(req *pfs.ListFileRequest, serv pfs.API_ListFileServer) error {
	if api.mock.ListFile.handler != nil {
		return api.mock.ListFile.handler(req, serv)
	}
	return errors.Errorf("unhandled pachd mock pfs.ListFile")
}
func (api *pfsServerAPI) WalkFile(req *pfs.WalkFileRequest, serv pfs.API_WalkFileServer) error {
	if api.mock.WalkFile.handler != nil {
		return api.mock.WalkFile.handler(req, serv)
	}
	return errors.Errorf("unhandled pachd mock pfs.WalkFile")
}
func (api *pfsServerAPI) GlobFile(req *pfs.GlobFileRequest, serv pfs.API_GlobFileServer) error {
	if api.mock.GlobFile.handler != nil {
		return api.mock.GlobFile.handler(req, serv)
	}
	return errors.Errorf("unhandled pachd mock pfs.GlobFile")
}
func (api *pfsServerAPI) DiffFile(req *pfs.DiffFileRequest, serv pfs.API_DiffFileServer) error {
	if api.mock.DiffFile.handler != nil {
		return api.mock.DiffFile.handler(req, serv)
	}
	return errors.Errorf("unhandled pachd mock pfs.DiffFile")
}
func (api *pfsServerAPI) DeleteAll(ctx context.Context, req *emptypb.Empty) (*emptypb.Empty, error) {
	if api.mock.DeleteAll.handler != nil {
		return api.mock.DeleteAll.handler(ctx, req)
	}
	return nil, errors.Errorf("unhandled pachd mock pfs.DeleteAll")
}
func (api *pfsServerAPI) Fsck(req *pfs.FsckRequest, serv pfs.API_FsckServer) error {
	if api.mock.Fsck.handler != nil {
		return api.mock.Fsck.handler(req, serv)
	}
	return errors.Errorf("unhandled pachd mock pfs.Fsck")
}
func (api *pfsServerAPI) CreateFileSet(srv pfs.API_CreateFileSetServer) error {
	if api.mock.CreateFileSet.handler != nil {
		return api.mock.CreateFileSet.handler(srv)
	}
	return errors.Errorf("unhandled pachd mock pfs.CreateFileSet")
}
func (api *pfsServerAPI) AddFileSet(ctx context.Context, req *pfs.AddFileSetRequest) (*emptypb.Empty, error) {
	if api.mock.AddFileSet.handler != nil {
		return api.mock.AddFileSet.handler(ctx, req)
	}
	return nil, errors.Errorf("unhandled pachd mock pfs.AddFileSet")
}
func (api *pfsServerAPI) GetFileSet(ctx context.Context, req *pfs.GetFileSetRequest) (*pfs.CreateFileSetResponse, error) {
	if api.mock.AddFileSet.handler != nil {
		return api.mock.GetFileSet.handler(ctx, req)
	}
	return nil, errors.Errorf("unhandled pachd mock pfs.AddFileSet")
}
func (api *pfsServerAPI) RenewFileSet(ctx context.Context, req *pfs.RenewFileSetRequest) (*emptypb.Empty, error) {
	if api.mock.RenewFileSet.handler != nil {
		return api.mock.RenewFileSet.handler(ctx, req)
	}
	return nil, errors.Errorf("unhandled pachd mock pfs.RenewFileSet")
}
func (api *pfsServerAPI) ComposeFileSet(ctx context.Context, req *pfs.ComposeFileSetRequest) (*pfs.CreateFileSetResponse, error) {
	if api.mock.ComposeFileSet.handler != nil {
		return api.mock.ComposeFileSet.handler(ctx, req)
	}
	return nil, errors.Errorf("unhandled pachd mock pfs.ComposeFileSet")
}
func (api *pfsServerAPI) ShardFileSet(ctx context.Context, req *pfs.ShardFileSetRequest) (*pfs.ShardFileSetResponse, error) {
	if api.mock.ShardFileSet.handler != nil {
		return api.mock.ShardFileSet.handler(ctx, req)
	}
	return nil, errors.Errorf("unhandled pachd mock pfs.ShardFileSet")
}
func (api *pfsServerAPI) CheckStorage(ctx context.Context, req *pfs.CheckStorageRequest) (*pfs.CheckStorageResponse, error) {
	if api.mock.CheckStorage.handler != nil {
		return api.mock.CheckStorage.handler(ctx, req)
	}
	return nil, errors.Errorf("unhandled pachd mock CheckStorage")
}
func (api *pfsServerAPI) PutCache(ctx context.Context, req *pfs.PutCacheRequest) (*emptypb.Empty, error) {
	if api.mock.PutCache.handler != nil {
		return api.mock.PutCache.handler(ctx, req)
	}
	return nil, errors.Errorf("unhandled pachd mock PutCache")
}
func (api *pfsServerAPI) GetCache(ctx context.Context, req *pfs.GetCacheRequest) (*pfs.GetCacheResponse, error) {
	if api.mock.GetCache.handler != nil {
		return api.mock.GetCache.handler(ctx, req)
	}
	return nil, errors.Errorf("unhandled pachd mock GetCache")
}
func (api *pfsServerAPI) ClearCache(ctx context.Context, req *pfs.ClearCacheRequest) (*emptypb.Empty, error) {
	if api.mock.ClearCache.handler != nil {
		return api.mock.ClearCache.handler(ctx, req)
	}
	return nil, errors.Errorf("unhandled pachd mock ClearCache")
}
func (api *pfsServerAPI) RunLoadTest(ctx context.Context, req *pfs.RunLoadTestRequest) (*pfs.RunLoadTestResponse, error) {
	if api.mock.RunLoadTest.handler != nil {
		return api.mock.RunLoadTest.handler(ctx, req)
	}
	return nil, errors.Errorf("unhandled pachd mock pfs.RunLoadTest")
}
func (api *pfsServerAPI) RunLoadTestDefault(ctx context.Context, req *emptypb.Empty) (*pfs.RunLoadTestResponse, error) {
	if api.mock.RunLoadTestDefault.handler != nil {
		return api.mock.RunLoadTestDefault.handler(ctx, req)
	}
	return nil, errors.Errorf("unhandled pachd mock pfs.RunLoadTestDefault")
}
func (api *pfsServerAPI) ListTask(req *task.ListTaskRequest, server pfs.API_ListTaskServer) error {
	if api.mock.ListTask.handler != nil {
		return api.mock.ListTask.handler(req, server)
	}
	return errors.Errorf("unhandled pachd mock pfs.ListTask")
}
func (api *pfsServerAPI) Egress(ctx context.Context, req *pfs.EgressRequest) (*pfs.EgressResponse, error) {
	if api.mock.Egress.handler != nil {
		return api.mock.Egress.handler(ctx, req)
	}
	return nil, errors.Errorf("unhandled pachd mock pps.Egress")
}

/* PPS Server Mocks */

type inspectJobFunc func(context.Context, *pps.InspectJobRequest) (*pps.JobInfo, error)
type listJobFunc func(*pps.ListJobRequest, pps.API_ListJobServer) error
type subscribeJobFunc func(*pps.SubscribeJobRequest, pps.API_SubscribeJobServer) error
type deleteJobFunc func(context.Context, *pps.DeleteJobRequest) (*emptypb.Empty, error)
type stopJobFunc func(context.Context, *pps.StopJobRequest) (*emptypb.Empty, error)
type updateJobStateFunc func(context.Context, *pps.UpdateJobStateRequest) (*emptypb.Empty, error)
type inspectJobSetFunc func(*pps.InspectJobSetRequest, pps.API_InspectJobSetServer) error
type listJobSetFunc func(*pps.ListJobSetRequest, pps.API_ListJobSetServer) error
type inspectDatumFunc func(context.Context, *pps.InspectDatumRequest) (*pps.DatumInfo, error)
type listDatumFunc func(*pps.ListDatumRequest, pps.API_ListDatumServer) error
type restartDatumFunc func(context.Context, *pps.RestartDatumRequest) (*emptypb.Empty, error)
type createPipelineFunc func(context.Context, *pps.CreatePipelineRequest) (*emptypb.Empty, error)
type inspectPipelineFunc func(context.Context, *pps.InspectPipelineRequest) (*pps.PipelineInfo, error)
type listPipelineFunc func(*pps.ListPipelineRequest, pps.API_ListPipelineServer) error
type deletePipelineFunc func(context.Context, *pps.DeletePipelineRequest) (*emptypb.Empty, error)
type deletePipelinesFunc func(context.Context, *pps.DeletePipelinesRequest) (*pps.DeletePipelinesResponse, error)
type startPipelineFunc func(context.Context, *pps.StartPipelineRequest) (*emptypb.Empty, error)
type stopPipelineFunc func(context.Context, *pps.StopPipelineRequest) (*emptypb.Empty, error)
type runPipelineFunc func(context.Context, *pps.RunPipelineRequest) (*emptypb.Empty, error)
type runCronFunc func(context.Context, *pps.RunCronRequest) (*emptypb.Empty, error)
type createSecretFunc func(context.Context, *pps.CreateSecretRequest) (*emptypb.Empty, error)
type deleteSecretFunc func(context.Context, *pps.DeleteSecretRequest) (*emptypb.Empty, error)
type inspectSecretFunc func(context.Context, *pps.InspectSecretRequest) (*pps.SecretInfo, error)
type listSecretFunc func(context.Context, *emptypb.Empty) (*pps.SecretInfos, error)
type deleteAllPPSFunc func(context.Context, *emptypb.Empty) (*emptypb.Empty, error)
type getLogsFunc func(*pps.GetLogsRequest, pps.API_GetLogsServer) error
type activateAuthPPSFunc func(context.Context, *pps.ActivateAuthRequest) (*pps.ActivateAuthResponse, error)
type runLoadTestPPSFunc func(context.Context, *pps.RunLoadTestRequest) (*pps.RunLoadTestResponse, error)
type runLoadTestDefaultPPSFunc func(context.Context, *emptypb.Empty) (*pps.RunLoadTestResponse, error)
type renderTemplateFunc func(context.Context, *pps.RenderTemplateRequest) (*pps.RenderTemplateResponse, error)
type listTaskPPSFunc func(*task.ListTaskRequest, pps.API_ListTaskServer) error
type getKubeEventsFunc func(*pps.LokiRequest, pps.API_GetKubeEventsServer) error
type queryLokiFunc func(*pps.LokiRequest, pps.API_QueryLokiServer) error
<<<<<<< HEAD
type getClusterDefaultsFunc func(context.Context, *pps.GetClusterDefaultsRequest) (*pps.GetClusterDefaultsResponse, error)
type setClusterDefaultsFunc func(context.Context, *pps.SetClusterDefaultsRequest) (*pps.SetClusterDefaultsResponse, error)
=======
type createDetPipelineSideEffectsFunc func(context.Context, *pps.Pipeline, []string, string) (string, error)
type getClusterDefaultsFunc func(context.Context, *pps.GetClusterDefaultsRequest) (*pps.GetClusterDefaultsResponse, error)
>>>>>>> 2fc8da68

type mockInspectJob struct{ handler inspectJobFunc }
type mockListJob struct{ handler listJobFunc }
type mockSubscribeJob struct{ handler subscribeJobFunc }
type mockDeleteJob struct{ handler deleteJobFunc }
type mockStopJob struct{ handler stopJobFunc }
type mockUpdateJobState struct{ handler updateJobStateFunc }
type mockInspectJobSet struct{ handler inspectJobSetFunc }
type mockListJobSet struct{ handler listJobSetFunc }
type mockInspectDatum struct{ handler inspectDatumFunc }
type mockListDatum struct{ handler listDatumFunc }
type mockRestartDatum struct{ handler restartDatumFunc }
type mockCreatePipeline struct{ handler createPipelineFunc }
type mockInspectPipeline struct{ handler inspectPipelineFunc }
type mockListPipeline struct{ handler listPipelineFunc }
type mockDeletePipeline struct{ handler deletePipelineFunc }
type mockDeletePipelines struct{ handler deletePipelinesFunc }
type mockStartPipeline struct{ handler startPipelineFunc }
type mockStopPipeline struct{ handler stopPipelineFunc }
type mockRunPipeline struct{ handler runPipelineFunc }
type mockRunCron struct{ handler runCronFunc }
type mockCreateSecret struct{ handler createSecretFunc }
type mockDeleteSecret struct{ handler deleteSecretFunc }
type mockInspectSecret struct{ handler inspectSecretFunc }
type mockListSecret struct{ handler listSecretFunc }
type mockDeleteAllPPS struct{ handler deleteAllPPSFunc }
type mockGetLogs struct{ handler getLogsFunc }
type mockActivateAuthPPS struct{ handler activateAuthPPSFunc }
type mockRunLoadTestPPS struct{ handler runLoadTestPPSFunc }
type mockRunLoadTestDefaultPPS struct{ handler runLoadTestDefaultPPSFunc }
type mockRenderTemplate struct{ handler renderTemplateFunc }
type mockListTaskPPS struct{ handler listTaskPPSFunc }
type mockGetKubeEvents struct{ handler getKubeEventsFunc }
type mockQueryLoki struct{ handler queryLokiFunc }
<<<<<<< HEAD
type mockGetClusterDefaults struct{ handler getClusterDefaultsFunc }
type mockSetClusterDefaults struct{ handler setClusterDefaultsFunc }
=======
type mockCreateDetPipelineSideEffects struct {
	handler createDetPipelineSideEffectsFunc
}
type mockGetClusterDefaults struct{ handler getClusterDefaultsFunc }
>>>>>>> 2fc8da68

func (mock *mockInspectJob) Use(cb inspectJobFunc)                       { mock.handler = cb }
func (mock *mockListJob) Use(cb listJobFunc)                             { mock.handler = cb }
func (mock *mockSubscribeJob) Use(cb subscribeJobFunc)                   { mock.handler = cb }
func (mock *mockDeleteJob) Use(cb deleteJobFunc)                         { mock.handler = cb }
func (mock *mockStopJob) Use(cb stopJobFunc)                             { mock.handler = cb }
func (mock *mockUpdateJobState) Use(cb updateJobStateFunc)               { mock.handler = cb }
func (mock *mockInspectJobSet) Use(cb inspectJobSetFunc)                 { mock.handler = cb }
func (mock *mockListJobSet) Use(cb listJobSetFunc)                       { mock.handler = cb }
func (mock *mockInspectDatum) Use(cb inspectDatumFunc)                   { mock.handler = cb }
func (mock *mockListDatum) Use(cb listDatumFunc)                         { mock.handler = cb }
func (mock *mockRestartDatum) Use(cb restartDatumFunc)                   { mock.handler = cb }
func (mock *mockCreatePipeline) Use(cb createPipelineFunc)               { mock.handler = cb }
func (mock *mockInspectPipeline) Use(cb inspectPipelineFunc)             { mock.handler = cb }
func (mock *mockListPipeline) Use(cb listPipelineFunc)                   { mock.handler = cb }
func (mock *mockDeletePipeline) Use(cb deletePipelineFunc)               { mock.handler = cb }
func (mock *mockDeletePipelines) Use(cb deletePipelinesFunc)             { mock.handler = cb }
func (mock *mockStartPipeline) Use(cb startPipelineFunc)                 { mock.handler = cb }
func (mock *mockStopPipeline) Use(cb stopPipelineFunc)                   { mock.handler = cb }
func (mock *mockRunPipeline) Use(cb runPipelineFunc)                     { mock.handler = cb }
func (mock *mockRunCron) Use(cb runCronFunc)                             { mock.handler = cb }
func (mock *mockCreateSecret) Use(cb createSecretFunc)                   { mock.handler = cb }
func (mock *mockDeleteSecret) Use(cb deleteSecretFunc)                   { mock.handler = cb }
func (mock *mockInspectSecret) Use(cb inspectSecretFunc)                 { mock.handler = cb }
func (mock *mockListSecret) Use(cb listSecretFunc)                       { mock.handler = cb }
func (mock *mockDeleteAllPPS) Use(cb deleteAllPPSFunc)                   { mock.handler = cb }
func (mock *mockGetLogs) Use(cb getLogsFunc)                             { mock.handler = cb }
func (mock *mockActivateAuthPPS) Use(cb activateAuthPPSFunc)             { mock.handler = cb }
func (mock *mockRunLoadTestPPS) Use(cb runLoadTestPPSFunc)               { mock.handler = cb }
func (mock *mockRunLoadTestDefaultPPS) Use(cb runLoadTestDefaultPPSFunc) { mock.handler = cb }
func (mock *mockRenderTemplate) Use(cb renderTemplateFunc)               { mock.handler = cb }
func (mock *mockListTaskPPS) Use(cb listTaskPPSFunc)                     { mock.handler = cb }
func (mock *mockGetKubeEvents) Use(cb getKubeEventsFunc)                 { mock.handler = cb }
func (mock *mockQueryLoki) Use(cb queryLokiFunc)                         { mock.handler = cb }
<<<<<<< HEAD
func (mock *mockGetClusterDefaults) Use(cb getClusterDefaultsFunc)       { mock.handler = cb }
func (mock *mockSetClusterDefaults) Use(cb setClusterDefaultsFunc)       { mock.handler = cb }
=======
func (mock *mockCreateDetPipelineSideEffects) Use(cb createDetPipelineSideEffectsFunc) {
	mock.handler = cb
}
func (mock *mockGetClusterDefaults) Use(cb getClusterDefaultsFunc) { mock.handler = cb }
>>>>>>> 2fc8da68

type ppsServerAPI struct {
	pps.UnimplementedAPIServer
	mock *mockPPSServer
}

type mockPPSServer struct {
<<<<<<< HEAD
	api                ppsServerAPI
	InspectJob         mockInspectJob
	ListJob            mockListJob
	SubscribeJob       mockSubscribeJob
	DeleteJob          mockDeleteJob
	StopJob            mockStopJob
	UpdateJobState     mockUpdateJobState
	InspectJobSet      mockInspectJobSet
	ListJobSet         mockListJobSet
	InspectDatum       mockInspectDatum
	ListDatum          mockListDatum
	RestartDatum       mockRestartDatum
	CreatePipeline     mockCreatePipeline
	InspectPipeline    mockInspectPipeline
	ListPipeline       mockListPipeline
	DeletePipeline     mockDeletePipeline
	DeletePipelines    mockDeletePipelines
	StartPipeline      mockStartPipeline
	StopPipeline       mockStopPipeline
	RunPipeline        mockRunPipeline
	RunCron            mockRunCron
	CreateSecret       mockCreateSecret
	DeleteSecret       mockDeleteSecret
	InspectSecret      mockInspectSecret
	ListSecret         mockListSecret
	DeleteAll          mockDeleteAllPPS
	GetLogs            mockGetLogs
	ActivateAuth       mockActivateAuthPPS
	RunLoadTest        mockRunLoadTestPPS
	RunLoadTestDefault mockRunLoadTestDefaultPPS
	RenderTemplate     mockRenderTemplate
	ListTask           mockListTaskPPS
	GetKubeEvents      mockGetKubeEvents
	QueryLoki          mockQueryLoki
	GetClusterDefaults mockGetClusterDefaults
	SetClusterDefaults mockSetClusterDefaults
=======
	api                          ppsServerAPI
	InspectJob                   mockInspectJob
	ListJob                      mockListJob
	SubscribeJob                 mockSubscribeJob
	DeleteJob                    mockDeleteJob
	StopJob                      mockStopJob
	UpdateJobState               mockUpdateJobState
	InspectJobSet                mockInspectJobSet
	ListJobSet                   mockListJobSet
	InspectDatum                 mockInspectDatum
	ListDatum                    mockListDatum
	RestartDatum                 mockRestartDatum
	CreatePipeline               mockCreatePipeline
	InspectPipeline              mockInspectPipeline
	ListPipeline                 mockListPipeline
	DeletePipeline               mockDeletePipeline
	DeletePipelines              mockDeletePipelines
	StartPipeline                mockStartPipeline
	StopPipeline                 mockStopPipeline
	RunPipeline                  mockRunPipeline
	RunCron                      mockRunCron
	CreateSecret                 mockCreateSecret
	DeleteSecret                 mockDeleteSecret
	InspectSecret                mockInspectSecret
	ListSecret                   mockListSecret
	DeleteAll                    mockDeleteAllPPS
	GetLogs                      mockGetLogs
	ActivateAuth                 mockActivateAuthPPS
	RunLoadTest                  mockRunLoadTestPPS
	RunLoadTestDefault           mockRunLoadTestDefaultPPS
	RenderTemplate               mockRenderTemplate
	ListTask                     mockListTaskPPS
	GetKubeEvents                mockGetKubeEvents
	QueryLoki                    mockQueryLoki
	CreateDetPipelineSideEffects mockCreateDetPipelineSideEffects
	GetClusterDefaults           mockGetClusterDefaults
>>>>>>> 2fc8da68
}

func (api *ppsServerAPI) InspectJob(ctx context.Context, req *pps.InspectJobRequest) (*pps.JobInfo, error) {
	if api.mock.InspectJob.handler != nil {
		return api.mock.InspectJob.handler(ctx, req)
	}
	return nil, errors.Errorf("unhandled pachd mock pps.InspectJob")
}
func (api *ppsServerAPI) ListJob(req *pps.ListJobRequest, serv pps.API_ListJobServer) error {
	if api.mock.ListJob.handler != nil {
		return api.mock.ListJob.handler(req, serv)
	}
	return errors.Errorf("unhandled pachd mock pps.ListJob")
}
func (api *ppsServerAPI) SubscribeJob(req *pps.SubscribeJobRequest, serv pps.API_SubscribeJobServer) error {
	if api.mock.SubscribeJob.handler != nil {
		return api.mock.SubscribeJob.handler(req, serv)
	}
	return errors.Errorf("unhandled pachd mock pps.SubscribeJob")
}
func (api *ppsServerAPI) DeleteJob(ctx context.Context, req *pps.DeleteJobRequest) (*emptypb.Empty, error) {
	if api.mock.DeleteJob.handler != nil {
		return api.mock.DeleteJob.handler(ctx, req)
	}
	return nil, errors.Errorf("unhandled pachd mock pps.DeleteJob")
}
func (api *ppsServerAPI) UpdateJobState(ctx context.Context, req *pps.UpdateJobStateRequest) (*emptypb.Empty, error) {
	if api.mock.UpdateJobState.handler != nil {
		return api.mock.UpdateJobState.handler(ctx, req)
	}
	return nil, errors.Errorf("unhandled pachd mock pps.UpdateJobState")
}
func (api *ppsServerAPI) StopJob(ctx context.Context, req *pps.StopJobRequest) (*emptypb.Empty, error) {
	if api.mock.StopJob.handler != nil {
		return api.mock.StopJob.handler(ctx, req)
	}
	return nil, errors.Errorf("unhandled pachd mock pps.StopJob")
}
func (api *ppsServerAPI) InspectJobSet(req *pps.InspectJobSetRequest, serv pps.API_InspectJobSetServer) error {
	if api.mock.InspectJobSet.handler != nil {
		return api.mock.InspectJobSet.handler(req, serv)
	}
	return errors.Errorf("unhandled pachd mock pps.InspectJobSet")
}
func (api *ppsServerAPI) ListJobSet(req *pps.ListJobSetRequest, serv pps.API_ListJobSetServer) error {
	if api.mock.ListJobSet.handler != nil {
		return api.mock.ListJobSet.handler(req, serv)
	}
	return errors.Errorf("unhandled pachd mock pps.ListJobSet")
}
func (api *ppsServerAPI) InspectDatum(ctx context.Context, req *pps.InspectDatumRequest) (*pps.DatumInfo, error) {
	if api.mock.InspectDatum.handler != nil {
		return api.mock.InspectDatum.handler(ctx, req)
	}
	return nil, errors.Errorf("unhandled pachd mock pps.InspectDatum")
}
func (api *ppsServerAPI) ListDatum(req *pps.ListDatumRequest, serv pps.API_ListDatumServer) error {
	if api.mock.ListDatum.handler != nil {
		return api.mock.ListDatum.handler(req, serv)
	}
	return errors.Errorf("unhandled pachd mock pps.ListDatum")
}
func (api *ppsServerAPI) RestartDatum(ctx context.Context, req *pps.RestartDatumRequest) (*emptypb.Empty, error) {
	if api.mock.RestartDatum.handler != nil {
		return api.mock.RestartDatum.handler(ctx, req)
	}
	return nil, errors.Errorf("unhandled pachd mock pps.RestartDatum")
}
func (api *ppsServerAPI) CreatePipeline(ctx context.Context, req *pps.CreatePipelineRequest) (*emptypb.Empty, error) {
	if api.mock.CreatePipeline.handler != nil {
		return api.mock.CreatePipeline.handler(ctx, req)
	}
	return nil, errors.Errorf("unhandled pachd mock pps.CreatePipeline")
}
func (api *ppsServerAPI) InspectPipeline(ctx context.Context, req *pps.InspectPipelineRequest) (*pps.PipelineInfo, error) {
	if api.mock.InspectPipeline.handler != nil {
		return api.mock.InspectPipeline.handler(ctx, req)
	}
	return nil, errors.Errorf("unhandled pachd mock pps.InspectPipeline")
}
func (api *ppsServerAPI) ListPipeline(req *pps.ListPipelineRequest, srv pps.API_ListPipelineServer) error {
	if api.mock.ListPipeline.handler != nil {
		return api.mock.ListPipeline.handler(req, srv)
	}
	return errors.Errorf("unhandled pachd mock pps.ListPipeline")
}
func (api *ppsServerAPI) DeletePipeline(ctx context.Context, req *pps.DeletePipelineRequest) (*emptypb.Empty, error) {
	if api.mock.DeletePipeline.handler != nil {
		return api.mock.DeletePipeline.handler(ctx, req)
	}
	return nil, errors.Errorf("unhandled pachd mock pps.DeletePipeline")
}
func (api *ppsServerAPI) DeletePipelines(ctx context.Context, req *pps.DeletePipelinesRequest) (*pps.DeletePipelinesResponse, error) {
	if api.mock.DeletePipeline.handler != nil {
		return api.mock.DeletePipelines.handler(ctx, req)
	}
	return nil, errors.Errorf("unhandled pachd mock pps.DeletePipelines")
}
func (api *ppsServerAPI) StartPipeline(ctx context.Context, req *pps.StartPipelineRequest) (*emptypb.Empty, error) {
	if api.mock.StartPipeline.handler != nil {
		return api.mock.StartPipeline.handler(ctx, req)
	}
	return nil, errors.Errorf("unhandled pachd mock pps.StartPipeline")
}
func (api *ppsServerAPI) StopPipeline(ctx context.Context, req *pps.StopPipelineRequest) (*emptypb.Empty, error) {
	if api.mock.StopPipeline.handler != nil {
		return api.mock.StopPipeline.handler(ctx, req)
	}
	return nil, errors.Errorf("unhandled pachd mock pps.StopPipeline")
}
func (api *ppsServerAPI) RunPipeline(ctx context.Context, req *pps.RunPipelineRequest) (*emptypb.Empty, error) {
	if api.mock.RunPipeline.handler != nil {
		return api.mock.RunPipeline.handler(ctx, req)
	}
	return nil, errors.Errorf("unhandled pachd mock pps.RunPipeline")
}
func (api *ppsServerAPI) RunCron(ctx context.Context, req *pps.RunCronRequest) (*emptypb.Empty, error) {
	if api.mock.RunCron.handler != nil {
		return api.mock.RunCron.handler(ctx, req)
	}
	return nil, errors.Errorf("unhandled pachd mock pps.RunCron")
}
func (api *ppsServerAPI) CreateSecret(ctx context.Context, req *pps.CreateSecretRequest) (*emptypb.Empty, error) {
	if api.mock.CreateSecret.handler != nil {
		return api.mock.CreateSecret.handler(ctx, req)
	}
	return nil, errors.Errorf("unhandled pachd mock pps.CreateSecret")
}
func (api *ppsServerAPI) DeleteSecret(ctx context.Context, req *pps.DeleteSecretRequest) (*emptypb.Empty, error) {
	if api.mock.DeleteSecret.handler != nil {
		return api.mock.DeleteSecret.handler(ctx, req)
	}
	return nil, errors.Errorf("unhandled pachd mock pps.DeleteSecret")
}
func (api *ppsServerAPI) InspectSecret(ctx context.Context, req *pps.InspectSecretRequest) (*pps.SecretInfo, error) {
	if api.mock.InspectSecret.handler != nil {
		return api.mock.InspectSecret.handler(ctx, req)
	}
	return nil, errors.Errorf("unhandled pachd mock pps.InspectSecret")
}
func (api *ppsServerAPI) ListSecret(ctx context.Context, in *emptypb.Empty) (*pps.SecretInfos, error) {
	if api.mock.ListSecret.handler != nil {
		return api.mock.ListSecret.handler(ctx, in)
	}
	return nil, errors.Errorf("unhandled pachd mock pps.ListSecret")
}
func (api *ppsServerAPI) DeleteAll(ctx context.Context, req *emptypb.Empty) (*emptypb.Empty, error) {
	if api.mock.DeleteAll.handler != nil {
		return api.mock.DeleteAll.handler(ctx, req)
	}
	return nil, errors.Errorf("unhandled pachd mock pps.DeleteAll")
}
func (api *ppsServerAPI) GetLogs(req *pps.GetLogsRequest, serv pps.API_GetLogsServer) error {
	if api.mock.GetLogs.handler != nil {
		return api.mock.GetLogs.handler(req, serv)
	}
	return errors.Errorf("unhandled pachd mock pps.GetLogs")
}
func (api *ppsServerAPI) ActivateAuth(ctx context.Context, req *pps.ActivateAuthRequest) (*pps.ActivateAuthResponse, error) {
	if api.mock.ActivateAuth.handler != nil {
		return api.mock.ActivateAuth.handler(ctx, req)
	}
	return nil, errors.Errorf("unhandled pachd mock pps.ActivateAuth")
}
func (api *ppsServerAPI) RunLoadTest(ctx context.Context, req *pps.RunLoadTestRequest) (*pps.RunLoadTestResponse, error) {
	if api.mock.RunLoadTest.handler != nil {
		return api.mock.RunLoadTest.handler(ctx, req)
	}
	return nil, errors.Errorf("unhandled pachd mock pps.RunLoadTest")
}
func (api *ppsServerAPI) RunLoadTestDefault(ctx context.Context, req *emptypb.Empty) (*pps.RunLoadTestResponse, error) {
	if api.mock.RunLoadTestDefault.handler != nil {
		return api.mock.RunLoadTestDefault.handler(ctx, req)
	}
	return nil, errors.Errorf("unhandled pachd mock pps.RunLoadTestDefault")
}
func (api *ppsServerAPI) RenderTemplate(ctx context.Context, req *pps.RenderTemplateRequest) (*pps.RenderTemplateResponse, error) {
	if api.mock.RenderTemplate.handler != nil {
		return api.mock.RenderTemplate.handler(ctx, req)
	}
	return nil, errors.Errorf("unhandled pachd mock pps.RenderTemplate")
}
func (api *ppsServerAPI) ListTask(req *task.ListTaskRequest, server pps.API_ListTaskServer) error {
	if api.mock.ListTask.handler != nil {
		return api.mock.ListTask.handler(req, server)
	}
	return errors.Errorf("unhandled pachd mock pps.ListTask")
}
func (api *ppsServerAPI) GetKubeEvents(req *pps.LokiRequest, server pps.API_GetKubeEventsServer) error {
	if api.mock.GetKubeEvents.handler != nil {
		return api.mock.GetKubeEvents.handler(req, server)
	}
	return errors.Errorf("unhandled pachd mock pps.GetKubeEvents")
}
func (api *ppsServerAPI) QueryLoki(req *pps.LokiRequest, server pps.API_QueryLokiServer) error {
	if api.mock.QueryLoki.handler != nil {
		return api.mock.QueryLoki.handler(req, server)
	}
	return errors.Errorf("unhandled pachd mock pps.QueryLoki")
}
<<<<<<< HEAD
=======
func (api *ppsServerAPI) CreateDetPipelineSideEffects(ctx context.Context, pipeline *pps.Pipeline, workspaces []string, password string) (string, error) {
	if api.mock.CreateDetPipelineSideEffects.handler != nil {
		return api.mock.CreateDetPipelineSideEffects.handler(ctx, pipeline, workspaces, password)
	}
	return "", errors.Errorf("unhandled pachd mock pps.CreateDetPipelineSideEffects")
}
>>>>>>> 2fc8da68
func (api *ppsServerAPI) GetClusterDefaults(ctx context.Context, req *pps.GetClusterDefaultsRequest) (*pps.GetClusterDefaultsResponse, error) {
	if api.mock.GetClusterDefaults.handler != nil {
		return api.mock.GetClusterDefaults.handler(ctx, req)
	}
	return nil, errors.Errorf("unhandled pachd mock pps.GetClusterDefaults")
}
<<<<<<< HEAD
func (api *ppsServerAPI) SetClusterDefaults(ctx context.Context, req *pps.SetClusterDefaultsRequest) (*pps.SetClusterDefaultsResponse, error) {
	if api.mock.SetClusterDefaults.handler != nil {
		return api.mock.SetClusterDefaults.handler(ctx, req)
	}
	return nil, errors.Errorf("unhandled pachd mock pps.SetClusterDefaults")
}
=======
>>>>>>> 2fc8da68

/* Transaction Server Mocks */

type batchTransactionFunc func(context.Context, *transaction.BatchTransactionRequest) (*transaction.TransactionInfo, error)
type startTransactionFunc func(context.Context, *transaction.StartTransactionRequest) (*transaction.Transaction, error)
type inspectTransactionFunc func(context.Context, *transaction.InspectTransactionRequest) (*transaction.TransactionInfo, error)
type deleteTransactionFunc func(context.Context, *transaction.DeleteTransactionRequest) (*emptypb.Empty, error)
type listTransactionFunc func(context.Context, *transaction.ListTransactionRequest) (*transaction.TransactionInfos, error)
type finishTransactionFunc func(context.Context, *transaction.FinishTransactionRequest) (*transaction.TransactionInfo, error)
type deleteAllTransactionFunc func(context.Context, *transaction.DeleteAllRequest) (*emptypb.Empty, error)

type mockBatchTransaction struct{ handler batchTransactionFunc }
type mockStartTransaction struct{ handler startTransactionFunc }
type mockInspectTransaction struct{ handler inspectTransactionFunc }
type mockDeleteTransaction struct{ handler deleteTransactionFunc }
type mockListTransaction struct{ handler listTransactionFunc }
type mockFinishTransaction struct{ handler finishTransactionFunc }
type mockDeleteAllTransaction struct{ handler deleteAllTransactionFunc }

func (mock *mockBatchTransaction) Use(cb batchTransactionFunc)         { mock.handler = cb }
func (mock *mockStartTransaction) Use(cb startTransactionFunc)         { mock.handler = cb }
func (mock *mockInspectTransaction) Use(cb inspectTransactionFunc)     { mock.handler = cb }
func (mock *mockDeleteTransaction) Use(cb deleteTransactionFunc)       { mock.handler = cb }
func (mock *mockListTransaction) Use(cb listTransactionFunc)           { mock.handler = cb }
func (mock *mockFinishTransaction) Use(cb finishTransactionFunc)       { mock.handler = cb }
func (mock *mockDeleteAllTransaction) Use(cb deleteAllTransactionFunc) { mock.handler = cb }

type transactionServerAPI struct {
	transaction.UnimplementedAPIServer
	mock *mockTransactionServer
}

type mockTransactionServer struct {
	api                transactionServerAPI
	BatchTransaction   mockBatchTransaction
	StartTransaction   mockStartTransaction
	InspectTransaction mockInspectTransaction
	DeleteTransaction  mockDeleteTransaction
	ListTransaction    mockListTransaction
	FinishTransaction  mockFinishTransaction
	DeleteAll          mockDeleteAllTransaction
}

func (api *transactionServerAPI) BatchTransaction(ctx context.Context, req *transaction.BatchTransactionRequest) (*transaction.TransactionInfo, error) {
	if api.mock.BatchTransaction.handler != nil {
		return api.mock.BatchTransaction.handler(ctx, req)
	}
	return nil, errors.Errorf("unhandled pachd mock transaction.BatchTransaction")
}
func (api *transactionServerAPI) StartTransaction(ctx context.Context, req *transaction.StartTransactionRequest) (*transaction.Transaction, error) {
	if api.mock.StartTransaction.handler != nil {
		return api.mock.StartTransaction.handler(ctx, req)
	}
	return nil, errors.Errorf("unhandled pachd mock transaction.StartTransaction")
}
func (api *transactionServerAPI) InspectTransaction(ctx context.Context, req *transaction.InspectTransactionRequest) (*transaction.TransactionInfo, error) {
	if api.mock.InspectTransaction.handler != nil {
		return api.mock.InspectTransaction.handler(ctx, req)
	}
	return nil, errors.Errorf("unhandled pachd mock transaction.InspectTransaction")
}
func (api *transactionServerAPI) DeleteTransaction(ctx context.Context, req *transaction.DeleteTransactionRequest) (*emptypb.Empty, error) {
	if api.mock.DeleteTransaction.handler != nil {
		return api.mock.DeleteTransaction.handler(ctx, req)
	}
	return nil, errors.Errorf("unhandled pachd mock transaction.DeleteTransaction")
}
func (api *transactionServerAPI) ListTransaction(ctx context.Context, req *transaction.ListTransactionRequest) (*transaction.TransactionInfos, error) {
	if api.mock.ListTransaction.handler != nil {
		return api.mock.ListTransaction.handler(ctx, req)
	}
	return nil, errors.Errorf("unhandled pachd mock transaction.ListTransaction")
}
func (api *transactionServerAPI) FinishTransaction(ctx context.Context, req *transaction.FinishTransactionRequest) (*transaction.TransactionInfo, error) {
	if api.mock.FinishTransaction.handler != nil {
		return api.mock.FinishTransaction.handler(ctx, req)
	}
	return nil, errors.Errorf("unhandled pachd mock transaction.FinishTransaction")
}
func (api *transactionServerAPI) DeleteAll(ctx context.Context, req *transaction.DeleteAllRequest) (*emptypb.Empty, error) {
	if api.mock.DeleteAll.handler != nil {
		return api.mock.DeleteAll.handler(ctx, req)
	}
	return nil, errors.Errorf("unhandled pachd mock transaction.DeleteAll")
}

/* Version Server Mocks */

type getVersionFunc func(context.Context, *emptypb.Empty) (*version.Version, error)

type mockGetVersion struct{ handler getVersionFunc }

func (mock *mockGetVersion) Use(cb getVersionFunc) { mock.handler = cb }

type versionServerAPI struct {
	version.UnimplementedAPIServer
	mock *mockVersionServer
}

type mockVersionServer struct {
	api        versionServerAPI
	GetVersion mockGetVersion
}

func (api *versionServerAPI) GetVersion(ctx context.Context, req *emptypb.Empty) (*version.Version, error) {
	if api.mock.GetVersion.handler != nil {
		return api.mock.GetVersion.handler(ctx, req)
	}
	return nil, errors.Errorf("unhandled pachd mock version.GetVersion")
}

/* Proxy Server Mocks */

type listenFunc func(*proxy.ListenRequest, proxy.API_ListenServer) error

type mockListen struct{ handler listenFunc }

func (mock *mockListen) Use(cb listenFunc) { mock.handler = cb }

type proxyServerAPI struct {
	proxy.UnimplementedAPIServer
	mock *mockProxyServer
}

type mockProxyServer struct {
	api    proxyServerAPI
	Listen mockListen
}

func (api *proxyServerAPI) Listen(req *proxy.ListenRequest, srv proxy.API_ListenServer) error {
	if api.mock.Listen.handler != nil {
		return api.mock.Listen.handler(req, srv)
	}
	return errors.Errorf("unhandled pachd mock proxy.Listen")
}

// MockPachd provides an interface for running the interface for a Pachd API
// server locally without any of its dependencies. Tests may mock out specific
// API calls by providing a handler function, and later check information about
// the mocked calls.
type MockPachd struct {
	cancel  context.CancelFunc
	errchan chan error

	Addr net.Addr

	PFS           mockPFSServer
	PPS           mockPPSServer
	Auth          mockAuthServer
	GetAuthServer func() authserver.APIServer
	Transaction   mockTransactionServer
	Identity      mockIdentityServer
	Enterprise    mockEnterpriseServer
	License       mockLicenseServer
	Version       mockVersionServer
	Admin         mockAdminServer
	Proxy         mockProxyServer
}

type InterceptorOption func(mock *MockPachd) grpcutil.Interceptor

func AuthMiddlewareInterceptor(mock *MockPachd) grpcutil.Interceptor {
	return grpcutil.Interceptor{
		UnaryServerInterceptor:  authmw.NewInterceptor(mock.GetAuthServer).InterceptUnary,
		StreamServerInterceptor: authmw.NewInterceptor(mock.GetAuthServer).InterceptStream,
	}
}

// NewMockPachd constructs a mock Pachd API server whose behavior can be
// controlled through the MockPachd instance. By default, all API calls will
// error, unless a handler is specified.
// A port value of 0 will choose a free port automatically
// options can be supplied to configure the grpcutil.Server's interceptors.
func NewMockPachd(ctx context.Context, port uint16, options ...InterceptorOption) (*MockPachd, error) {
	mock := &MockPachd{
		errchan: make(chan error),
	}

	ctx, mock.cancel = pctx.WithCancel(ctx)

	mock.PFS.api.mock = &mock.PFS
	mock.PPS.api.mock = &mock.PPS
	mock.Auth.api.mock = &mock.Auth
	mock.Transaction.api.mock = &mock.Transaction
	mock.Enterprise.api.mock = &mock.Enterprise
	mock.License.api.mock = &mock.License
	mock.Version.api.mock = &mock.Version
	mock.Admin.api.mock = &mock.Admin
	mock.Proxy.api.mock = &mock.Proxy
	mock.Identity.api.mock = &mock.Identity
	mock.GetAuthServer = func() authserver.APIServer {
		return &mock.Auth.api
	}

	loggingInterceptor := loggingmw.NewLoggingInterceptor(ctx)
	unaryOpts := []grpc.UnaryServerInterceptor{
		errorsmw.UnaryServerInterceptor,
		loggingInterceptor.UnaryServerInterceptor,
	}
	streamOpts := []grpc.StreamServerInterceptor{
		errorsmw.StreamServerInterceptor,
		loggingInterceptor.StreamServerInterceptor,
	}
	for _, opt := range options {
		interceptor := opt(mock)
		if interceptor.UnaryServerInterceptor != nil {
			unaryOpts = append(unaryOpts, interceptor.UnaryServerInterceptor)
		}
		if interceptor.StreamServerInterceptor != nil {
			streamOpts = append(streamOpts, interceptor.StreamServerInterceptor)
		}
	}
	server, err := grpcutil.NewServer(ctx, false,
		grpc.ChainUnaryInterceptor(
			unaryOpts...,
		),
		grpc.ChainStreamInterceptor(
			streamOpts...,
		),
	)
	if err != nil {
		return nil, err
	}

	admin.RegisterAPIServer(server.Server, &mock.Admin.api)
	auth.RegisterAPIServer(server.Server, &mock.Auth.api)
	enterprise.RegisterAPIServer(server.Server, &mock.Enterprise.api)
	pfs.RegisterAPIServer(server.Server, &mock.PFS.api)
	pps.RegisterAPIServer(server.Server, &mock.PPS.api)
	transaction.RegisterAPIServer(server.Server, &mock.Transaction.api)
	version.RegisterAPIServer(server.Server, &mock.Version.api)
	proxy.RegisterAPIServer(server.Server, &mock.Proxy.api)
	license.RegisterAPIServer(server.Server, &mock.License.api)
	identity.RegisterAPIServer(server.Server, &mock.Identity.api)

	listener, err := server.ListenTCP("localhost", port)
	if err != nil {
		return nil, err
	}

	go func() {
		mock.errchan <- server.Wait()
		close(mock.errchan)
	}()

	mock.Addr = listener.Addr()

	return mock, nil
}

// Err returns a read-only channel that will receive the first error that occurs
// in the server group (stopping all the servers).
func (mock *MockPachd) Err() <-chan error {
	return mock.errchan
}

// Close will cancel the mock Pachd API server goroutine and return its result
func (mock *MockPachd) Close() error {
	mock.cancel()
	return <-mock.errchan
}<|MERGE_RESOLUTION|>--- conflicted
+++ resolved
@@ -1493,13 +1493,9 @@
 type listTaskPPSFunc func(*task.ListTaskRequest, pps.API_ListTaskServer) error
 type getKubeEventsFunc func(*pps.LokiRequest, pps.API_GetKubeEventsServer) error
 type queryLokiFunc func(*pps.LokiRequest, pps.API_QueryLokiServer) error
-<<<<<<< HEAD
+type createDetPipelineSideEffectsFunc func(context.Context, *pps.Pipeline, []string, string) (string, error)
 type getClusterDefaultsFunc func(context.Context, *pps.GetClusterDefaultsRequest) (*pps.GetClusterDefaultsResponse, error)
 type setClusterDefaultsFunc func(context.Context, *pps.SetClusterDefaultsRequest) (*pps.SetClusterDefaultsResponse, error)
-=======
-type createDetPipelineSideEffectsFunc func(context.Context, *pps.Pipeline, []string, string) (string, error)
-type getClusterDefaultsFunc func(context.Context, *pps.GetClusterDefaultsRequest) (*pps.GetClusterDefaultsResponse, error)
->>>>>>> 2fc8da68
 
 type mockInspectJob struct{ handler inspectJobFunc }
 type mockListJob struct{ handler listJobFunc }
@@ -1534,15 +1530,11 @@
 type mockListTaskPPS struct{ handler listTaskPPSFunc }
 type mockGetKubeEvents struct{ handler getKubeEventsFunc }
 type mockQueryLoki struct{ handler queryLokiFunc }
-<<<<<<< HEAD
+type mockCreateDetPipelineSideEffects struct {
+	handler createDetPipelineSideEffectsFunc
+}
 type mockGetClusterDefaults struct{ handler getClusterDefaultsFunc }
 type mockSetClusterDefaults struct{ handler setClusterDefaultsFunc }
-=======
-type mockCreateDetPipelineSideEffects struct {
-	handler createDetPipelineSideEffectsFunc
-}
-type mockGetClusterDefaults struct{ handler getClusterDefaultsFunc }
->>>>>>> 2fc8da68
 
 func (mock *mockInspectJob) Use(cb inspectJobFunc)                       { mock.handler = cb }
 func (mock *mockListJob) Use(cb listJobFunc)                             { mock.handler = cb }
@@ -1577,15 +1569,11 @@
 func (mock *mockListTaskPPS) Use(cb listTaskPPSFunc)                     { mock.handler = cb }
 func (mock *mockGetKubeEvents) Use(cb getKubeEventsFunc)                 { mock.handler = cb }
 func (mock *mockQueryLoki) Use(cb queryLokiFunc)                         { mock.handler = cb }
-<<<<<<< HEAD
-func (mock *mockGetClusterDefaults) Use(cb getClusterDefaultsFunc)       { mock.handler = cb }
-func (mock *mockSetClusterDefaults) Use(cb setClusterDefaultsFunc)       { mock.handler = cb }
-=======
 func (mock *mockCreateDetPipelineSideEffects) Use(cb createDetPipelineSideEffectsFunc) {
 	mock.handler = cb
 }
 func (mock *mockGetClusterDefaults) Use(cb getClusterDefaultsFunc) { mock.handler = cb }
->>>>>>> 2fc8da68
+func (mock *mockSetClusterDefaults) Use(cb setClusterDefaultsFunc) { mock.handler = cb }
 
 type ppsServerAPI struct {
 	pps.UnimplementedAPIServer
@@ -1593,44 +1581,6 @@
 }
 
 type mockPPSServer struct {
-<<<<<<< HEAD
-	api                ppsServerAPI
-	InspectJob         mockInspectJob
-	ListJob            mockListJob
-	SubscribeJob       mockSubscribeJob
-	DeleteJob          mockDeleteJob
-	StopJob            mockStopJob
-	UpdateJobState     mockUpdateJobState
-	InspectJobSet      mockInspectJobSet
-	ListJobSet         mockListJobSet
-	InspectDatum       mockInspectDatum
-	ListDatum          mockListDatum
-	RestartDatum       mockRestartDatum
-	CreatePipeline     mockCreatePipeline
-	InspectPipeline    mockInspectPipeline
-	ListPipeline       mockListPipeline
-	DeletePipeline     mockDeletePipeline
-	DeletePipelines    mockDeletePipelines
-	StartPipeline      mockStartPipeline
-	StopPipeline       mockStopPipeline
-	RunPipeline        mockRunPipeline
-	RunCron            mockRunCron
-	CreateSecret       mockCreateSecret
-	DeleteSecret       mockDeleteSecret
-	InspectSecret      mockInspectSecret
-	ListSecret         mockListSecret
-	DeleteAll          mockDeleteAllPPS
-	GetLogs            mockGetLogs
-	ActivateAuth       mockActivateAuthPPS
-	RunLoadTest        mockRunLoadTestPPS
-	RunLoadTestDefault mockRunLoadTestDefaultPPS
-	RenderTemplate     mockRenderTemplate
-	ListTask           mockListTaskPPS
-	GetKubeEvents      mockGetKubeEvents
-	QueryLoki          mockQueryLoki
-	GetClusterDefaults mockGetClusterDefaults
-	SetClusterDefaults mockSetClusterDefaults
-=======
 	api                          ppsServerAPI
 	InspectJob                   mockInspectJob
 	ListJob                      mockListJob
@@ -1667,7 +1617,7 @@
 	QueryLoki                    mockQueryLoki
 	CreateDetPipelineSideEffects mockCreateDetPipelineSideEffects
 	GetClusterDefaults           mockGetClusterDefaults
->>>>>>> 2fc8da68
+	SetClusterDefaults           mockSetClusterDefaults
 }
 
 func (api *ppsServerAPI) InspectJob(ctx context.Context, req *pps.InspectJobRequest) (*pps.JobInfo, error) {
@@ -1868,30 +1818,24 @@
 	}
 	return errors.Errorf("unhandled pachd mock pps.QueryLoki")
 }
-<<<<<<< HEAD
-=======
 func (api *ppsServerAPI) CreateDetPipelineSideEffects(ctx context.Context, pipeline *pps.Pipeline, workspaces []string, password string) (string, error) {
 	if api.mock.CreateDetPipelineSideEffects.handler != nil {
 		return api.mock.CreateDetPipelineSideEffects.handler(ctx, pipeline, workspaces, password)
 	}
 	return "", errors.Errorf("unhandled pachd mock pps.CreateDetPipelineSideEffects")
 }
->>>>>>> 2fc8da68
 func (api *ppsServerAPI) GetClusterDefaults(ctx context.Context, req *pps.GetClusterDefaultsRequest) (*pps.GetClusterDefaultsResponse, error) {
 	if api.mock.GetClusterDefaults.handler != nil {
 		return api.mock.GetClusterDefaults.handler(ctx, req)
 	}
 	return nil, errors.Errorf("unhandled pachd mock pps.GetClusterDefaults")
 }
-<<<<<<< HEAD
 func (api *ppsServerAPI) SetClusterDefaults(ctx context.Context, req *pps.SetClusterDefaultsRequest) (*pps.SetClusterDefaultsResponse, error) {
 	if api.mock.SetClusterDefaults.handler != nil {
 		return api.mock.SetClusterDefaults.handler(ctx, req)
 	}
 	return nil, errors.Errorf("unhandled pachd mock pps.SetClusterDefaults")
 }
-=======
->>>>>>> 2fc8da68
 
 /* Transaction Server Mocks */
 
