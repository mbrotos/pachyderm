package collection_test

import (
	"context"
	"fmt"
	"testing"

	"github.com/gogo/protobuf/proto"

	col "github.com/pachyderm/pachyderm/v2/src/internal/collection"
	"github.com/pachyderm/pachyderm/v2/src/internal/errors"
	"github.com/pachyderm/pachyderm/v2/src/internal/errutil"
	"github.com/pachyderm/pachyderm/v2/src/internal/require"
)

const (
	defaultCollectionSize = 10
	originalValue         = "old"
	changedValue          = "new"
	collectionName        = "test_items"
)

var (
	TestSecondaryIndex = &col.Index{
		Name: "Value",
		Extract: func(val proto.Message) string {
			return val.(*col.TestItem).Value
		},
	}
)

type TestError struct{}

func (te TestError) Is(other error) bool {
	_, ok := other.(TestError)
	return ok
}

func (te TestError) Error() string {
	return "TestError"
}

type ReadCallback func(context.Context) col.ReadOnlyCollection
type WriteCallback func(context.Context, func(col.ReadWriteCollection) error) error

func idRange(start int, end int) []string {
	result := make([]string, 0, end-start)
	for i := start; i < end; i++ {
		result = append(result, makeID(i))
	}
	return result
}

func putItem(id string, value ...string) func(rw col.ReadWriteCollection) error {
	return func(rw col.ReadWriteCollection) error {
		testProto := makeProto(id, value...)
		return rw.Put(testProto.ID, testProto)
	}
}

// canceledContext is a helper function to provide a context that is already canceled
func canceledContext() context.Context {
	ctx, cancel := context.WithCancel(context.Background())
	cancel()
	return ctx
}

// populateCollection writes a standard set of rows to the collection for use by
// individual tests.
func populateCollection(rw col.ReadWriteCollection) error {
	for _, id := range idRange(0, defaultCollectionSize) {
		if err := putItem(id, originalValue)(rw); err != nil {
			return err
		}
	}
	return nil
}

// Helper function to turn an int ID into a string so we don't need to use string literals
func makeID(i int) string {
	return fmt.Sprintf("%d", i)
}

// Helper function to instantiate the proto for a row by ID
func makeProto(id string, value ...string) *col.TestItem {
	if len(value) > 0 {
		return &col.TestItem{ID: id, Value: value[0]}
	}
	return &col.TestItem{ID: id, Value: changedValue}
}

type RowDiff struct {
	Deleted []string
	Changed []string
	Created []string
}

// checkDefaultCollection validates that the contents of the collection match
// the expected set of rows based on a diff from the default collection
// populated by populateCollection.
func checkDefaultCollection(t *testing.T, ro col.ReadOnlyCollection, diff RowDiff) {
	expected := map[string]string{}
	for _, id := range idRange(0, defaultCollectionSize) {
		expected[id] = originalValue
	}
	if diff.Deleted != nil {
		for _, id := range diff.Deleted {
			_, ok := expected[id]
			require.True(t, ok, "test specified a deleted row that was not in the original set")
			delete(expected, id)
		}
	}
	if diff.Changed != nil {
		for _, id := range diff.Changed {
			_, ok := expected[id]
			require.True(t, ok, "test specified a changed row that was not in the original set")
			expected[id] = changedValue
		}
	}
	if diff.Created != nil {
		for _, id := range diff.Created {
			_, ok := expected[id]
			require.False(t, ok, "test specified an added row that was already in the original set")
			expected[id] = changedValue
		}
	}
	checkCollection(t, ro, expected)
}

func checkItem(t *testing.T, item *col.TestItem, id string, value string) error {
	if item.ID != id {
		return errors.Errorf("Item has incorrect ID, expected: %s, actual: %s", id, item.ID)
	}
	if item.Value != value {
		return errors.Errorf("Item has incorrect Value, expected: %s, actual: %s", value, item.Value)
	}
	return nil
}

func checkCollection(t *testing.T, ro col.ReadOnlyCollection, expected map[string]string) {
	testProto := &col.TestItem{}
	actual := map[string]string{}
	require.NoError(t, ro.List(testProto, col.DefaultOptions(), func(id string) error {
		require.Equal(t, id, testProto.ID)
		actual[testProto.ID] = testProto.Value
		return nil
	}))

	for k, v := range expected {
		other, ok := actual[k]
		require.True(t, ok, "row '%s' was expected to be present but was not found", k)
		require.Equal(t, v, other, "row '%s' had an unexpected value", k)
	}

	for k := range actual {
		_, ok := expected[k]
		require.True(t, ok, "row '%s' was present but was not expected", k)
	}
}

func collectionTests(
	parent *testing.T,
	newCollection func(context.Context, *testing.T) (ReadCallback, WriteCallback),
) {
	parent.Run("ReadOnly", func(suite *testing.T) {
		suite.Parallel()
		emptyReader, _ := newCollection(context.Background(), suite)
		emptyRead := emptyReader(context.Background())
		defaultReader, writer := newCollection(context.Background(), suite)
		defaultRead := defaultReader(context.Background())
		require.NoError(suite, writer(context.Background(), populateCollection))

		suite.Run("Get", func(subsuite *testing.T) {
			subsuite.Parallel()

			subsuite.Run("ErrNotFound", func(t *testing.T) {
				t.Parallel()
				testProto := &col.TestItem{}
				err := defaultRead.Get("baz", testProto)
				require.True(t, errors.Is(err, col.ErrNotFound{}), "Incorrect error: %v", err)
				require.True(t, col.IsErrNotFound(err), "Incorrect error: %v", err)
			})

			subsuite.Run("Success", func(t *testing.T) {
				t.Parallel()
				testProto := &col.TestItem{}
				require.NoError(t, defaultRead.Get("5", testProto))
				require.Equal(t, "5", testProto.ID)
			})
		})

		suite.Run("GetByIndex", func(subsuite *testing.T) {
			subsuite.Parallel()

			subsuite.Run("Empty", func(t *testing.T) {
				t.Parallel()
				testProto := &col.TestItem{}
				err := emptyRead.GetByIndex(TestSecondaryIndex, "foo", testProto, col.DefaultOptions(), func(key string) error {
					return errors.New("GetByIndex callback should not have been called for an empty collection")
				})
				require.NoError(t, err)
			})

			subsuite.Run("Success", func(t *testing.T) {
				t.Parallel()
				testProto := &col.TestItem{}
				keys := []string{}
				err := defaultRead.GetByIndex(TestSecondaryIndex, originalValue, testProto, col.DefaultOptions(), func(key string) error {
					require.Equal(t, testProto.ID, key)
					require.Equal(t, testProto.Value, originalValue)
					keys = append(keys, key)
					// Clear testProto.ID and testProto.Value just to make sure they get overwritten each time
					testProto.ID = ""
					testProto.Value = ""
					return nil
				})
				require.NoError(t, err)
				require.ElementsEqual(t, keys, idRange(0, defaultCollectionSize))
			})

			subsuite.Run("NoResults", func(t *testing.T) {
				t.Parallel()
				testProto := &col.TestItem{}
				err := defaultRead.GetByIndex(TestSecondaryIndex, changedValue, testProto, col.DefaultOptions(), func(string) error {
					return errors.New("GetByIndex callback should not have been called for an index value with no rows")
				})
				require.NoError(t, err)
			})

			subsuite.Run("InvalidIndex", func(t *testing.T) {
				t.Parallel()
				t.Skip("etcd collections do not validate their indexes")
				err := defaultRead.GetByIndex(&col.Index{}, "", &col.TestItem{}, col.DefaultOptions(), func(key string) error {
					return errors.New("GetByIndex callback should not have been called when using an invalid index")
				})
				require.YesError(t, err)
				require.Matches(t, "Unknown collection index", err.Error())
			})

			subsuite.Run("Partitioned", func(t *testing.T) {
				t.Parallel()
				partitionedReader, partitionedWriter := newCollection(context.Background(), suite)
				partitionedRead := partitionedReader(context.Background())
				require.NoError(t, partitionedWriter(context.Background(), populateCollection))

				expected := map[string][]string{
					"a": idRange(0, 3),
					"b": idRange(3, 6),
					"c": idRange(6, 9),
					"d": idRange(9, 12),
				}

				require.NoError(t, partitionedWriter(context.Background(), func(rw col.ReadWriteCollection) error {
					for idxVal, ids := range expected {
						for _, id := range ids {
							testProto := &col.TestItem{ID: id, Value: idxVal}
							if err := rw.Put(id, testProto); err != nil {
								return err
							}
						}
					}
					return nil
				}))

				for idxVal, ids := range expected {
					testProto := &col.TestItem{}
					keys := []string{}
					err := partitionedRead.GetByIndex(TestSecondaryIndex, idxVal, testProto, col.DefaultOptions(), func(key string) error {
						require.Equal(t, testProto.ID, key)
						require.Equal(t, testProto.Value, idxVal)
						keys = append(keys, key)
						// Clear testProto.ID and testProto.Value just to make sure they get overwritten each time
						testProto.ID = ""
						testProto.Value = ""
						return nil
					})
					require.NoError(t, err)
					require.ElementsEqual(t, keys, ids)
				}
			})
		})

		suite.Run("List", func(subsuite *testing.T) {
			subsuite.Parallel()

			subsuite.Run("Empty", func(t *testing.T) {
				t.Parallel()
				testProto := &col.TestItem{}
				err := emptyRead.List(testProto, col.DefaultOptions(), func(string) error {
					return errors.New("List callback should not have been called for an empty collection")
				})
				require.NoError(t, err)
			})

			subsuite.Run("Success", func(t *testing.T) {
				t.Parallel()
				items := map[string]string{}
				testProto := &col.TestItem{}
				err := defaultRead.List(testProto, col.DefaultOptions(), func(key string) error {
					require.Equal(t, testProto.ID, key)
					items[testProto.ID] = testProto.Value
					// Clear testProto.ID and testProto.Value just to make sure they get overwritten each time
					testProto.ID = ""
					testProto.Value = ""
					return nil
				})
				require.NoError(t, err)

				keys := []string{}
				for k, v := range items {
					keys = append(keys, k)
					require.Equal(t, originalValue, v)
				}
				expectedKeys := idRange(0, defaultCollectionSize)
				require.ElementsEqual(t, expectedKeys, keys)
			})

			subsuite.Run("Sort", func(subsuite *testing.T) {
				subsuite.Parallel()

				testSort := func(t *testing.T, ro col.ReadOnlyCollection, target col.SortTarget, expectedAsc []string) {
					t.Parallel()

					collect := func(order col.SortOrder) []string {
						keys := []string{}
						testProto := &col.TestItem{}
						err := ro.List(testProto, &col.Options{Target: target, Order: order}, func(string) error {
							keys = append(keys, testProto.ID)
							return nil
						})
						require.NoError(t, err)
						return keys
					}

					t.Run("SortAscend", func(t *testing.T) {
						t.Parallel()
						keys := collect(col.SortAscend)
						require.Equal(t, expectedAsc, keys)
					})

					t.Run("SortDescend", func(t *testing.T) {
						t.Parallel()
						keys := collect(col.SortDescend)
						reversed := []string{}
						for i := len(expectedAsc) - 1; i >= 0; i-- {
							reversed = append(reversed, expectedAsc[i])
						}
						require.Equal(t, reversed, keys)
					})

					t.Run("SortNone", func(t *testing.T) {
						t.Parallel()
						keys := collect(col.SortNone)
						require.ElementsEqual(t, expectedAsc, keys)
					})
				}

				subsuite.Run("CreatedAt", func(t *testing.T) {
					// The default collection was written in a single transaction, so all
					// the rows have the same created time - make our own
					createReader, writer := newCollection(context.Background(), t)
					createCol := createReader(context.Background())

					createKeys := []string{"0", "6", "7", "9", "3", "8", "4", "1", "2", "5"}
					for _, k := range createKeys {
						err := writer(context.Background(), func(rw col.ReadWriteCollection) error {
							testProto := &col.TestItem{ID: k, Value: originalValue}
							return rw.Create(k, testProto)
						})
						require.NoError(t, err)
					}

					checkDefaultCollection(t, createCol, RowDiff{})
					testSort(t, createCol, col.SortByCreateRevision, createKeys)
				})

				subsuite.Run("UpdatedAt", func(t *testing.T) {
					// Create a new collection that we can modify to get a different ordering here
					reader, writer := newCollection(context.Background(), t)
					modRead := reader(context.Background())
					require.NoError(suite, writer(context.Background(), populateCollection))

					modKeys := []string{"5", "7", "2", "9", "1", "0", "8", "4", "3", "6"}
					for _, k := range modKeys {
						err := writer(context.Background(), func(rw col.ReadWriteCollection) error {
							testProto := &col.TestItem{}
							if err := rw.Update(k, testProto, func() error {
								testProto.Value = changedValue
								return nil
							}); err != nil {
								return err
							}
							return nil
						})
						require.NoError(t, err)
					}
					testSort(t, modRead, col.SortByModRevision, modKeys)
				})

<<<<<<< HEAD
	c1 := &pfs.CommitInfo{
		Commit: client.NewCommit("repo", "", "c1"),
		Provenance: []*pfs.CommitProvenance{
			client.NewCommitProvenance("in", "master", "c1"),
			client.NewCommitProvenance("in", "master", "c2"),
			client.NewCommitProvenance("in", "master", "c3"),
		},
	}
	c2 := &pfs.CommitInfo{
		Commit: client.NewCommit("repo", "", "c2"),
		Provenance: []*pfs.CommitProvenance{
			client.NewCommitProvenance("in", "master", "c1"),
			client.NewCommitProvenance("in", "master", "c2"),
			client.NewCommitProvenance("in", "master", "c3"),
		},
	}
	_, err := col.NewSTM(context.Background(), etcdClient, func(stm col.STM) error {
		cis := cis.ReadWrite(stm)
		cis.Put(c1.Commit.ID, c1)
		cis.Put(c2.Commit.ID, c2)
		return nil
	})
	require.NoError(t, err)

	cisReadonly := cis.ReadOnly(context.Background())

	// Test that the first key retrieves both r1 and r2
	ci := &pfs.CommitInfo{}
	i := 1
	require.NoError(t, cisReadonly.GetByIndex(commitMultiIndex, client.NewCommit("in", "", "c1"), ci, col.DefaultOptions, func(ID string) error {
		if i == 1 {
			require.Equal(t, c1.Commit.ID, ID)
			require.Equal(t, c1, ci)
		} else {
			require.Equal(t, c2.Commit.ID, ID)
			require.Equal(t, c2, ci)
=======
				subsuite.Run("Key", func(t *testing.T) {
					testSort(t, defaultRead, col.SortByKey, idRange(0, 10))
				})
			})

			subsuite.Run("ErrorInCallback", func(t *testing.T) {
				t.Parallel()
				count := 0
				testProto := &col.TestItem{}
				err := defaultRead.List(testProto, col.DefaultOptions(), func(string) error {
					count++
					return &TestError{}
				})
				require.YesError(t, err)
				require.True(t, errors.Is(err, TestError{}), "Incorrect error: %v", err)
				require.Equal(t, 1, count, "List callback was called multiple times despite erroring")
			})

			subsuite.Run("ErrBreak", func(t *testing.T) {
				t.Parallel()
				count := 0
				testProto := &col.TestItem{}
				err := defaultRead.List(testProto, col.DefaultOptions(), func(string) error {
					count++
					return errutil.ErrBreak
				})
				require.NoError(t, err)
				require.Equal(t, 1, count, "List callback was called multiple times despite aborting")
			})
		})

		suite.Run("Count", func(subsuite *testing.T) {
			subsuite.Parallel()
			subsuite.Run("Success", func(t *testing.T) {
				t.Parallel()
				count, err := defaultRead.Count()
				require.NoError(t, err)
				require.Equal(t, int64(10), count)

				count, err = emptyRead.Count()
				require.NoError(t, err)
				require.Equal(t, int64(0), count)
			})
		})
	})

	parent.Run("ReadWrite", func(suite *testing.T) {
		suite.Parallel()
		initCollection := func(t *testing.T) (col.ReadOnlyCollection, WriteCallback) {
			reader, writer := newCollection(context.Background(), t)
			require.NoError(t, writer(context.Background(), populateCollection))
			return reader(context.Background()), writer
>>>>>>> c3b2369c
		}

<<<<<<< HEAD
	// Test that the second key retrieves both r1 and r2
	i = 1
	require.NoError(t, cisReadonly.GetByIndex(commitMultiIndex, client.NewCommit("in", "", "c2"), ci, col.DefaultOptions, func(ID string) error {
		if i == 1 {
			require.Equal(t, c1.Commit.ID, ID)
			require.Equal(t, c1, ci)
		} else {
			require.Equal(t, c2.Commit.ID, ID)
			require.Equal(t, c2, ci)
=======
		testRollback := func(t *testing.T, cb func(rw col.ReadWriteCollection) error) error {
			readOnly, writer := initCollection(t)
			err := writer(context.Background(), func(rw col.ReadWriteCollection) error {
				return cb(rw)
			})
			require.YesError(t, err)
			checkDefaultCollection(t, readOnly, RowDiff{})
			return err
>>>>>>> c3b2369c
		}

		suite.Run("Get", func(subsuite *testing.T) {
			subsuite.Parallel()
			subsuite.Run("Success", func(t *testing.T) {
				t.Parallel()
				readOnly, writer := initCollection(t)

<<<<<<< HEAD
	// Now "c3" only retrieves c2 (indexes are updated)
	require.NoError(t, cisReadonly.GetByIndex(commitMultiIndex, client.NewCommit("in", "", "c3"), ci, col.DefaultOptions, func(ID string) error {
		require.Equal(t, c2.Commit.ID, ID)
		require.Equal(t, c2, ci)
		return nil
	}))

	// And "C4" only retrieves r1 (indexes are updated)
	require.NoError(t, cisReadonly.GetByIndex(commitMultiIndex, client.NewCommit("in", "", "c4"), ci, col.DefaultOptions, func(ID string) error {
		require.Equal(t, c1.Commit.ID, ID)
		require.Equal(t, c1, ci)
		return nil
	}))
=======
				err := writer(context.Background(), func(rw col.ReadWriteCollection) error {
					testProto := &col.TestItem{}
					if err := rw.Get(makeID(8), testProto); err != nil {
						return err
					}
					if testProto.Value != originalValue {
						return errors.Errorf("Incorrect value when fetching via ReadWriteCollection.Get, expected: %s, actual: %s", originalValue, testProto.Value)
					}
					return nil
				})
				require.NoError(t, err)
				checkDefaultCollection(t, readOnly, RowDiff{})
			})

			subsuite.Run("AfterDelete", func(t *testing.T) {
				t.Parallel()
				readOnly, writer := initCollection(t)
>>>>>>> c3b2369c

				err := writer(context.Background(), func(rw col.ReadWriteCollection) error {
					testProto := &col.TestItem{}
					if err := rw.Get(makeID(1), testProto); err != nil {
						return err
					}

<<<<<<< HEAD
	// Now "c1" only retrieves c2
	require.NoError(t, cisReadonly.GetByIndex(commitMultiIndex, client.NewCommit("in", "", "c1"), ci, col.DefaultOptions, func(ID string) error {
		require.Equal(t, c2.Commit.ID, ID)
		require.Equal(t, c2, ci)
		return nil
	}))
}
=======
					oobID := makeID(10)
					if err := rw.Get(oobID, testProto); !col.IsErrNotFound(err) {
						return errors.Wrapf(err, "Expected ErrNotFound for key '%s', but got", oobID)
					}
>>>>>>> c3b2369c

					rw.DeleteAll()

					for _, id := range idRange(0, defaultCollectionSize) {
						if err := rw.Get(id, testProto); !col.IsErrNotFound(err) {
							return errors.Wrapf(err, "Expected ErrNotFound for key '%s', but got", id)
						}
					}
					return nil
				})
				require.NoError(t, err)
				checkDefaultCollection(t, readOnly, RowDiff{Deleted: idRange(0, defaultCollectionSize)})

				count, err := readOnly.Count()
				require.NoError(t, err)
				require.Equal(t, int64(0), count)
			})
		})

		suite.Run("Create", func(subsuite *testing.T) {
			subsuite.Parallel()
			subsuite.Run("Success", func(t *testing.T) {
				t.Parallel()
				newID := makeID(10)
				readOnly, writer := initCollection(t)
				err := writer(context.Background(), func(rw col.ReadWriteCollection) error {
					testProto := makeProto(newID)
					return rw.Create(testProto.ID, testProto)
				})
				require.NoError(t, err)
				checkDefaultCollection(t, readOnly, RowDiff{Created: []string{newID}})
			})

			subsuite.Run("ErrExists", func(t *testing.T) {
				t.Parallel()
				overwriteID := makeID(5)
				readOnly, writer := initCollection(t)
				err := writer(context.Background(), func(rw col.ReadWriteCollection) error {
					testProto := makeProto(overwriteID)
					return rw.Create(testProto.ID, testProto)
				})
				require.YesError(t, err)
				require.True(t, col.IsErrExists(err), "Incorrect error: %v", err)
				require.True(t, errors.Is(err, col.ErrExists{Type: collectionName, Key: overwriteID}), "Incorrect error: %v", err)
				checkDefaultCollection(t, readOnly, RowDiff{})
			})

			subsuite.Run("TransactionRollback", func(subsuite *testing.T) {
				subsuite.Parallel()
				subsuite.Run("CreateError", func(t *testing.T) {
					t.Parallel()
					newID := makeID(10)
					overwriteID := makeID(6)
					err := testRollback(t, func(rw col.ReadWriteCollection) error {
						testProto := makeProto(newID)
						if err := rw.Create(testProto.ID, testProto); err != nil {
							return err
						}
						testProto = makeProto(overwriteID)
						return rw.Create(testProto.ID, testProto)
					})
					require.True(t, col.IsErrExists(err), "Incorrect error: %v", err)
					require.True(t, errors.Is(err, col.ErrExists{Type: collectionName, Key: overwriteID}), "Incorrect error: %v", err)
				})

				subsuite.Run("UserError", func(t *testing.T) {
					t.Parallel()
					err := testRollback(t, func(rw col.ReadWriteCollection) error {
						testProto := makeProto(makeID(10))
						if err := rw.Create(testProto.ID, testProto); err != nil {
							return err
						}
						return &TestError{}
					})
					require.True(t, errors.Is(err, TestError{}), "Incorrect error: %v", err)
				})
			})
		})

		suite.Run("Put", func(subsuite *testing.T) {
			subsuite.Parallel()
			subsuite.Run("Insert", func(t *testing.T) {
				t.Parallel()
				newID := makeID(10)
				readOnly, writer := initCollection(t)
				err := writer(context.Background(), func(rw col.ReadWriteCollection) error {
					testProto := makeProto(newID)
					return rw.Put(testProto.ID, testProto)
				})
				require.NoError(t, err)
				checkDefaultCollection(t, readOnly, RowDiff{Created: []string{newID}})
			})

			subsuite.Run("Overwrite", func(t *testing.T) {
				t.Parallel()
				overwriteID := makeID(5)
				readOnly, writer := initCollection(t)
				err := writer(context.Background(), func(rw col.ReadWriteCollection) error {
					testProto := makeProto(overwriteID)
					return rw.Put(testProto.ID, testProto)
				})
				require.NoError(t, err)
				checkDefaultCollection(t, readOnly, RowDiff{Changed: []string{overwriteID}})
			})

			subsuite.Run("TransactionRollback", func(subsuite *testing.T) {
				subsuite.Parallel()
				subsuite.Run("UserError", func(t *testing.T) {
					t.Parallel()
					err := testRollback(t, func(rw col.ReadWriteCollection) error {
						testProto := makeProto(makeID(10))
						if err := rw.Put(testProto.ID, testProto); err != nil {
							return err
						}
						testProto = makeProto(makeID(8))
						if err := rw.Put(testProto.ID, testProto); err != nil {
							return err
						}
						return &TestError{}
					})
					require.True(t, errors.Is(err, TestError{}), "Incorrect error: %v", err)
				})
			})
		})

		suite.Run("Update", func(subsuite *testing.T) {
			subsuite.Parallel()
			subsuite.Run("Success", func(t *testing.T) {
				t.Parallel()
				updateID := makeID(1)
				readOnly, writer := initCollection(t)
				err := writer(context.Background(), func(rw col.ReadWriteCollection) error {
					testProto := &col.TestItem{}
					if err := rw.Upsert(updateID, testProto, func() error {
						if err := checkItem(t, testProto, updateID, originalValue); err != nil {
							return err
						}
						testProto.Value = changedValue
						return nil
					}); err != nil {
						return err
					}
					if err := rw.Get(updateID, testProto); err != nil {
						return err
					}
					return checkItem(t, testProto, updateID, changedValue)
				})
				require.NoError(t, err)
				checkDefaultCollection(t, readOnly, RowDiff{Changed: []string{updateID}})
			})

			subsuite.Run("ErrorInCallback", func(t *testing.T) {
				t.Parallel()
				updateID := makeID(2)
				readOnly, writer := initCollection(t)
				err := writer(context.Background(), func(rw col.ReadWriteCollection) error {
					testProto := &col.TestItem{}
					return rw.Update(updateID, testProto, func() error {
						return &TestError{}
					})
				})
				require.YesError(t, err)
				require.True(t, errors.Is(err, TestError{}), "Incorrect error: %v", err)
				checkDefaultCollection(t, readOnly, RowDiff{})
			})

			subsuite.Run("NotFound", func(t *testing.T) {
				t.Parallel()
				notExistsID := makeID(10)
				readOnly, writer := initCollection(t)
				err := writer(context.Background(), func(rw col.ReadWriteCollection) error {
					testProto := &col.TestItem{}
					return rw.Update(notExistsID, testProto, func() error {
						return nil
					})
				})
				require.YesError(t, err)
				require.True(t, col.IsErrNotFound(err), "Incorrect error: %v", err)
				require.True(t, errors.Is(err, col.ErrNotFound{Type: collectionName, Key: notExistsID}), "Incorrect error: %v", err)
				checkDefaultCollection(t, readOnly, RowDiff{})
			})

			subsuite.Run("TransactionRollback", func(subsuite *testing.T) {
				subsuite.Parallel()

				subsuite.Run("ErrorInCallback", func(t *testing.T) {
					t.Parallel()
					err := testRollback(t, func(rw col.ReadWriteCollection) error {
						testProto := &col.TestItem{}
						if err := rw.Update(makeID(2), testProto, func() error {
							testProto.Value = changedValue
							return nil
						}); err != nil {
							return err
						}
						return rw.Update(makeID(2), testProto, func() error {
							return &TestError{}
						})
					})
					require.True(t, errors.Is(err, TestError{}), "Incorrect error: %v", err)
				})

				subsuite.Run("UpdateError", func(t *testing.T) {
					t.Parallel()
					notExistsID := makeID(10)
					err := testRollback(t, func(rw col.ReadWriteCollection) error {
						testProto := &col.TestItem{}
						if err := rw.Update(makeID(3), testProto, func() error {
							testProto.Value = changedValue
							return nil
						}); err != nil {
							return err
						}
						return rw.Update(notExistsID, testProto, func() error {
							testProto.Value = changedValue
							return nil
						})
					})
					require.True(t, col.IsErrNotFound(err), "Incorrect error: %v", err)
					require.True(t, errors.Is(err, col.ErrNotFound{Type: collectionName, Key: notExistsID}), "Incorrect error: %v", err)
				})

				subsuite.Run("UserError", func(t *testing.T) {
					t.Parallel()
					err := testRollback(t, func(rw col.ReadWriteCollection) error {
						testProto := &col.TestItem{}
						if err := rw.Update(makeID(6), testProto, func() error {
							testProto.Value = changedValue
							return nil
						}); err != nil {
							return err
						}
						return &TestError{}
					})
					require.True(t, errors.Is(err, TestError{}), "Incorrect error: %v", err)
				})
			})
		})

		suite.Run("Upsert", func(subsuite *testing.T) {
			subsuite.Parallel()

			subsuite.Run("Insert", func(t *testing.T) {
				t.Parallel()
				newID := makeID(10)
				readOnly, writer := initCollection(t)
				err := writer(context.Background(), func(rw col.ReadWriteCollection) error {
					testProto := &col.TestItem{}
					return rw.Upsert(newID, testProto, func() error {
						if testProto.ID != "" {
							return errors.Errorf("Upsert of new row modified the ID, new value: %s", testProto.ID)
						}
						if testProto.Value != "" {
							return errors.Errorf("Upsert of new row modified the Value, new value: %s", testProto.Value)
						}
						testProto.ID = newID
						testProto.Value = changedValue
						return nil
					})
				})
				require.NoError(t, err)
				checkDefaultCollection(t, readOnly, RowDiff{Created: []string{newID}})
			})

			subsuite.Run("ErrorInCallback", func(t *testing.T) {
				t.Parallel()
				newID := makeID(10)
				readOnly, writer := initCollection(t)
				err := writer(context.Background(), func(rw col.ReadWriteCollection) error {
					testProto := &col.TestItem{}
					return rw.Upsert(newID, testProto, func() error {
						return &TestError{}
					})
				})
				require.YesError(t, err)
				require.True(t, errors.Is(err, TestError{}), "Incorrect error: %v", err)
				checkDefaultCollection(t, readOnly, RowDiff{})
			})

			subsuite.Run("Overwrite", func(t *testing.T) {
				t.Parallel()
				overwriteID := makeID(5)
				readOnly, writer := initCollection(t)
				err := writer(context.Background(), func(rw col.ReadWriteCollection) error {
					testProto := &col.TestItem{}
					return rw.Upsert(overwriteID, testProto, func() error {
						if testProto.ID != overwriteID {
							return errors.Errorf("Upsert of existing row does not pass through the ID, expected: %s, actual: %s", overwriteID, testProto.ID)
						}
						if testProto.Value != originalValue {
							return errors.Errorf("Upsert of existing row does not pass through the value, expected: %s, actual: %s", originalValue, testProto.Value)
						}
						testProto.Value = changedValue
						return nil
					})
				})
				require.NoError(t, err)
				checkDefaultCollection(t, readOnly, RowDiff{Changed: []string{overwriteID}})
			})

			subsuite.Run("TransactionRollback", func(subsuite *testing.T) {
				subsuite.Parallel()

				subsuite.Run("UpsertError", func(t *testing.T) {
					t.Parallel()
					existsID := makeID(3)
					err := testRollback(t, func(rw col.ReadWriteCollection) error {
						testProto := &col.TestItem{}
						if err := rw.Upsert(makeID(6), testProto, func() error {
							return nil
						}); err != nil {
							return err
						}
						return rw.Create(existsID, testProto)
					})
					require.True(t, col.IsErrExists(err), "Incorrect error: %v", err)
					require.True(t, errors.Is(err, col.ErrExists{Type: collectionName, Key: existsID}), "Incorrect error: %v", err)
				})

				subsuite.Run("UserError", func(t *testing.T) {
					t.Parallel()
					err := testRollback(t, func(rw col.ReadWriteCollection) error {
						testProto := &col.TestItem{}
						if err := rw.Upsert(makeID(6), testProto, func() error {
							return nil
						}); err != nil {
							return err
						}
						return &TestError{}
					})
					require.True(t, errors.Is(err, TestError{}), "Incorrect error: %v", err)
				})

				subsuite.Run("UserErrorInCallback", func(t *testing.T) {
					t.Parallel()
					err := testRollback(t, func(rw col.ReadWriteCollection) error {
						testProto := &col.TestItem{}
						if err := rw.Upsert(makeID(5), testProto, func() error {
							testProto.Value = changedValue
							return nil
						}); err != nil {
							return err
						}

						return rw.Upsert(makeID(6), testProto, func() error {
							return &TestError{}
						})
					})
					require.True(t, errors.Is(err, TestError{}), "Incorrect error: %v", err)
				})
			})
		})

		suite.Run("Delete", func(subsuite *testing.T) {
			subsuite.Parallel()

			subsuite.Run("Success", func(t *testing.T) {
				t.Parallel()
				deleteID := makeID(3)
				readOnly, writer := initCollection(t)
				err := writer(context.Background(), func(rw col.ReadWriteCollection) error {
					return rw.Delete(deleteID)
				})
				require.NoError(t, err)
				checkDefaultCollection(t, readOnly, RowDiff{Deleted: []string{deleteID}})
			})

			subsuite.Run("NotExists", func(t *testing.T) {
				t.Parallel()
				notExistsID := makeID(10)
				readOnly, writer := initCollection(t)
				err := writer(context.Background(), func(rw col.ReadWriteCollection) error {
					return rw.Delete(notExistsID)
				})
				require.YesError(t, err)
				require.True(t, col.IsErrNotFound(err), "Incorrect error: %v", err)
				require.True(t, errors.Is(err, col.ErrNotFound{Type: collectionName, Key: notExistsID}), "Incorrect error: %v", err)
				checkDefaultCollection(t, readOnly, RowDiff{})
			})

			subsuite.Run("TransactionRollback", func(subsuite *testing.T) {
				subsuite.Parallel()

				subsuite.Run("DeleteError", func(t *testing.T) {
					t.Parallel()
					notExistsID := makeID(10)
					err := testRollback(t, func(rw col.ReadWriteCollection) error {
						if err := rw.Delete(makeID(6)); err != nil {
							return err
						}
						return rw.Delete(notExistsID)
					})
					require.True(t, col.IsErrNotFound(err), "Incorrect error: %v", err)
					require.True(t, errors.Is(err, col.ErrNotFound{Type: collectionName, Key: notExistsID}), "Incorrect error: %v", err)
				})

				subsuite.Run("UserError", func(t *testing.T) {
					t.Parallel()
					err := testRollback(t, func(rw col.ReadWriteCollection) error {
						if err := rw.Delete(makeID(6)); err != nil {
							return err
						}
						return &TestError{}
					})
					require.True(t, errors.Is(err, TestError{}), "Incorrect error: %v", err)
				})
			})
		})

		suite.Run("DeleteAll", func(subsuite *testing.T) {
			subsuite.Parallel()

			subsuite.Run("Success", func(t *testing.T) {
				t.Parallel()
				readOnly, writer := initCollection(t)
				err := writer(context.Background(), func(rw col.ReadWriteCollection) error {
					return rw.DeleteAll()
				})
				require.NoError(t, err)
				checkDefaultCollection(t, readOnly, RowDiff{Deleted: idRange(0, 10)})
				count, err := readOnly.Count()
				require.NoError(t, err)
				require.Equal(t, int64(0), count)
			})

			subsuite.Run("TransactionRollback", func(t *testing.T) {
				t.Parallel()
				err := testRollback(t, func(rw col.ReadWriteCollection) error {
					if err := rw.DeleteAll(); err != nil {
						return err
					}
					return &TestError{}
				})
				require.True(t, errors.Is(err, TestError{}), "Incorrect error: %v", err)
			})
		})
	})
}

// TODO: test indexes
// TODO: test multiple changes to the same row in one txn
// TODO: test interruption<|MERGE_RESOLUTION|>--- conflicted
+++ resolved
@@ -397,44 +397,6 @@
 					testSort(t, modRead, col.SortByModRevision, modKeys)
 				})
 
-<<<<<<< HEAD
-	c1 := &pfs.CommitInfo{
-		Commit: client.NewCommit("repo", "", "c1"),
-		Provenance: []*pfs.CommitProvenance{
-			client.NewCommitProvenance("in", "master", "c1"),
-			client.NewCommitProvenance("in", "master", "c2"),
-			client.NewCommitProvenance("in", "master", "c3"),
-		},
-	}
-	c2 := &pfs.CommitInfo{
-		Commit: client.NewCommit("repo", "", "c2"),
-		Provenance: []*pfs.CommitProvenance{
-			client.NewCommitProvenance("in", "master", "c1"),
-			client.NewCommitProvenance("in", "master", "c2"),
-			client.NewCommitProvenance("in", "master", "c3"),
-		},
-	}
-	_, err := col.NewSTM(context.Background(), etcdClient, func(stm col.STM) error {
-		cis := cis.ReadWrite(stm)
-		cis.Put(c1.Commit.ID, c1)
-		cis.Put(c2.Commit.ID, c2)
-		return nil
-	})
-	require.NoError(t, err)
-
-	cisReadonly := cis.ReadOnly(context.Background())
-
-	// Test that the first key retrieves both r1 and r2
-	ci := &pfs.CommitInfo{}
-	i := 1
-	require.NoError(t, cisReadonly.GetByIndex(commitMultiIndex, client.NewCommit("in", "", "c1"), ci, col.DefaultOptions, func(ID string) error {
-		if i == 1 {
-			require.Equal(t, c1.Commit.ID, ID)
-			require.Equal(t, c1, ci)
-		} else {
-			require.Equal(t, c2.Commit.ID, ID)
-			require.Equal(t, c2, ci)
-=======
 				subsuite.Run("Key", func(t *testing.T) {
 					testSort(t, defaultRead, col.SortByKey, idRange(0, 10))
 				})
@@ -487,20 +449,8 @@
 			reader, writer := newCollection(context.Background(), t)
 			require.NoError(t, writer(context.Background(), populateCollection))
 			return reader(context.Background()), writer
->>>>>>> c3b2369c
 		}
 
-<<<<<<< HEAD
-	// Test that the second key retrieves both r1 and r2
-	i = 1
-	require.NoError(t, cisReadonly.GetByIndex(commitMultiIndex, client.NewCommit("in", "", "c2"), ci, col.DefaultOptions, func(ID string) error {
-		if i == 1 {
-			require.Equal(t, c1.Commit.ID, ID)
-			require.Equal(t, c1, ci)
-		} else {
-			require.Equal(t, c2.Commit.ID, ID)
-			require.Equal(t, c2, ci)
-=======
 		testRollback := func(t *testing.T, cb func(rw col.ReadWriteCollection) error) error {
 			readOnly, writer := initCollection(t)
 			err := writer(context.Background(), func(rw col.ReadWriteCollection) error {
@@ -509,7 +459,6 @@
 			require.YesError(t, err)
 			checkDefaultCollection(t, readOnly, RowDiff{})
 			return err
->>>>>>> c3b2369c
 		}
 
 		suite.Run("Get", func(subsuite *testing.T) {
@@ -518,21 +467,6 @@
 				t.Parallel()
 				readOnly, writer := initCollection(t)
 
-<<<<<<< HEAD
-	// Now "c3" only retrieves c2 (indexes are updated)
-	require.NoError(t, cisReadonly.GetByIndex(commitMultiIndex, client.NewCommit("in", "", "c3"), ci, col.DefaultOptions, func(ID string) error {
-		require.Equal(t, c2.Commit.ID, ID)
-		require.Equal(t, c2, ci)
-		return nil
-	}))
-
-	// And "C4" only retrieves r1 (indexes are updated)
-	require.NoError(t, cisReadonly.GetByIndex(commitMultiIndex, client.NewCommit("in", "", "c4"), ci, col.DefaultOptions, func(ID string) error {
-		require.Equal(t, c1.Commit.ID, ID)
-		require.Equal(t, c1, ci)
-		return nil
-	}))
-=======
 				err := writer(context.Background(), func(rw col.ReadWriteCollection) error {
 					testProto := &col.TestItem{}
 					if err := rw.Get(makeID(8), testProto); err != nil {
@@ -550,7 +484,6 @@
 			subsuite.Run("AfterDelete", func(t *testing.T) {
 				t.Parallel()
 				readOnly, writer := initCollection(t)
->>>>>>> c3b2369c
 
 				err := writer(context.Background(), func(rw col.ReadWriteCollection) error {
 					testProto := &col.TestItem{}
@@ -558,20 +491,10 @@
 						return err
 					}
 
-<<<<<<< HEAD
-	// Now "c1" only retrieves c2
-	require.NoError(t, cisReadonly.GetByIndex(commitMultiIndex, client.NewCommit("in", "", "c1"), ci, col.DefaultOptions, func(ID string) error {
-		require.Equal(t, c2.Commit.ID, ID)
-		require.Equal(t, c2, ci)
-		return nil
-	}))
-}
-=======
 					oobID := makeID(10)
 					if err := rw.Get(oobID, testProto); !col.IsErrNotFound(err) {
 						return errors.Wrapf(err, "Expected ErrNotFound for key '%s', but got", oobID)
 					}
->>>>>>> c3b2369c
 
 					rw.DeleteAll()
 
