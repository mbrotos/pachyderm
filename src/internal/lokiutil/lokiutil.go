package lokiutil

import (
	"context"
	"sort"
	"time"

	"github.com/pachyderm/pachyderm/v2/src/internal/errors"
	"github.com/pachyderm/pachyderm/v2/src/internal/errutil"
	loki "github.com/pachyderm/pachyderm/v2/src/internal/lokiutil/client"
)

const (
	// maxLogMessages is the maximum number of log messages the loki server
	// will send us, it will error if this is made higher.
	maxLogMessages = 5000
)

func forEachLine(resp loki.QueryResponse, f func(t time.Time, line string) error) error {
	// sort and display entries
	streams, ok := resp.Data.Result.(loki.Streams)
	if !ok {
		return errors.Errorf("resp.Data.Result must be of type loghttp.Streams to call ForEachStream on it")
	}
	allEntries := make([]streamEntryPair, 0)

	for _, s := range streams {
		for _, e := range s.Entries {
			allEntries = append(allEntries, streamEntryPair{
				entry:  e,
				labels: s.Labels,
			})
		}
	}

	sort.Slice(allEntries, func(i, j int) bool { return allEntries[i].entry.Timestamp.Before(allEntries[j].entry.Timestamp) })

	for _, e := range allEntries {
		if err := f(e.entry.Timestamp, e.entry.Line); err != nil {
			if err == errutil.ErrBreak {
				return nil
			}
			return err
		}
	}
	return nil
}

// QueryRange calls QueryRange on the passed loki.Client and calls f with each logline.
func QueryRange(ctx context.Context, c *loki.Client, queryStr string, from, through time.Time, follow bool, f func(t time.Time, line string) error) error {
	for {
		resp, err := c.QueryRange(ctx, queryStr, maxLogMessages, from, through, "FORWARD", 0, 0, true)
		if err != nil {
			return errors.EnsureStack(err)
		}
		nMsgs := 0
		if err := forEachLine(*resp, func(t time.Time, line string) error {
			from = t
			nMsgs++
			return f(t, line)
		}); err != nil {
			return err
		}
		if !follow && nMsgs < maxLogMessages {
			return nil
		}
		from = from.Add(time.Nanosecond)
<<<<<<< HEAD
		// check if the context has been cancelled
		select {
		case <-ctx.Done():
			return errors.EnsureStack(ctx.Err())
		default:
		}
=======
>>>>>>> 8c6e32be
	}
}

type streamEntryPair struct {
	entry  loki.Entry
	labels loki.LabelSet
}<|MERGE_RESOLUTION|>--- conflicted
+++ resolved
@@ -65,15 +65,6 @@
 			return nil
 		}
 		from = from.Add(time.Nanosecond)
-<<<<<<< HEAD
-		// check if the context has been cancelled
-		select {
-		case <-ctx.Done():
-			return errors.EnsureStack(ctx.Err())
-		default:
-		}
-=======
->>>>>>> 8c6e32be
 	}
 }
 
