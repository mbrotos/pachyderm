package clusterstate

import (
	"fmt"
	"strings"
	"testing"

	proto "github.com/gogo/protobuf/proto"
	"github.com/google/go-cmp/cmp"

	v2_7_0 "github.com/pachyderm/pachyderm/v2/src/internal/clusterstate/v2.7.0"
	"github.com/pachyderm/pachyderm/v2/src/internal/dockertestenv"
	"github.com/pachyderm/pachyderm/v2/src/internal/migrations"
	"github.com/pachyderm/pachyderm/v2/src/internal/pctx"
	"github.com/pachyderm/pachyderm/v2/src/internal/require"
	"github.com/pachyderm/pachyderm/v2/src/internal/testetcd"
	"github.com/pachyderm/pachyderm/v2/src/pfs"
)

func Test_v2_7_0_ClusterState_Projects(t *testing.T) {
	ctx := pctx.TestContext(t)
	db, _ := dockertestenv.NewEphemeralPostgresDB(ctx, t)
	defer db.Close()
	migrationEnv := migrations.Env{EtcdClient: testetcd.NewEnv(ctx, t).EtcdClient}

	// Pre-migration
	// Ceate sample test data in collections.projects table
	require.NoError(t, migrations.ApplyMigrations(ctx, db, migrationEnv, state_2_6_0))
	tx, err := db.BeginTxx(ctx, nil)
	require.NoError(t, err)
	defer tx.Rollback()
	for i := 0; i < 10; i++ {
		name := fmt.Sprintf("project%d", i)
		projectInfo := pfs.ProjectInfo{Project: &pfs.Project{Name: name}, Description: "test " + name}
		b, err := proto.Marshal(&projectInfo)
		require.NoError(t, err)
		_, err = tx.ExecContext(ctx, `INSERT INTO collections.projects(key, proto) VALUES($1, $2)`, name, b)
		require.NoError(t, err)
	}
	require.NoError(t, tx.Commit())

	// Get all existing projects in collections.projects including the default project
	var expectedProjects []v2_7_0.Project
	var collectionRecords []v2_7_0.CollectionRecord
	require.NoError(t, db.SelectContext(ctx, &collectionRecords, `SELECT key, proto, createdat, updatedat FROM collections.projects ORDER BY createdat`))
	for i, row := range collectionRecords {
		projectInfo := pfs.ProjectInfo{}
		require.NoError(t, proto.Unmarshal(row.Proto, &projectInfo))
<<<<<<< HEAD
		expectedProjects = append(expectedProjects, v2_7_0.Project{ID: i + 1, Name: projectInfo.Project.Name, Description: projectInfo.Description, CreatedAt: row.CreatedAt, UpdatedAt: row.UpdatedAt})
=======
		expectedProjects = append(expectedProjects, v2_7_0.Project{ID: uint64(i + 1), Name: projectInfo.Project.Name, Description: projectInfo.Description, CreatedAt: row.CreatedAt, UpdatedAt: row.UpdatedAt})
>>>>>>> 8797e729
	}

	// Migrates collections.projects to core.projects
	require.NoError(t, migrations.ApplyMigrations(ctx, db, migrationEnv, state_2_7_0))
	require.NoError(t, migrations.BlockUntil(ctx, db, state_2_7_0))

	// Check whether all the data is migrated to core.projects table
	var gotProjects []v2_7_0.Project
	require.NoError(t, db.SelectContext(ctx, &gotProjects, `SELECT id, name, description, created_at, updated_at FROM core.projects ORDER BY created_at`))
	require.Equal(t, len(expectedProjects), len(gotProjects))
	if diff := cmp.Diff(expectedProjects, gotProjects); diff != "" {
		t.Errorf("projects differ: (-want +got)\n%s", diff)
	}

	// Test project names can only be 51 characters long
	_, err = db.ExecContext(ctx, `INSERT INTO core.projects(name, description) VALUES($1, $2)`, strings.Repeat("A", 52), "this should error")
	require.ErrorContains(t, err, "value too long for type character varying(51)")
}<|MERGE_RESOLUTION|>--- conflicted
+++ resolved
@@ -46,11 +46,7 @@
 	for i, row := range collectionRecords {
 		projectInfo := pfs.ProjectInfo{}
 		require.NoError(t, proto.Unmarshal(row.Proto, &projectInfo))
-<<<<<<< HEAD
-		expectedProjects = append(expectedProjects, v2_7_0.Project{ID: i + 1, Name: projectInfo.Project.Name, Description: projectInfo.Description, CreatedAt: row.CreatedAt, UpdatedAt: row.UpdatedAt})
-=======
 		expectedProjects = append(expectedProjects, v2_7_0.Project{ID: uint64(i + 1), Name: projectInfo.Project.Name, Description: projectInfo.Description, CreatedAt: row.CreatedAt, UpdatedAt: row.UpdatedAt})
->>>>>>> 8797e729
 	}
 
 	// Migrates collections.projects to core.projects
