--- conflicted
+++ resolved
@@ -443,17 +443,14 @@
 
 message ListJobSetRequest {
   bool details = 1;
-<<<<<<< HEAD
-  // we return job sets created before or after this time based on the reverse flag
-  google.protobuf.Timestamp paginationMarker = 2;
-  // number of results to return 
-  int64 number = 3;
-  // if true, return results in reverse order
-  bool reverse = 4;
-=======
   // A list of projects to filter jobs on, nil means don't filter.
   repeated pfs_v2.Project projects = 2;
->>>>>>> fb86bc1c
+  // we return job sets created before or after this time based on the reverse flag
+  google.protobuf.Timestamp paginationMarker = 3;
+  // number of results to return 
+  int64 number = 4;
+  // if true, return results in reverse order
+  bool reverse = 5;
 }
 
 message InspectJobRequest {
