--- conflicted
+++ resolved
@@ -719,15 +719,9 @@
   bool autoscaling = 30;
   repeated Toleration tolerations = 34;
   ResourceSpec sidecar_resource_requests = 35;
-<<<<<<< HEAD
-=======
-  reserved 36;
-  reserved "details_json";
-  bool dry_run = 37;
->>>>>>> 16d4a717
-  Determined determined = 38;
   reserved 36, 37;
   reserved "details_json", "dry_run";
+  Determined determined = 38;
 }
 
 message CreatePipelineV2Request {
