--- conflicted
+++ resolved
@@ -719,10 +719,6 @@
   bool autoscaling = 30;
   repeated Toleration tolerations = 34;
   ResourceSpec sidecar_resource_requests = 35;
-<<<<<<< HEAD
-  string details_json = 36;  // a JSON-encoded PipelineSpec message
-=======
->>>>>>> 0ffa1020
   bool dry_run = 37;
   Determined determined = 38;
 }
@@ -948,10 +944,7 @@
 
   // GetClusterDefaults returns the current cluster defaults.
   rpc GetClusterDefaults(GetClusterDefaultsRequest) returns (GetClusterDefaultsResponse) {}
-<<<<<<< HEAD
 
   // SetClusterDefaults returns the current cluster defaults.
   rpc SetClusterDefaults(SetClusterDefaultsRequest) returns (SetClusterDefaultsResponse) {}
-=======
->>>>>>> 0ffa1020
 }