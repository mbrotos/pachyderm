--- conflicted
+++ resolved
@@ -153,10 +153,7 @@
   CLUSTER_AUTH_GET_PERMISSIONS_FOR_PRINCIPAL       = 141;
   CLUSTER_AUTH_DELETE_EXPIRED_TOKENS               = 140;
   CLUSTER_AUTH_REVOKE_USER_TOKENS                  = 142;
-<<<<<<< HEAD
-=======
   CLUSTER_AUTH_ROTATE_ROOT_TOKEN                   = 147;
->>>>>>> 7f3ff45c
 
   CLUSTER_ENTERPRISE_ACTIVATE            = 114;
   CLUSTER_ENTERPRISE_HEARTBEAT           = 115;
