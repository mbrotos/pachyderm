--- conflicted
+++ resolved
@@ -10,19 +10,11 @@
 	"sync"
 	"time"
 
-<<<<<<< HEAD
-=======
+	"github.com/pachyderm/pachyderm/src/client/pkg/discovery"
+
 	log "github.com/Sirupsen/logrus"
->>>>>>> 92f994f7
 	"github.com/gogo/protobuf/jsonpb"
-	"github.com/pachyderm/pachyderm/src/client/pkg/discovery"
-
 	"golang.org/x/sync/errgroup"
-<<<<<<< HEAD
-
-	protolion "github.com/Sirupsen/logrus"
-=======
->>>>>>> 92f994f7
 )
 
 // InvalidVersion is defined as -1 since valid versions are non-negative.
@@ -699,13 +691,8 @@
 		if err != nil {
 			return err
 		}
-<<<<<<< HEAD
 		if err := a.discoveryClient.Set(context.TODO(), a.serverStateKey(address), encodedServerState, holdTTL); err != nil {
-			protolion.Printf("Error setting server state: %s", err.Error())
-=======
-		if err := a.discoveryClient.Set(a.serverStateKey(address), encodedServerState, holdTTL); err != nil {
 			log.Printf("Error setting server state: %s", err.Error())
->>>>>>> 92f994f7
 		}
 		log.Debug(&SetServerState{serverState})
 		select {
@@ -733,13 +720,8 @@
 		if err != nil {
 			return err
 		}
-<<<<<<< HEAD
 		if err := a.discoveryClient.Set(context.TODO(), a.frontendStateKey(address), encodedFrontendState, holdTTL); err != nil {
-			protolion.Printf("Error setting server state: %s", err.Error())
-=======
-		if err := a.discoveryClient.Set(a.frontendStateKey(address), encodedFrontendState, holdTTL); err != nil {
 			log.Printf("Error setting server state: %s", err.Error())
->>>>>>> 92f994f7
 		}
 		log.Debug(&SetFrontendState{frontendState})
 		select {
