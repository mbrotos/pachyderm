--- conflicted
+++ resolved
@@ -592,7 +592,6 @@
 	))
 }
 
-<<<<<<< HEAD
 // Merge combines commits
 func (c APIClient) Merge(repo string, fromCommits []string, toBranch string, strategy pfs.MergeStrategy) ([]*pfs.Commit, error) {
 
@@ -614,7 +613,8 @@
 		return nil, sanitizeErr(err)
 	}
 	return commits.Commit, nil
-=======
+}
+
 // ArchiveAll archives all commits in all repos.
 func (c APIClient) ArchiveAll() error {
 	_, err := c.PfsAPIClient.ArchiveAll(
@@ -622,7 +622,6 @@
 		google_protobuf.EmptyInstance,
 	)
 	return sanitizeErr(err)
->>>>>>> 3fe7be19
 }
 
 type putFileWriteCloser struct {
