--- conflicted
+++ resolved
@@ -30,32 +30,6 @@
 // PachdSpecificConfiguration contains the pachd specific configuration.
 type PachdSpecificConfiguration struct {
 	StorageConfiguration
-<<<<<<< HEAD
-	NumShards             uint64 `env:"NUM_SHARDS,default=32"`
-	StorageBackend        string `env:"STORAGE_BACKEND,default="`
-	StorageHostPath       string `env:"STORAGE_HOST_PATH,default="`
-	EtcdPrefix            string `env:"ETCD_PREFIX,default="`
-	PFSEtcdPrefix         string `env:"PFS_ETCD_PREFIX,default=pachyderm_pfs"`
-	AuthEtcdPrefix        string `env:"PACHYDERM_AUTH_ETCD_PREFIX,default=pachyderm_auth"`
-	EnterpriseEtcdPrefix  string `env:"PACHYDERM_ENTERPRISE_ETCD_PREFIX,default=pachyderm_enterprise"`
-	KubeAddress           string `env:"KUBERNETES_PORT_443_TCP_ADDR,required"`
-	Metrics               bool   `env:"METRICS,default=true"`
-	Init                  bool   `env:"INIT,default=false"`
-	BlockCacheBytes       string `env:"BLOCK_CACHE_BYTES,default=1G"`
-	PFSCacheSize          string `env:"PFS_CACHE_SIZE,default=0"`
-	WorkerImage           string `env:"WORKER_IMAGE,default="`
-	WorkerSidecarImage    string `env:"WORKER_SIDECAR_IMAGE,default="`
-	WorkerImagePullPolicy string `env:"WORKER_IMAGE_PULL_POLICY,default="`
-	LogLevel              string `env:"LOG_LEVEL,default=info"`
-	IAMRole               string `env:"IAM_ROLE,default="`
-	ImagePullSecret       string `env:"IMAGE_PULL_SECRET,default="`
-	NoExposeDockerSocket  bool   `env:"NO_EXPOSE_DOCKER_SOCKET,default=false"`
-	ExposeObjectAPI       bool   `env:"EXPOSE_OBJECT_API,default=false"`
-	MemoryRequest         string `env:"PACHD_MEMORY_REQUEST,default=1T"`
-	WorkerUsesRoot        bool   `env:"WORKER_USES_ROOT,default=true"`
-	S3GatewayPort         uint16 `env:"S3GATEWAY_PORT,default=600"`
-	DeploymentID          string `env:"CLUSTER_DEPLOYMENT_ID,default="`
-=======
 	NumShards                  uint64 `env:"NUM_SHARDS,default=32"`
 	StorageBackend             string `env:"STORAGE_BACKEND,default="`
 	StorageHostPath            string `env:"STORAGE_HOST_PATH,default="`
@@ -79,8 +53,8 @@
 	MemoryRequest              string `env:"PACHD_MEMORY_REQUEST,default=1T"`
 	WorkerUsesRoot             bool   `env:"WORKER_USES_ROOT,default=true"`
 	S3GatewayPort              uint16 `env:"S3GATEWAY_PORT,default=600"`
+	DeploymentID               string `env:"CLUSTER_DEPLOYMENT_ID,default="`
 	RequireCriticalServersOnly bool   `env:"REQUIRE_CRITICAL_SERVERS_ONLY",default=false"`
->>>>>>> 63c34d2a
 }
 
 // StorageConfiguration contains the storage configuration.
