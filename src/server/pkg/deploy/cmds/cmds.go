--- conflicted
+++ resolved
@@ -189,13 +189,9 @@
 			return nil
 		}),
 	}
-<<<<<<< HEAD
-	deploy.PersistentFlags().IntVar(&pachdShards, "shards", 1, "Number of Pachd nodes (stateless Pachyderm API servers).")
-=======
 	deploy.PersistentFlags().IntVar(&pachdShards, "shards", 16, "Number of Pachd nodes (stateless Pachyderm API servers).")
 	deploy.PersistentFlags().IntVar(&rethinkShards, "rethink-shards", 1, "Number of RethinkDB shards (for pfs metadata storage) if "+
 		"--deploy-rethink-as-stateful-set is used.")
->>>>>>> 13140526
 	deploy.PersistentFlags().BoolVar(&dryRun, "dry-run", false, "Don't actually deploy pachyderm to Kubernetes, instead just print the manifest.")
 	deploy.PersistentFlags().StringVar(&logLevel, "log-level", "info", "The level of log messages to print options are, from least to most verbose: \"error\", \"info\", \"debug\".")
 	deploy.AddCommand(deployLocal)
