package server

import (
	"archive/tar"
	"bytes"
	"fmt"
	"net"
	"testing"
	"time"

	"github.com/pachyderm/pachyderm/v2/src/auth"
	"github.com/pachyderm/pachyderm/v2/src/client"
	"github.com/pachyderm/pachyderm/v2/src/internal/backoff"
	"github.com/pachyderm/pachyderm/v2/src/internal/errors"
	"github.com/pachyderm/pachyderm/v2/src/internal/errutil"
	"github.com/pachyderm/pachyderm/v2/src/internal/require"
	tu "github.com/pachyderm/pachyderm/v2/src/internal/testutil"
	"github.com/pachyderm/pachyderm/v2/src/pfs"
	"github.com/pachyderm/pachyderm/v2/src/pps"
)

func TestSpoutPachctl(t *testing.T) {
	if testing.Short() {
		t.Skip("Skipping integration tests in short mode")
	}

	// helper functions for SpoutPachctl
	putFileCommand := func(branch, flags, file string) string {
		return fmt.Sprintf("pachctl put file $PPS_PIPELINE_NAME@%s %s -f %s", branch, flags, file)
	}
	basicPutFile := func(file string) string {
		return putFileCommand("master", "-a", file)
	}

	t.Run("SpoutAuth", func(t *testing.T) {
		// TODO(2.0 required): Investigate auth error.
		t.Skip("Investigate auth error")
		tu.DeleteAll(t)
		defer tu.DeleteAll(t)
		c := tu.GetAuthenticatedPachClient(t, auth.RootUser)

		dataRepo := tu.UniqueString("TestSpoutAuth_data")
		require.NoError(t, c.CreateRepo(dataRepo))

		// create a spout pipeline
		pipeline := tu.UniqueString("pipelinespoutauth")
		_, err := c.PpsAPIClient.CreatePipeline(
			c.Ctx(),
			&pps.CreatePipelineRequest{
				Pipeline: client.NewPipeline(pipeline),
				Transform: &pps.Transform{
					Cmd: []string{"/bin/sh"},
					Stdin: []string{
						"while [ : ]",
						"do",
						"sleep 2",
						"date > date",
						basicPutFile("./date*"),
						"done"},
				},
				Spout: &pps.Spout{}, // this needs to be non-nil to make it a spout
			})
		require.NoError(t, err)

		// get 5 succesive commits, and ensure that the file size increases each time
		// since the spout should be appending to that file on each commit
		countBreakFunc := newCountBreakFunc(5)
		var prevLength uint64
		require.NoError(t, c.SubscribeCommit(client.NewRepo(pipeline), "master", "", pfs.CommitState_FINISHED, func(ci *pfs.CommitInfo) error {
			return countBreakFunc(func() error {
				files, err := c.ListFileAll(ci.Commit, "")
				require.NoError(t, err)
				require.Equal(t, 1, len(files))

				fileLength := files[0].SizeBytes
				if fileLength <= prevLength {
					t.Errorf("File length was expected to increase. Prev: %v, Cur: %v", prevLength, fileLength)
				}
				prevLength = fileLength
				return nil
			})
		}))

		// make sure we can delete commits
		commitInfo, err := c.InspectCommit(pipeline, "master", "")
		require.NoError(t, err)
		require.NoError(t, c.SquashCommitset(commitInfo.Commit.ID))

		// finally, let's make sure that the provenance is in a consistent state after running the spout test
		require.NoError(t, c.Fsck(false, func(resp *pfs.FsckResponse) error {
			if resp.Error != "" {
				return errors.New(resp.Error)
			}
			return nil
		}))
	})
	t.Run("SpoutAuthEnabledAfter", func(t *testing.T) {
		// TODO(2.0 required): Investigate commit error, probably pfedak's fault
		t.Skip("Investigate commit error")
		tu.DeleteAll(t)
		c := tu.GetPachClient(t)

		dataRepo := tu.UniqueString("TestSpoutAuthEnabledAfter_data")
		require.NoError(t, c.CreateRepo(dataRepo))

		// create a spout pipeline
		pipeline := tu.UniqueString("pipelinespoutauthenabledafter")
		_, err := c.PpsAPIClient.CreatePipeline(
			c.Ctx(),
			&pps.CreatePipelineRequest{
				Pipeline: client.NewPipeline(pipeline),
				Transform: &pps.Transform{
					Cmd: []string{"/bin/sh"},
					Stdin: []string{
						"while [ : ]",
						"do",
						"sleep 0.1",
						"pachctl auth whoami &> whoami",
						basicPutFile("./whoami*"),
						"done"},
				},
				Spout: &pps.Spout{}, // this needs to be non-nil to make it a spout
			})
		require.NoError(t, err)

		// get 5 succesive commits
		countBreakFunc := newCountBreakFunc(5)
		require.NoError(t, c.SubscribeCommit(client.NewRepo(pipeline), "master", "", pfs.CommitState_FINISHED, func(ci *pfs.CommitInfo) error {
			return countBreakFunc(func() error {
				files, err := c.ListFileAll(ci.Commit, "")
				require.NoError(t, err)
				require.Equal(t, 1, len(files))
				return nil
			})
		}))

		// now let's authenticate, and make sure the spout fails due to a lack of authorization
		c = tu.GetAuthenticatedPachClient(t, auth.RootUser)
		defer tu.DeleteAll(t)

		// make sure we can delete commits
		commitInfo, err := c.InspectCommit(pipeline, "master", "")
		require.NoError(t, err)
		require.NoError(t, c.SquashCommitset(commitInfo.Commit.ID))

		// now let's update the pipeline and make sure it works again
		_, err = c.PpsAPIClient.CreatePipeline(
			c.Ctx(),
			&pps.CreatePipelineRequest{
				Pipeline: client.NewPipeline(pipeline),
				Transform: &pps.Transform{
					Cmd: []string{"/bin/sh"},
					Stdin: []string{
						"while [ : ]",
						"do",
						"sleep 2",
						"date > date",
						basicPutFile("./date*"),
						"done"},
				},
				Update:    true,
				Reprocess: true,         // to ensure subscribe commit will only read commits since the update
				Spout:     &pps.Spout{}, // this needs to be non-nil to make it a spout
			})
		require.NoError(t, err)

		// get 5 succesive commits
		countBreakFunc = newCountBreakFunc(5)
		require.NoError(t, c.SubscribeCommit(client.NewRepo(pipeline), "master", "", pfs.CommitState_FINISHED, func(ci *pfs.CommitInfo) error {
			return countBreakFunc(func() error {
				files, err := c.ListFileAll(ci.Commit, "")
				require.NoError(t, err)
				require.Equal(t, 1, len(files))
				return nil
			})
		}))

		// finally, let's make sure that the provenance is in a consistent state after running the spout test
		require.NoError(t, c.Fsck(false, func(resp *pfs.FsckResponse) error {
			if resp.Error != "" {
				return errors.New(resp.Error)
			}
			return nil
		}))
	})

	testSpout(t, true)
}

func testSpout(t *testing.T, usePachctl bool) {
	tu.DeleteAll(t)
	defer tu.DeleteAll(t)
	c := tu.GetPachClient(t)

	putFileCommand := func(branch, flags, file string) string {
		if usePachctl {
			return fmt.Sprintf("pachctl put file $PPS_PIPELINE_NAME@%s %s -f %s", branch, flags, file)
		}
		return fmt.Sprintf("tar -cvf /pfs/out %s", file)
	}

	basicPutFile := func(file string) string {
		return putFileCommand("master", "-a", file)
	}

	t.Run("SpoutBasic", func(t *testing.T) {
		dataRepo := tu.UniqueString("TestSpoutBasic_data")
		require.NoError(t, c.CreateRepo(dataRepo))

		// create a spout pipeline
		pipeline := tu.UniqueString("pipelinespoutbasic")
		_, err := c.PpsAPIClient.CreatePipeline(
			c.Ctx(),
			&pps.CreatePipelineRequest{
				Pipeline: client.NewPipeline(pipeline),
				Transform: &pps.Transform{
					Cmd: []string{"/bin/sh"},
					Stdin: []string{
						"while [ : ]",
						"do",
						"sleep 2",
						"date > date",
						basicPutFile("./date*"),
						"done"},
				},
				Spout: &pps.Spout{}, // this needs to be non-nil to make it a spout
			})
		require.NoError(t, err)
		// get 5 succesive commits, and ensure that the file size increases each time
		// since the spout should be appending to that file on each commit
		countBreakFunc := newCountBreakFunc(5)
		var prevLength uint64
		require.NoError(t, c.SubscribeCommit(client.NewRepo(pipeline), "master", "", pfs.CommitState_FINISHED, func(ci *pfs.CommitInfo) error {
			return countBreakFunc(func() error {
				files, err := c.ListFileAll(ci.Commit, "")
				require.NoError(t, err)
				require.Equal(t, 1, len(files))

				fileLength := files[0].SizeBytes
				if fileLength <= prevLength {
					t.Errorf("File length was expected to increase. Prev: %v, Cur: %v", prevLength, fileLength)
				}
				prevLength = fileLength
				return nil
			})
		}))

		// make sure we can delete commits
		commitInfo, err := c.InspectCommit(pipeline, "master", "")
		require.NoError(t, err)
		require.NoError(t, c.SquashCommitset(commitInfo.Commit.ID))

		// and make sure we can attach a downstream pipeline
		downstreamPipeline := tu.UniqueString("pipelinespoutdownstream")
		require.NoError(t, c.CreatePipeline(
			downstreamPipeline,
			"",
			[]string{"/bin/bash"},
			[]string{"cp " + fmt.Sprintf("/pfs/%s/*", pipeline) + " /pfs/out/"},
			nil,
			client.NewPFSInput(pipeline, "/*"),
			"",
			false,
		))

		// we should have one job between pipeline and downstreamPipeline
		jobInfos, err := c.FlushJobAll([]*pfs.Commit{client.NewCommit(pipeline, "master", "")}, []string{downstreamPipeline})
		require.NoError(t, err)
		require.Equal(t, 1, len(jobInfos))

		// check that the spec commit for the pipeline has the correct subvenance -
		// there should be one entry for the output commit in the spout pipeline,
		// and one for the propagated commit in the downstream pipeline
<<<<<<< HEAD
		// TODO(global ids): check commitset instead
		// commitInfo, err = c.InspectCommit("__spec__", pipeline, "")
		// require.NoError(t, err)
		// require.Equal(t, 3, len(commitInfo.Subvenance))
=======
		commitInfo, err := c.PfsAPIClient.InspectCommit(
			c.Ctx(),
			&pfs.InspectCommitRequest{
				Commit:     client.NewSystemRepo(pipeline, pfs.SpecRepoType).NewCommit("master", ""),
				BlockState: pfs.CommitState_STARTED,
			})
		require.NoError(t, err)
		require.Equal(t, 3, len(commitInfo.Subvenance))
>>>>>>> 86668d82

		// finally, let's make sure that the provenance is in a consistent state after running the spout test
		require.NoError(t, c.Fsck(false, func(resp *pfs.FsckResponse) error {
			if resp.Error != "" {
				return errors.New(resp.Error)
			}
			return nil
		}))
		require.NoError(t, c.DeleteAll())
	})

	t.Run("SpoutOverwrite", func(t *testing.T) {
		dataRepo := tu.UniqueString("TestSpoutOverwrite_data")
		require.NoError(t, c.CreateRepo(dataRepo))

		pipeline := tu.UniqueString("pipelinespoutoverwrite")
		_, err := c.PpsAPIClient.CreatePipeline(
			c.Ctx(),
			&pps.CreatePipelineRequest{
				Pipeline: client.NewPipeline(pipeline),
				Transform: &pps.Transform{
					Cmd: []string{"/bin/sh"},
					Stdin: []string{
						// add extra command to get around issues with put file -o on a new repo
						"date > date",
						basicPutFile("./date*"),
						"while [ : ]",
						"do",
						"sleep 2",
						"date > date",
						putFileCommand("master", "", "./date*"),
						"done"},
				},
				Spout: &pps.Spout{},
			})
		require.NoError(t, err)

		// if the overwrite flag is enabled, then the spout will overwrite the file on each commit
		// so the commits should have files that stay the same size
		countBreakFunc := newCountBreakFunc(5)
		var count int
		var prevLength uint64
		require.NoError(t, c.SubscribeCommit(client.NewRepo(pipeline), "master", "", pfs.CommitState_FINISHED, func(ci *pfs.CommitInfo) error {
			return countBreakFunc(func() error {
				files, err := c.ListFileAll(ci.Commit, "")
				require.NoError(t, err)
				require.Equal(t, 1, len(files))

				fileLength := files[0].SizeBytes
				if count > 0 && fileLength != prevLength {
					t.Errorf("File length was expected to stay the same. Prev: %v, Cur: %v", prevLength, fileLength)
				}
				prevLength = fileLength
				count++
				return nil
			})
		}))
		// finally, let's make sure that the provenance is in a consistent state after running the spout test
		require.NoError(t, c.Fsck(false, func(resp *pfs.FsckResponse) error {
			if resp.Error != "" {
				return errors.New(resp.Error)
			}
			return nil
		}))
		require.NoError(t, c.DeleteAll())
	})

	t.Run("SpoutProvenance", func(t *testing.T) {
		// TODO(2.0 required): Investigate commit error, probably pfedak's fault
		t.Skip("Investigate commit error")
		dataRepo := tu.UniqueString("TestSpoutProvenance_data")
		require.NoError(t, c.CreateRepo(dataRepo))

		// create a pipeline
		pipeline := tu.UniqueString("pipelinespoutprovenance")
		_, err := c.PpsAPIClient.CreatePipeline(
			c.Ctx(),
			&pps.CreatePipelineRequest{
				Pipeline: client.NewPipeline(pipeline),
				Transform: &pps.Transform{
					Cmd: []string{"/bin/sh"},
					Stdin: []string{
						"while [ : ]",
						"do",
						"sleep 2",
						"date > date",
						basicPutFile("./date*"),
						"done"},
				},
				Spout: &pps.Spout{},
			})
		require.NoError(t, err)

		// TODO(global ids): check commitset instead
		// get some commits
		// pipelineInfo, err := c.InspectPipeline(pipeline)
		// require.NoError(t, err)
		// countBreakFunc := newCountBreakFunc(3)
		// and we want to make sure that these commits all have the same provenance
		// provenanceID := ""
		// var count int
		// require.NoError(t, c.SubscribeCommit(client.NewRepo(pipeline), "", pipelineInfo.SpecCommit.NewProvenance(), "", pfs.CommitState_FINISHED, func(ci *pfs.CommitInfo) error {
		// 	return countBreakFunc(func() error {
		// 		require.Equal(t, 1, len(ci.Provenance))
		// 		provenance := ci.Provenance[0].Commit
		// 		if count == 0 {
		// 			// set first one
		// 			provenanceID = provenance.ID
		// 		} else {
		// 			require.Equal(t, provenanceID, provenance.ID)
		// 		}
		// 		count++
		// 		return nil
		// 	})
		// }))

		// now we'll update the pipeline
		_, err = c.PpsAPIClient.CreatePipeline(
			c.Ctx(),
			&pps.CreatePipelineRequest{
				Pipeline: client.NewPipeline(pipeline),
				Transform: &pps.Transform{
					Cmd: []string{"/bin/sh"},
					Stdin: []string{
						"while [ : ]",
						"do",
						"sleep 2",
						"date > date",
						basicPutFile("./date*"),
						"done"},
				},
				Spout:     &pps.Spout{},
				Update:    true,
				Reprocess: true,
			})
		require.NoError(t, err)

		// TODO(global ids): check commitset instead
		// pipelineInfo, err = c.InspectPipeline(pipeline)
		// require.NoError(t, err)
		// countBreakFunc = newCountBreakFunc(3)
		// count = 0
		// require.NoError(t, c.SubscribeCommit(client.NewRepo(pipeline), "", pipelineInfo.SpecCommit.NewProvenance(), "", pfs.CommitState_FINISHED, func(ci *pfs.CommitInfo) error {
		// 	return countBreakFunc(func() error {
		// 		require.Equal(t, 1, len(ci.Provenance))
		// 		provenance := ci.Provenance[0].Commit
		// 		if count == 0 {
		// 			// this time, we expect our commits to have different provenance from the commits earlier
		// 			require.NotEqual(t, provenanceID, provenance.ID)
		// 			provenanceID = provenance.ID
		// 		} else {
		// 			// but they should still have the same provenance as each other
		// 			require.Equal(t, provenanceID, provenance.ID)
		// 		}
		// 		count++
		// 		return nil
		// 	})
		// }))
		// finally, let's make sure that the provenance is in a consistent state after running the spout test
		require.NoError(t, c.Fsck(false, func(resp *pfs.FsckResponse) error {
			if resp.Error != "" {
				return errors.New(resp.Error)
			}
			return nil
		}))
		require.NoError(t, c.DeleteAll())
	})
	t.Run("SpoutService", func(t *testing.T) {
		dataRepo := tu.UniqueString("TestSpoutService_data")
		require.NoError(t, c.CreateRepo(dataRepo))

		annotations := map[string]string{"foo": "bar"}

		// Create a pipeline that listens for tcp connections
		// on internal port 8000 and dumps whatever it receives
		// (should be in the form of a tar stream) to /pfs/out.

		var netcatCommand string

		pipeline := tu.UniqueString("pipelinespoutservice")
		if usePachctl {
			netcatCommand = fmt.Sprintf("netcat -l -s 0.0.0.0 -p 8000  | tar -x --to-command 'pachctl put file -a %s@master:$TAR_FILENAME'", pipeline)
		} else {
			netcatCommand = "netcat -l -s 0.0.0.0 -p 8000 >/pfs/out"
		}

		_, err := c.PpsAPIClient.CreatePipeline(
			c.Ctx(),
			&pps.CreatePipelineRequest{
				Pipeline: client.NewPipeline(pipeline),
				Metadata: &pps.Metadata{
					Annotations: annotations,
				},
				Transform: &pps.Transform{
					Image: "pachyderm/ubuntuplusnetcat:latest",
					Cmd:   []string{"sh"},
					Stdin: []string{netcatCommand},
				},
				ParallelismSpec: &pps.ParallelismSpec{
					Constant: 1,
				},
				Input:  client.NewPFSInput(dataRepo, "/"),
				Update: false,
				Spout: &pps.Spout{
					Service: &pps.Service{
						InternalPort: 8000,
						ExternalPort: 31800,
					},
				},
			})
		require.NoError(t, err)
		time.Sleep(20 * time.Second)

		host := c.GetAddress().Host
		serviceAddr := net.JoinHostPort(host, "31800")

		// Write a tar stream with a single file to
		// the tcp connection of the pipeline service's
		// external port.
		backoff.Retry(func() error {
			raddr, err := net.ResolveTCPAddr("tcp", serviceAddr)
			if err != nil {
				return err
			}

			conn, err := net.DialTCP("tcp", nil, raddr)
			if err != nil {
				return err
			}
			tarwriter := tar.NewWriter(conn)
			defer tarwriter.Close()
			headerinfo := &tar.Header{
				Name: "file1",
				Size: int64(len("foo")),
			}

			err = tarwriter.WriteHeader(headerinfo)
			if err != nil {
				return err
			}

			_, err = tarwriter.Write([]byte("foo"))
			if err != nil {
				return err
			}
			return nil
		}, backoff.NewTestingBackOff())
		require.NoError(t, c.SubscribeCommit(client.NewRepo(pipeline), "master", "", pfs.CommitState_FINISHED, func(ci *pfs.CommitInfo) error {
			files, err := c.ListFileAll(ci.Commit, "")
			require.NoError(t, err)
			require.Equal(t, 1, len(files))
			// Confirm that a commit is made with the file
			// written to the external port of the pipeline's service.
			var buf bytes.Buffer
			err = c.GetFile(ci.Commit, files[0].File.Path, &buf)
			require.NoError(t, err)
			require.Equal(t, buf.String(), "foo")
			return errutil.ErrBreak
		}))

		// finally, let's make sure that the provenance is in a consistent state after running the spout test
		require.NoError(t, c.Fsck(false, func(resp *pfs.FsckResponse) error {
			if resp.Error != "" {
				return errors.New(resp.Error)
			}
			return nil
		}))
		require.NoError(t, c.DeleteAll())
	})

	t.Run("SpoutInputValidation", func(t *testing.T) {
		dataRepo := tu.UniqueString("TestSpoutInputValidation_data")
		require.NoError(t, c.CreateRepo(dataRepo))

		pipeline := tu.UniqueString("pipelinespoutinputvalidation")
		_, err := c.PpsAPIClient.CreatePipeline(
			c.Ctx(),
			&pps.CreatePipelineRequest{
				Pipeline: client.NewPipeline(pipeline),
				Transform: &pps.Transform{
					Cmd: []string{"/bin/sh"},
					Stdin: []string{
						"while [ : ]",
						"do",
						"sleep 2",
						"date > date",
						basicPutFile("./date*"),
						"done"},
				},
				Input: client.NewPFSInput(dataRepo, "/*"),
				Spout: &pps.Spout{},
			})
		require.YesError(t, err)
		// finally, let's make sure that the provenance is in a consistent state after running the spout test
		require.NoError(t, c.Fsck(false, func(resp *pfs.FsckResponse) error {
			if resp.Error != "" {
				return errors.New(resp.Error)
			}
			return nil
		}))
		require.NoError(t, c.DeleteAll())
	})
}<|MERGE_RESOLUTION|>--- conflicted
+++ resolved
@@ -271,21 +271,15 @@
 		// check that the spec commit for the pipeline has the correct subvenance -
 		// there should be one entry for the output commit in the spout pipeline,
 		// and one for the propagated commit in the downstream pipeline
-<<<<<<< HEAD
 		// TODO(global ids): check commitset instead
-		// commitInfo, err = c.InspectCommit("__spec__", pipeline, "")
+		// commitInfo, err := c.PfsAPIClient.InspectCommit(
+		// 	c.Ctx(),
+		// 	&pfs.InspectCommitRequest{
+		// 		Commit:     client.NewSystemRepo(pipeline, pfs.SpecRepoType).NewCommit("master", ""),
+		// 		BlockState: pfs.CommitState_STARTED,
+		// 	})
 		// require.NoError(t, err)
 		// require.Equal(t, 3, len(commitInfo.Subvenance))
-=======
-		commitInfo, err := c.PfsAPIClient.InspectCommit(
-			c.Ctx(),
-			&pfs.InspectCommitRequest{
-				Commit:     client.NewSystemRepo(pipeline, pfs.SpecRepoType).NewCommit("master", ""),
-				BlockState: pfs.CommitState_STARTED,
-			})
-		require.NoError(t, err)
-		require.Equal(t, 3, len(commitInfo.Subvenance))
->>>>>>> 86668d82
 
 		// finally, let's make sure that the provenance is in a consistent state after running the spout test
 		require.NoError(t, c.Fsck(false, func(resp *pfs.FsckResponse) error {
