//go:build k8s

package server

import (
	"archive/tar"
	"bytes"
	"compress/gzip"
	"context"
	"encoding/base64"
	"encoding/json"
	"fmt"
	"io"

	"math"
	"net"
	"net/http"
	"os"
	"path"
	"reflect"
	"sort"
	"strconv"
	"strings"
	"testing"
	"time"

	"github.com/docker/go-units"
	"github.com/gogo/protobuf/proto"
	"github.com/gogo/protobuf/types"
	"golang.org/x/sync/errgroup"
	v1 "k8s.io/api/core/v1"
	metav1 "k8s.io/apimachinery/pkg/apis/meta/v1"
	"k8s.io/apimachinery/pkg/watch"

	"github.com/pachyderm/pachyderm/v2/src/auth"
	"github.com/pachyderm/pachyderm/v2/src/client"
	"github.com/pachyderm/pachyderm/v2/src/debug"
	"github.com/pachyderm/pachyderm/v2/src/pfs"
	"github.com/pachyderm/pachyderm/v2/src/pps"
	pfspretty "github.com/pachyderm/pachyderm/v2/src/server/pfs/pretty"
	ppspretty "github.com/pachyderm/pachyderm/v2/src/server/pps/pretty"

	"github.com/pachyderm/pachyderm/v2/src/internal/ancestry"
	"github.com/pachyderm/pachyderm/v2/src/internal/backoff"
	"github.com/pachyderm/pachyderm/v2/src/internal/clientsdk"
	"github.com/pachyderm/pachyderm/v2/src/internal/cmdutil"
	"github.com/pachyderm/pachyderm/v2/src/internal/errors"
	"github.com/pachyderm/pachyderm/v2/src/internal/errutil"
	"github.com/pachyderm/pachyderm/v2/src/internal/minikubetestenv"
	"github.com/pachyderm/pachyderm/v2/src/internal/pachsql"
	"github.com/pachyderm/pachyderm/v2/src/internal/pctx"
	"github.com/pachyderm/pachyderm/v2/src/internal/ppsutil"
	"github.com/pachyderm/pachyderm/v2/src/internal/pretty"
	"github.com/pachyderm/pachyderm/v2/src/internal/require"
	"github.com/pachyderm/pachyderm/v2/src/internal/storage/fileset/index"
	"github.com/pachyderm/pachyderm/v2/src/internal/tarutil"
	"github.com/pachyderm/pachyderm/v2/src/internal/testsnowflake"
	tu "github.com/pachyderm/pachyderm/v2/src/internal/testutil"
	"github.com/pachyderm/pachyderm/v2/src/internal/testutil/random"
	"github.com/pachyderm/pachyderm/v2/src/internal/uuid"
)

func newCountBreakFunc(maxCount int) func(func() error) error {
	var count int
	return func(cb func() error) error {
		if err := cb(); err != nil {
			return err
		}
		count++
		if count == maxCount {
			return errutil.ErrBreak
		}
		return nil
	}
}

func basicPipelineReq(name, input string) *pps.CreatePipelineRequest {
	return &pps.CreatePipelineRequest{
		Pipeline: client.NewProjectPipeline(pfs.DefaultProjectName, name),
		Transform: &pps.Transform{
			Cmd: []string{"bash"},
			Stdin: []string{
				fmt.Sprintf("cp /pfs/%s/* /pfs/out/", input),
			},
		},
		ParallelismSpec: &pps.ParallelismSpec{
			Constant: 1,
		},
		Input: client.NewProjectPFSInput(pfs.DefaultProjectName, input, "/*"),
	}
}

func createTestCommits(t *testing.T, repoName, branchName string, numCommits int, c *client.APIClient) {
	require.NoError(t, c.CreateProjectRepo(pfs.DefaultProjectName, repoName), "pods should be available to create a repo against")

	for i := 0; i < numCommits; i++ {
		commit, err := c.StartProjectCommit(pfs.DefaultProjectName, repoName, branchName)
		require.NoError(t, err, "creating a test commit should succeed")

		err = c.PutFile(commit, "/file", bytes.NewBufferString("file contents"))
		require.NoError(t, err, "should be able to add a file to a commit")

		err = c.FinishProjectCommit(pfs.DefaultProjectName, repoName, branchName, commit.ID)
		require.NoError(t, err, "finishing a commit should succeed")
	}
}

func deleteEtcd(t *testing.T, ctx context.Context, namespace string) {
	t.Helper()
	kubeClient := tu.GetKubeClient(t)
	label := "app=etcd"
	etcd, err := kubeClient.CoreV1().Pods(namespace).
		List(ctx, metav1.ListOptions{LabelSelector: label})
	require.NoError(t, err, "Error attempting to find etcd pod.")
	require.Equal(t, 1, len(etcd.Items), "etcd did not have the correct number of pods.")

	watcher, err := kubeClient.CoreV1().Pods(namespace).
		Watch(ctx, metav1.ListOptions{LabelSelector: label})
	defer watcher.Stop()
	require.NoError(t, err, "Starting etcd pod watch failed.")

	require.NoError(t, kubeClient.CoreV1().Pods(namespace).Delete(
		context.Background(),
		etcd.Items[0].ObjectMeta.Name, metav1.DeleteOptions{}), "Deleting etcd pod failed.")

	for event := range watcher.ResultChan() {
		if event.Type == watch.Deleted {
			break
		}
	}
}

// Wait for at least one pod with the given selector to be running and ready.
func waitForOnePodReady(t testing.TB, ctx context.Context, namespace string, label string) {
	t.Helper()
	kubeClient := tu.GetKubeClient(t)
	require.NoErrorWithinTRetryConstant(t, 1*time.Minute, func() error {
		pods, err := kubeClient.CoreV1().Pods(namespace).
			List(ctx, metav1.ListOptions{LabelSelector: label})
		if err != nil {
			return errors.EnsureStack(err)
		}

		if len(pods.Items) < 1 {
			return errors.Errorf("pod with label %s has not yet been restarted.", label)
		}
		for _, item := range pods.Items {
			if item.Status.Phase == v1.PodRunning {
				for _, c := range item.Status.Conditions {
					if c.Type == v1.PodReady && c.Status == v1.ConditionTrue {
						return nil
					}
				}
			}
		}
		return errors.Errorf("one pod with label %s is not yet running and ready.", label)
	}, 5*time.Second)
}

func TestSimplePipeline(t *testing.T) {
	if testing.Short() {
		t.Skip("Skipping integration tests in short mode")
	}

	t.Parallel()
	c, _ := minikubetestenv.AcquireCluster(t)
	c = c.WithDefaultTransformUser("1000")

	projectName := tu.UniqueString("project")
	require.NoError(t, c.CreateProject(projectName))
	dataRepoName := tu.UniqueString("TestSimplePipeline_data")
	require.NoError(t, c.CreateProjectRepo(projectName, dataRepoName))

	commit1, err := c.StartProjectCommit(projectName, dataRepoName, "master")
	require.NoError(t, err)
	require.NoError(t, c.PutFile(commit1, "file", strings.NewReader("foo"), client.WithAppendPutFile()))
	require.NoError(t, c.FinishProjectCommit(projectName, dataRepoName, commit1.Branch.Name, commit1.ID))

	pipeline := tu.UniqueString("TestSimplePipeline")
	require.NoError(t, c.CreateProjectPipeline(projectName,
		pipeline,
		tu.DefaultTransformImage,
		[]string{"bash"},
		[]string{
			fmt.Sprintf("cp /pfs/%s/* /pfs/out/", dataRepoName),
		},
		&pps.ParallelismSpec{
			Constant: 1,
		},
		client.NewProjectPFSInput(projectName, dataRepoName, "/*"),
		"",
		false,
	))

	commitInfo, err := c.InspectProjectCommit(projectName, pipeline, "master", "")
	require.NoError(t, err)
	commitInfos, err := c.WaitCommitSetAll(commitInfo.Commit.ID)
	require.NoError(t, err)
	// The commitset should have a commit in: data, spec, pipeline, meta
	// the last two are dependent upon the first two, so should come later
	// in topological ordering
	require.Equal(t, 4, len(commitInfos))
	var commitRepos []*pfs.Repo
	for _, info := range commitInfos {
		commitRepos = append(commitRepos, info.Commit.Branch.Repo)
	}
	require.EqualOneOf(t, commitRepos[:2], client.NewProjectRepo(projectName, dataRepoName))
	require.EqualOneOf(t, commitRepos[:2], client.NewSystemProjectRepo(projectName, pipeline, pfs.SpecRepoType))
	require.EqualOneOf(t, commitRepos[2:], client.NewProjectRepo(projectName, pipeline))
	require.EqualOneOf(t, commitRepos[2:], client.NewSystemProjectRepo(projectName, pipeline, pfs.MetaRepoType))

	var buf bytes.Buffer
	for _, info := range commitInfos {
		if proto.Equal(info.Commit.Branch.Repo, client.NewProjectRepo(projectName, pipeline)) {
			require.NoError(t, c.GetFile(info.Commit, "file", &buf))
			require.Equal(t, "foo", buf.String())
		}
	}
}

func TestPipelineWithSubprocesses(t *testing.T) {
	if testing.Short() {
		t.Skip("Skipping integration tests in short mode")
	}

	t.Parallel()
	c, _ := minikubetestenv.AcquireCluster(t)
	c = c.WithDefaultTransformUser("1000")

	projectName := tu.UniqueString("p")
	require.NoError(t, c.CreateProject(projectName))
	dataRepoName := tu.UniqueString("TestPipelineWithSubprocesses_data")
	require.NoError(t, c.CreateProjectRepo(projectName, dataRepoName))

	commit1, err := c.StartProjectCommit(projectName, dataRepoName, "master")
	require.NoError(t, err)
	require.NoError(t, c.PutFile(commit1, "foo", strings.NewReader("foo"), client.WithAppendPutFile()))
	require.NoError(t, c.PutFile(commit1, "bar", strings.NewReader("bar"), client.WithAppendPutFile()))
	require.NoError(t, c.FinishProjectCommit(projectName, dataRepoName, commit1.Branch.Name, commit1.ID))

	pipeline := tu.UniqueString("TestPipelineWS")
	_, err = c.PpsAPIClient.CreatePipeline(
		c.Ctx(),
		&pps.CreatePipelineRequest{
			Pipeline: client.NewProjectPipeline(projectName, pipeline),
			Transform: &pps.Transform{
				Cmd: []string{"/bin/bash"},
				Stdin: []string{
					"sleep infinity &", // sleep holds onto stdout forever, meaning we have to explicitly kill it to make progress
					fmt.Sprintf("cp /pfs/%s/* /pfs/out/", dataRepoName),
				},
			},
			ParallelismSpec: &pps.ParallelismSpec{Constant: 1},
			Input:           client.NewProjectPFSInput(projectName, dataRepoName, "/*"),
			DatumTimeout:    types.DurationProto(5 * time.Second),
		},
	)
	require.NoError(t, err, "should create pipeline ok")

	commitInfo, err := c.InspectProjectCommit(projectName, pipeline, "master", "")
	require.NoError(t, err, "should inspect commit ok")
	commitInfos, err := c.WaitCommitSetAll(commitInfo.Commit.ID)
	require.NoError(t, err, "should wait commit ok")

	var output *pfs.CommitInfo
	for _, info := range commitInfos {
		if proto.Equal(info.Commit.Branch.Repo, client.NewProjectRepo(projectName, pipeline)) {
			output = info
			break
		}
	}
	require.NotNil(t, output, "output commit should have been found (got: %#v)", commitInfos)

	buf := new(bytes.Buffer)
	require.NoError(t, c.GetFile(output.Commit, "foo", buf), "should get foo without error")
	require.Equal(t, "foo", buf.String(), "content should be correct")
	buf.Reset()
	require.NoError(t, c.GetFile(output.Commit, "bar", buf), "should get bar without error")
	require.Equal(t, "bar", buf.String(), "content should be correct")
}

func TestCrossProjectPipeline(t *testing.T) {
	if testing.Short() {
		t.Skip("Skipping integration tests in short mode")
	}

	t.Parallel()
	c, _ := minikubetestenv.AcquireCluster(t)
	c = c.WithDefaultTransformUser("1000")

	inputProjectName := tu.UniqueString("input")
	require.NoError(t, c.CreateProject(inputProjectName))
	dataRepoName := tu.UniqueString("TestSimplePipeline_data")
	require.NoError(t, c.CreateProjectRepo(inputProjectName, dataRepoName))

	commit1, err := c.StartProjectCommit(inputProjectName, dataRepoName, "master")
	require.NoError(t, err)
	require.NoError(t, c.PutFile(commit1, "file", strings.NewReader("foo"), client.WithAppendPutFile()))
	require.NoError(t, c.FinishProjectCommit(inputProjectName, dataRepoName, commit1.Branch.Name, commit1.ID))

	pipelineProjectName := tu.UniqueString("pipeline")
	require.NoError(t, c.CreateProject(pipelineProjectName))

	pipeline := tu.UniqueString("TestPipeline")
	require.NoError(t, c.CreateProjectPipeline(pipelineProjectName,
		pipeline,
		tu.DefaultTransformImage,
		[]string{"bash"},
		[]string{
			fmt.Sprintf("cp /pfs/%s/* /pfs/out/", dataRepoName),
		},
		&pps.ParallelismSpec{
			Constant: 1,
		},
		client.NewProjectPFSInput(inputProjectName, dataRepoName, "/*"),
		"",
		false,
	))

	commitInfo, err := c.InspectProjectCommit(pipelineProjectName, pipeline, "master", "")
	require.NoError(t, err)
	commitInfos, err := c.WaitCommitSetAll(commitInfo.Commit.ID)
	require.NoError(t, err)
	// The commitset should have a commit in: data, spec, pipeline, meta
	// the last two are dependent upon the first two, so should come later
	// in topological ordering
	require.Equal(t, 4, len(commitInfos))
	var commitRepos []*pfs.Repo
	for _, info := range commitInfos {
		commitRepos = append(commitRepos, info.Commit.Branch.Repo)
	}
	require.EqualOneOf(t, commitRepos[:2], client.NewProjectRepo(inputProjectName, dataRepoName))
	require.EqualOneOf(t, commitRepos[:2], client.NewSystemProjectRepo(pipelineProjectName, pipeline, pfs.SpecRepoType))
	require.EqualOneOf(t, commitRepos[2:], client.NewProjectRepo(pipelineProjectName, pipeline))
	require.EqualOneOf(t, commitRepos[2:], client.NewSystemProjectRepo(pipelineProjectName, pipeline, pfs.MetaRepoType))

	var buf bytes.Buffer
	for _, info := range commitInfos {
		if proto.Equal(info.Commit.Branch.Repo, client.NewProjectRepo(pipelineProjectName, pipeline)) {
			require.NoError(t, c.GetFile(info.Commit, "file", &buf))
			require.Equal(t, "foo", buf.String())
		}
	}
}

func TestRepoSize(t *testing.T) {
	if testing.Short() {
		t.Skip("Skipping integration tests in short mode")
	}
	t.Parallel()
	c, _ := minikubetestenv.AcquireCluster(t)

	// create a data repo
	dataRepo := tu.UniqueString("TestRepoSize_data")
	require.NoError(t, c.CreateProjectRepo(pfs.DefaultProjectName, dataRepo))

	// create a pipeline
	pipeline := tu.UniqueString("TestRepoSize")
	require.NoError(t, c.CreateProjectPipeline(pfs.DefaultProjectName,
		pipeline,
		"",
		[]string{"bash"},
		[]string{
			fmt.Sprintf("cp /pfs/%s/* /pfs/out/", dataRepo),
		},
		&pps.ParallelismSpec{
			Constant: 1,
		},
		client.NewProjectPFSInput(pfs.DefaultProjectName, dataRepo, "/*"),
		"",
		false,
	))

	// put a file without an open commit - should count towards repo size
	require.NoError(t, c.PutFile(client.NewProjectCommit(pfs.DefaultProjectName, dataRepo, "master", ""), "file2", strings.NewReader("foo"), client.WithAppendPutFile()))

	// put a file on another branch - should not count towards repo size
	require.NoError(t, c.PutFile(client.NewProjectCommit(pfs.DefaultProjectName, dataRepo, "develop", ""), "file3", strings.NewReader("foo"), client.WithAppendPutFile()))

	// put a file on an open commit - should count toward repo size
	commit1, err := c.StartProjectCommit(pfs.DefaultProjectName, dataRepo, "master")
	require.NoError(t, err)
	require.NoError(t, c.PutFile(commit1, "file1", strings.NewReader("foo"), client.WithAppendPutFile()))
	require.NoError(t, c.FinishProjectCommit(pfs.DefaultProjectName, dataRepo, commit1.Branch.Name, commit1.ID))

	// wait for everything to be processed
	commitInfos, err := c.WaitCommitSetAll(commit1.ID)
	require.NoError(t, err)
	require.Equal(t, 4, len(commitInfos))

	// check data repo size
	repoInfo, err := c.InspectProjectRepo(pfs.DefaultProjectName, dataRepo)
	require.NoError(t, err)
	require.Equal(t, int64(6), repoInfo.Details.SizeBytes)

	// check pipeline repo size
	repoInfo, err = c.InspectProjectRepo(pfs.DefaultProjectName, pipeline)
	require.NoError(t, err)
	require.Equal(t, int64(6), repoInfo.Details.SizeBytes)

	// ensure size is updated when we delete a commit
	require.NoError(t, c.DropCommitSet(commit1.ID))
	repoInfo, err = c.InspectProjectRepo(pfs.DefaultProjectName, dataRepo)
	require.NoError(t, err)
	require.Equal(t, int64(3), repoInfo.Details.SizeBytes)
	repoInfo, err = c.InspectProjectRepo(pfs.DefaultProjectName, pipeline)
	require.NoError(t, err)
	require.Equal(t, int64(3), repoInfo.Details.SizeBytes)
}

func TestPFSPipeline(t *testing.T) {
	if testing.Short() {
		t.Skip("Skipping integration tests in short mode")
	}
	t.Parallel()
	c, _ := minikubetestenv.AcquireCluster(t)

	dataRepo := tu.UniqueString("TestPFSPipeline_data")
	require.NoError(t, c.CreateProjectRepo(pfs.DefaultProjectName, dataRepo))

	pipeline := tu.UniqueString("TestPFSPipeline")
	require.NoError(t, c.CreateProjectPipeline(pfs.DefaultProjectName,
		pipeline,
		"",
		[]string{"bash"},
		[]string{
			fmt.Sprintf("cp /pfs/%s/* /pfs/out/", dataRepo),
		},
		&pps.ParallelismSpec{
			Constant: 1,
		},
		client.NewProjectPFSInput(pfs.DefaultProjectName, dataRepo, "/*"),
		"",
		false,
	))

	commit1, err := c.StartProjectCommit(pfs.DefaultProjectName, dataRepo, "master")
	require.NoError(t, err)
	require.NoError(t, c.PutFile(commit1, "file", strings.NewReader("foo"), client.WithAppendPutFile()))
	require.NoError(t, c.FinishProjectCommit(pfs.DefaultProjectName, dataRepo, commit1.Branch.Name, commit1.ID))

	commitInfos, err := c.WaitCommitSetAll(commit1.ID)
	require.NoError(t, err)
	require.Equal(t, 4, len(commitInfos))

	var buf bytes.Buffer
	outputCommit := client.NewProjectCommit(pfs.DefaultProjectName, pipeline, "master", commit1.ID)
	require.NoError(t, c.GetFile(outputCommit, "file", &buf))
	require.Equal(t, "foo", buf.String())
}

func TestPipelineWithParallelism(t *testing.T) {
	if testing.Short() {
		t.Skip("Skipping integration tests in short mode")
	}
	t.Parallel()
	c, _ := minikubetestenv.AcquireCluster(t)

	dataRepo := tu.UniqueString("TestPipelineWithParallelism_data")
	require.NoError(t, c.CreateProjectRepo(pfs.DefaultProjectName, dataRepo))

	pipeline := tu.UniqueString("pipeline")
	require.NoError(t, c.CreateProjectPipeline(pfs.DefaultProjectName,
		pipeline,
		"",
		[]string{"bash"},
		[]string{
			fmt.Sprintf("cp /pfs/%s/* /pfs/out/", dataRepo),
		},
		&pps.ParallelismSpec{
			Constant: 4,
		},
		client.NewProjectPFSInput(pfs.DefaultProjectName, dataRepo, "/*"),
		"",
		false,
	))

	numFiles := 200
	commit1, err := c.StartProjectCommit(pfs.DefaultProjectName, dataRepo, "master")
	require.NoError(t, err)
	for i := 0; i < numFiles; i++ {
		require.NoError(t, c.PutFile(commit1, fmt.Sprintf("file-%d", i), strings.NewReader(fmt.Sprintf("%d", i)), client.WithAppendPutFile()))
	}
	require.NoError(t, c.FinishProjectCommit(pfs.DefaultProjectName, dataRepo, commit1.Branch.Name, commit1.ID))

	commitInfos, err := c.WaitCommitSetAll(commit1.ID)
	require.NoError(t, err)
	require.Equal(t, 4, len(commitInfos))

	outputCommit := client.NewProjectCommit(pfs.DefaultProjectName, pipeline, "master", commit1.ID)
	for i := 0; i < numFiles; i++ {
		var buf bytes.Buffer
		require.NoError(t, c.GetFile(outputCommit, fmt.Sprintf("file-%d", i), &buf))
		require.Equal(t, fmt.Sprintf("%d", i), buf.String())
	}
}

func TestPipelineWithLargeFiles(t *testing.T) {
	if testing.Short() {
		t.Skip("Skipping integration tests in short mode")
	}
	t.Parallel()
	c, _ := minikubetestenv.AcquireCluster(t)

	project := tu.UniqueString("P_")
	require.NoError(t, c.CreateProject(project))

	dataRepo := tu.UniqueString("TestPipelineWithLargeFiles_data")
	require.NoError(t, c.CreateProjectRepo(project, dataRepo))

	pipeline := tu.UniqueString("pipeline")
	require.NoError(t, c.CreateProjectPipeline(project,
		pipeline,
		"",
		[]string{"bash"},
		[]string{
			fmt.Sprintf("cp /pfs/%s/* /pfs/out/", dataRepo),
		},
		nil,
		client.NewProjectPFSInput(project, dataRepo, "/*"),
		"",
		false,
	))

	random.SeedRand(99)
	numFiles := 10
	var fileContents []string
	commit1, err := c.StartProjectCommit(project, dataRepo, "master")
	require.NoError(t, err)
	chunkSize := int(pfs.ChunkSize / 32) // We used to use a full ChunkSize, but it was increased which caused this test to take too long.
	for i := 0; i < numFiles; i++ {
		fileContent := random.String(chunkSize + i*units.MB)
		require.NoError(t, c.PutFile(commit1, fmt.Sprintf("file-%d", i), strings.NewReader(fileContent), client.WithAppendPutFile()))
		fileContents = append(fileContents, fileContent)
	}
	require.NoError(t, c.FinishProjectCommit(project, dataRepo, commit1.Branch.Name, commit1.ID))

	commitInfos, err := c.WaitCommitSetAll(commit1.ID)
	require.NoError(t, err)
	require.Equal(t, 4, len(commitInfos))

	outputCommit := client.NewProjectCommit(project, pipeline, "master", commit1.ID)

	for i := 0; i < numFiles; i++ {
		var buf bytes.Buffer
		fileName := fmt.Sprintf("file-%d", i)

		fileInfo, err := c.InspectFile(outputCommit, fileName)
		require.NoError(t, err)
		require.Equal(t, chunkSize+i*units.MB, int(fileInfo.SizeBytes))

		require.NoError(t, c.GetFile(outputCommit, fileName, &buf))
		// we don't wanna use the `require` package here since it prints
		// the strings, which would clutter the output.
		if fileContents[i] != buf.String() {
			t.Fatalf("file content does not match")
		}
	}
}

func TestDatumDedup(t *testing.T) {
	if testing.Short() {
		t.Skip("Skipping integration tests in short mode")
	}
	t.Parallel()
	c, _ := minikubetestenv.AcquireCluster(t)

	dataRepo := tu.UniqueString("TestDatumDedup_data")
	require.NoError(t, c.CreateProjectRepo(pfs.DefaultProjectName, dataRepo))

	pipeline := tu.UniqueString("pipeline")
	// This pipeline sleeps for 10 secs per datum
	require.NoError(t, c.CreateProjectPipeline(pfs.DefaultProjectName,
		pipeline,
		"",
		[]string{"bash"},
		[]string{
			"sleep 10",
		},
		nil,
		client.NewProjectPFSInput(pfs.DefaultProjectName, dataRepo, "/*"),
		"",
		false,
	))

	commit1, err := c.StartProjectCommit(pfs.DefaultProjectName, dataRepo, "master")
	require.NoError(t, err)
	require.NoError(t, c.PutFile(commit1, "file", strings.NewReader("foo"), client.WithAppendPutFile()))
	require.NoError(t, c.FinishProjectCommit(pfs.DefaultProjectName, dataRepo, commit1.Branch.Name, commit1.ID))

	commitInfos, err := c.WaitCommitSetAll(commit1.ID)
	require.NoError(t, err)
	require.Equal(t, 4, len(commitInfos))

	commit2, err := c.StartProjectCommit(pfs.DefaultProjectName, dataRepo, "master")
	require.NoError(t, err)
	require.NoError(t, c.FinishProjectCommit(pfs.DefaultProjectName, dataRepo, commit2.Branch.Name, commit2.ID))

	// Since we did not change the datum, the datum should not be processed
	// again, which means that the job should complete instantly.
	ctx, cancel := context.WithTimeout(context.Background(), time.Second*5)
	defer cancel()
	_, err = c.WithCtx(ctx).WaitCommitSetAll(commit2.ID)
	require.NoError(t, err)
}

func TestPipelineInputDataModification(t *testing.T) {
	if testing.Short() {
		t.Skip("Skipping integration tests in short mode")
	}
	t.Parallel()
	c, _ := minikubetestenv.AcquireCluster(t)

	dataRepo := tu.UniqueString("TestPipelineInputDataModification_data")
	require.NoError(t, c.CreateProjectRepo(pfs.DefaultProjectName, dataRepo))

	pipeline := tu.UniqueString("pipeline")
	require.NoError(t, c.CreateProjectPipeline(pfs.DefaultProjectName,
		pipeline,
		"",
		[]string{"bash"},
		[]string{
			fmt.Sprintf("cp /pfs/%s/* /pfs/out/", dataRepo),
		},
		nil,
		client.NewProjectPFSInput(pfs.DefaultProjectName, dataRepo, "/*"),
		"",
		false,
	))

	commit1, err := c.StartProjectCommit(pfs.DefaultProjectName, dataRepo, "master")
	require.NoError(t, err)
	require.NoError(t, c.PutFile(commit1, "file", strings.NewReader("foo"), client.WithAppendPutFile()))
	require.NoError(t, c.FinishProjectCommit(pfs.DefaultProjectName, dataRepo, commit1.Branch.Name, commit1.ID))

	commitInfos, err := c.WaitCommitSetAll(commit1.ID)
	require.NoError(t, err)
	require.Equal(t, 4, len(commitInfos))

	var buf bytes.Buffer
	outputCommit := client.NewProjectCommit(pfs.DefaultProjectName, pipeline, "master", commit1.ID)
	require.NoError(t, c.GetFile(outputCommit, "file", &buf))
	require.Equal(t, "foo", buf.String())

	// replace the contents of 'file' in dataRepo (from "foo" to "bar")
	commit2, err := c.StartProjectCommit(pfs.DefaultProjectName, dataRepo, "master")
	require.NoError(t, err)
	require.NoError(t, c.DeleteFile(commit2, "file"))
	require.NoError(t, c.PutFile(commit2, "file", strings.NewReader("bar"), client.WithAppendPutFile()))
	require.NoError(t, c.FinishProjectCommit(pfs.DefaultProjectName, dataRepo, commit2.Branch.Name, commit2.ID))

	commitInfos, err = c.WaitCommitSetAll(commit2.ID)
	require.NoError(t, err)
	require.Equal(t, 4, len(commitInfos))

	buf.Reset()
	outputCommit = client.NewProjectCommit(pfs.DefaultProjectName, pipeline, "master", commit2.ID)
	require.NoError(t, c.GetFile(outputCommit, "file", &buf))
	require.Equal(t, "bar", buf.String())

	// Add a file to dataRepo
	commit3, err := c.StartProjectCommit(pfs.DefaultProjectName, dataRepo, "master")
	require.NoError(t, err)
	require.NoError(t, c.DeleteFile(commit3, "file"))
	require.NoError(t, c.PutFile(commit3, "file2", strings.NewReader("foo"), client.WithAppendPutFile()))
	require.NoError(t, c.FinishProjectCommit(pfs.DefaultProjectName, dataRepo, commit3.Branch.Name, commit3.ID))

	commitInfos, err = c.WaitCommitSetAll(commit3.ID)
	require.NoError(t, err)
	require.Equal(t, 4, len(commitInfos))

	outputCommit = client.NewProjectCommit(pfs.DefaultProjectName, pipeline, "master", commit3.ID)
	require.YesError(t, c.GetFile(outputCommit, "file", &buf))
	buf.Reset()
	require.NoError(t, c.GetFile(outputCommit, "file2", &buf))
	require.Equal(t, "foo", buf.String())

	commitInfos, err = c.ListCommit(client.NewProjectRepo(pfs.DefaultProjectName, pipeline), client.NewProjectCommit(pfs.DefaultProjectName, pipeline, "master", ""), nil, 0)
	require.NoError(t, err)
	require.Equal(t, 4, len(commitInfos))
}

func TestMultipleInputsFromTheSameBranch(t *testing.T) {
	if testing.Short() {
		t.Skip("Skipping integration tests in short mode")
	}
	t.Parallel()
	c, _ := minikubetestenv.AcquireCluster(t)

	dataRepo := tu.UniqueString("TestMultipleInputsFromTheSameBranch_data")
	require.NoError(t, c.CreateProjectRepo(pfs.DefaultProjectName, dataRepo))

	pipeline := tu.UniqueString("pipeline")
	require.NoError(t, c.CreateProjectPipeline(pfs.DefaultProjectName,
		pipeline,
		"",
		[]string{"bash"},
		[]string{
			"cat /pfs/out/file",
			"cat /pfs/dirA/dirA/file >> /pfs/out/file",
			"cat /pfs/dirB/dirB/file >> /pfs/out/file",
		},
		nil,
		client.NewCrossInput(
			client.NewProjectPFSInputOpts("dirA", pfs.DefaultProjectName, dataRepo, "", "/dirA/*", "", "", false, false, nil),
			client.NewProjectPFSInputOpts("dirB", pfs.DefaultProjectName, dataRepo, "", "/dirB/*", "", "", false, false, nil),
		),
		"",
		false,
	))

	commit1, err := c.StartProjectCommit(pfs.DefaultProjectName, dataRepo, "master")
	require.NoError(t, err)
	require.NoError(t, c.PutFile(commit1, "dirA/file", strings.NewReader("foo\n"), client.WithAppendPutFile()))
	require.NoError(t, c.PutFile(commit1, "dirB/file", strings.NewReader("foo\n"), client.WithAppendPutFile()))
	require.NoError(t, c.FinishProjectCommit(pfs.DefaultProjectName, dataRepo, commit1.Branch.Name, commit1.ID))

	commitInfos, err := c.WaitCommitSetAll(commit1.ID)
	require.NoError(t, err)
	require.Equal(t, 4, len(commitInfos))

	var buf bytes.Buffer
	outputCommit := client.NewProjectCommit(pfs.DefaultProjectName, pipeline, "master", commit1.ID)
	require.NoError(t, c.GetFile(outputCommit, "file", &buf))
	require.Equal(t, "foo\nfoo\n", buf.String())

	commit2, err := c.StartProjectCommit(pfs.DefaultProjectName, dataRepo, "master")
	require.NoError(t, err)
	require.NoError(t, c.PutFile(commit2, "dirA/file", strings.NewReader("bar\n"), client.WithAppendPutFile()))
	require.NoError(t, c.FinishProjectCommit(pfs.DefaultProjectName, dataRepo, commit2.Branch.Name, commit2.ID))

	commitInfos, err = c.WaitCommitSetAll(commit2.ID)
	require.NoError(t, err)
	require.Equal(t, 4, len(commitInfos))

	buf.Reset()
	outputCommit = client.NewProjectCommit(pfs.DefaultProjectName, pipeline, "master", commit2.ID)
	require.NoError(t, c.GetFile(outputCommit, "file", &buf))
	require.Equal(t, "foo\nbar\nfoo\n", buf.String())

	commit3, err := c.StartProjectCommit(pfs.DefaultProjectName, dataRepo, "master")
	require.NoError(t, err)
	require.NoError(t, c.PutFile(commit3, "dirB/file", strings.NewReader("buzz\n"), client.WithAppendPutFile()))
	require.NoError(t, c.FinishProjectCommit(pfs.DefaultProjectName, dataRepo, commit3.Branch.Name, commit3.ID))

	commitInfos, err = c.WaitCommitSetAll(commit3.ID)
	require.NoError(t, err)
	require.Equal(t, 4, len(commitInfos))

	buf.Reset()
	outputCommit = client.NewProjectCommit(pfs.DefaultProjectName, pipeline, "master", commit3.ID)
	require.NoError(t, c.GetFile(outputCommit, "file", &buf))
	require.Equal(t, "foo\nbar\nfoo\nbuzz\n", buf.String())

	commitInfos, err = c.ListCommit(client.NewProjectRepo(pfs.DefaultProjectName, pipeline), client.NewProjectCommit(pfs.DefaultProjectName, pipeline, "master", ""), nil, 0)
	require.NoError(t, err)
	require.Equal(t, 4, len(commitInfos))
}

func TestRunPipeline(t *testing.T) {
	// TODO(2.0 optional): Run pipeline creates a dangling commit, but uses the stats branch for stats commits.
	// Since there is no relationship between the commits created by run pipeline, there should be no
	// relationship between the stats commits. So, the stats commits should also be dangling commits.
	// This might be easier to address when global IDs are implemented.
	t.Skip("Run pipeline does not work correctly with stats enabled")
	//if testing.Short() {
	//	t.Skip("Skipping integration tests in short mode")
	//}

	//c := tu.GetPachClient(t)
	//require.NoError(t, c.DeleteAll())

	//// Test on cross pipeline
	//t.Run("RunPipelineCross", func(t *testing.T) {
	//	dataRepo := tu.UniqueString("TestRunPipeline_data")
	//	require.NoError(t, c.CreateProjectRepo(pfs.DefaultProjectName,dataRepo))

	//	branchA := "branchA"
	//	branchB := "branchB"

	//	pipeline := tu.UniqueString("pipeline")
	//	require.NoError(t, c.CreateProjectPipeline(pfs.DefaultProjectName,
	//		pipeline,
	//		"",
	//		[]string{"bash"},
	//		[]string{
	//			"cat /pfs/branch-a/file >> /pfs/out/file",
	//			"cat /pfs/branch-b/file >> /pfs/out/file",
	//			"echo ran-pipeline",
	//		},
	//		nil,
	//		client.NewCrossInput(
	//			client.NewProjectPFSInputOpts("branch-a",pfs.DefaultProjectName, dataRepo, branchA, "/*", "", "", false, false, nil),
	//			client.NewProjectPFSInputOpts("branch-b",pfs.DefaultProjectName, dataRepo, branchB, "/*", "", "", false, false, nil),
	//		),
	//		"",
	//		false,
	//	))

	//	commitA, err := c.StartProjectCommit(pfs.DefaultProjectName,dataRepo, branchA)
	//	require.NoError(t, err)
	//	require.NoError(t, c.PutFile(dataRepo, commitA.Branch.Name, commitA.ID, "/file", strings.NewReader("data A\n"), client.WithAppendPutFile()))
	//	require.NoError(t, c.FinishProjectCommit(pfs.DefaultProjectName,dataRepo, commitA.Branch.Name, commitA.ID))

	//	commitB, err := c.StartProjectCommit(pfs.DefaultProjectName,dataRepo, branchB)
	//	require.NoError(t, err)
	//	require.NoError(t, c.PutFile(dataRepo, commitB.Branch.Name, commitB.ID, "/file", strings.NewReader("data B\n"), client.WithAppendPutFile()))
	//	require.NoError(t, c.FinishProjectCommit(pfs.DefaultProjectName,dataRepo, commitB.Branch.Name, commitB.ID))

	//	iter, err := c.FlushJob([]*pfs.Commit{commitA, commitB}, nil)
	//	require.NoError(t, err)
	//	require.Equal(t, 2, len(commits))
	//	buffer := bytes.Buffer{}
	//	require.NoError(t, c.GetFile(commits[0].Commit.Repo.Name, commits[0].Commit.Branch.Name, commits[0].Commit.ID, "file", &buffer))
	//	require.Equal(t, "data A\ndata B\n", buffer.String())

	//	commitM, err := c.StartProjectCommit(pfs.DefaultProjectName,dataRepo, "master")
	//	require.NoError(t, err)
	//	require.NoError(t, c.FinishProjectCommit(pfs.DefaultProjectName,dataRepo, commitM.Branch.Name, commitM.ID))

	//	// we should have two jobs
	//	ji, err := c.ListProjectJob(pfs.DefaultProjectName,pipeline, nil, nil, -1, true)
	//	require.NoError(t, err)
	//	require.Equal(t, 2, len(ji))
	//	// now run the pipeline
	//	require.NoError(t, c.RunPipeline(pipeline, nil, ""))
	//	// running the pipeline should create a new job
	//	require.NoError(t, backoff.Retry(func() error {
	//		jobInfos, err := c.ListProjectJob(pfs.DefaultProjectName,pipeline, nil, nil, -1, true)
	//		require.NoError(t, err)
	//		if len(jobInfos) != 3 {
	//			return errors.Errorf("expected 3 jobs, got %d", len(jobInfos))
	//		}
	//		return nil
	//	}, backoff.NewTestingBackOff()))

	//	// now run the pipeline with non-empty provenance
	//	require.NoError(t, backoff.Retry(func() error {
	//		return c.RunPipeline(pipeline, []*pfs.Commit{
	//			client.NewProjectCommit(pfs.DefaultProjectName,dataRepo, "branchA", commitA.ID),
	//		}, "")
	//	}, backoff.NewTestingBackOff()))

	//	// running the pipeline should create a new job
	//	require.NoError(t, backoff.Retry(func() error {
	//		jobInfos, err := c.ListProjectJob(pfs.DefaultProjectName,pipeline, nil, nil, -1, true)
	//		require.NoError(t, err)
	//		if len(jobInfos) != 4 {
	//			return errors.Errorf("expected 4 jobs, got %d", len(jobInfos))
	//		}
	//		return nil
	//	}, backoff.NewTestingBackOff()))

	//	// add some new commits with some new info
	//	commitA2, err := c.StartProjectCommit(pfs.DefaultProjectName,dataRepo, branchA)
	//	require.NoError(t, err)
	//	require.NoError(t, c.PutFile(dataRepo, commitA2.Branch.Name, commitA2.ID, "/file", strings.NewReader("data A2\n"), client.WithAppendPutFile()))
	//	require.NoError(t, c.FinishProjectCommit(pfs.DefaultProjectName,dataRepo, commitA2.Branch.Name, commitA2.ID))

	//	commitB2, err := c.StartProjectCommit(pfs.DefaultProjectName,dataRepo, branchB)
	//	require.NoError(t, err)
	//	require.NoError(t, c.PutFile(dataRepo, commitB2.Branch.Name, commitB2.ID, "/file", strings.NewReader("data B2\n"), client.WithAppendPutFile()))
	//	require.NoError(t, c.FinishProjectCommit(pfs.DefaultProjectName,dataRepo, commitB2.Branch.Name, commitB2.ID))

	//	// and make sure the output file is updated appropriately
	//	iter, err = c.FlushJob([]*pfs.Commit{commitA2, commitB2}, nil)
	//	require.NoError(t, err)
	//	require.Equal(t, 2, len(commits))
	//	buffer = bytes.Buffer{}
	//	require.NoError(t, c.GetFile(commits[0].Commit.Repo.Name, commits[0].Commit.Branch.Name, commits[0].Commit.ID, "file", &buffer))
	//	require.Equal(t, "data A\ndata A2\ndata B\ndata B2\n", buffer.String())

	//	// now run the pipeline provenant on the old commits
	//	require.NoError(t, c.RunPipeline(pipeline, []*pfs.Commit{
	//		client.NewProjectCommit(pfs.DefaultProjectName,dataRepo, "branchA", commitA.ID),
	//		client.NewProjectCommit(pfs.DefaultProjectName,dataRepo, "branchB", commitB2.ID),
	//	}, ""))

	//	// and ensure that the file now has the info from the correct versions of the commits
	//	iter, err = c.FlushJob([]*pfs.Commit{commitA, commitB2}, nil)
	//	require.NoError(t, err)
	//	require.Equal(t, 2, len(commits))
	//	buffer = bytes.Buffer{}
	//	require.NoError(t, c.GetFile(commits[0].Commit.Repo.Name, commits[0].Commit.Branch.Name, commits[0].Commit.ID, "file", &buffer))
	//	require.Equal(t, "data A\ndata B\ndata B2\n", buffer.String())

	//	// make sure no commits with this provenance combination exist
	//	iter, err = c.FlushJob([]*pfs.Commit{commitA2, commitB}, nil)
	//	require.NoError(t, err)
	//	require.Equal(t, 0, len(commits))
	//})

	//// Test on pipeline with no commits
	//t.Run("RunPipelineEmpty", func(t *testing.T) {
	//	dataRepo := tu.UniqueString("TestRunPipeline_data")
	//	require.NoError(t, c.CreateProjectRepo(pfs.DefaultProjectName,dataRepo))

	//	pipeline := tu.UniqueString("empty-pipeline")
	//	require.NoError(t, c.CreateProjectPipeline(pfs.DefaultProjectName,
	//		pipeline,
	//		"",
	//		nil,
	//		nil,
	//		nil,
	//		nil,
	//		"",
	//		false,
	//	))

	//	// we should have two jobs
	//	ji, err := c.ListProjectJob(pfs.DefaultProjectName,pipeline, nil, nil, -1, true)
	//	require.NoError(t, err)
	//	require.Equal(t, 0, len(ji))
	//	// now run the pipeline
	//	require.YesError(t, c.RunPipeline(pipeline, nil, ""))
	//})

	//// Test on unrelated branch
	//t.Run("RunPipelineUnrelated", func(t *testing.T) {
	//	dataRepo := tu.UniqueString("TestRunPipeline_data")
	//	require.NoError(t, c.CreateProjectRepo(pfs.DefaultProjectName,dataRepo))

	//	branchA := "branchA"
	//	branchB := "branchB"

	//	pipeline := tu.UniqueString("unrelated-pipeline")
	//	require.NoError(t, c.CreateProjectPipeline(pfs.DefaultProjectName,
	//		pipeline,
	//		"",
	//		[]string{"bash"},
	//		[]string{
	//			"cat /pfs/branch-a/file >> /pfs/out/file",
	//			"cat /pfs/branch-b/file >> /pfs/out/file",
	//			"echo ran-pipeline",
	//		},
	//		nil,
	//		client.NewCrossInput(
	//			client.NewProjectPFSInputOpts("branch-a","", dataRepo, branchA, "/*", "", "", false, false, nil),
	//			client.NewProjectPFSInputOpts("branch-b","", dataRepo, branchB, "/*", "", "", false, false, nil),
	//		),
	//		"",
	//		false,
	//	))
	//	commitA, err := c.StartProjectCommit(pfs.DefaultProjectName,dataRepo, branchA)
	//	require.NoError(t, err)
	//	c.PutFile(dataRepo, commitA.Branch.Name, commitA.ID, "/file", strings.NewReader("data A\n", client.WithAppendPutFile()))
	//	c.FinishProjectCommit(pfs.DefaultProjectName,dataRepo, commitA.Branch.Name, commitA.ID)

	//	commitM, err := c.StartProjectCommit(pfs.DefaultProjectName,dataRepo, "master")
	//	require.NoError(t, err)
	//	err = c.FinishProjectCommit(pfs.DefaultProjectName,dataRepo, commitM.Branch.Name, commitM.ID)
	//	require.NoError(t, err)

	//	require.NoError(t, c.CreateProjectBranch(pfs.DefaultProjectName,dataRepo, "unrelated", "", nil))
	//	commitU, err := c.StartProjectCommit(pfs.DefaultProjectName,dataRepo, "unrelated")
	//	require.NoError(t, err)
	//	err = c.FinishProjectCommit(pfs.DefaultProjectName,dataRepo, commitU.Branch.Name, commitU.ID)
	//	require.NoError(t, err)

	//	_, err = c.FlushJob([]*pfs.Commit{commitA, commitM, commitU}, nil)
	//	require.NoError(t, err)

	//	// now run the pipeline with unrelated provenance
	//	require.YesError(t, c.RunPipeline(pipeline, []*pfs.Commit{
	//		client.NewProjectCommit(pfs.DefaultProjectName,dataRepo, "unrelated", commitU.ID)}, ""))
	//})

	//// Test with downstream pipeline
	//t.Run("RunPipelineDownstream", func(t *testing.T) {
	//	dataRepo := tu.UniqueString("TestRunPipeline_data")
	//	require.NoError(t, c.CreateProjectRepo(pfs.DefaultProjectName,dataRepo))

	//	branchA := "branchA"
	//	branchB := "branchB"

	//	pipeline := tu.UniqueString("original-pipeline")
	//	require.NoError(t, c.CreateProjectPipeline(pfs.DefaultProjectName,
	//		pipeline,
	//		"",
	//		[]string{"bash"},
	//		[]string{
	//			"cat /pfs/branch-a/file >> /pfs/out/file",
	//			"cat /pfs/branch-b/file >> /pfs/out/file",
	//			"echo ran-pipeline",
	//		},
	//		nil,
	//		client.NewCrossInput(
	//			client.NewProjectPFSInputOpts("branch-a","", dataRepo, branchA, "/*", "", "", false, false, nil),
	//			client.NewProjectPFSInputOpts("branch-b","", dataRepo, branchB, "/*", "", "", false, false, nil),
	//		),
	//		"",
	//		false,
	//	))

	//	commitA, err := c.StartProjectCommit(pfs.DefaultProjectName,dataRepo, branchA)
	//	require.NoError(t, err)
	//	c.PutFile(dataRepo, commitA.Branch.Name, commitA.ID, "/file", strings.NewReader("data A\n", client.WithAppendPutFile()))
	//	c.FinishProjectCommit(pfs.DefaultProjectName,dataRepo, commitA.Branch.Name, commitA.ID)

	//	commitB, err := c.StartProjectCommit(pfs.DefaultProjectName,dataRepo, branchB)
	//	require.NoError(t, err)
	//	c.PutFile(dataRepo, commitB.Branch.Name, commitB.ID, "/file", strings.NewReader("data B\n", client.WithAppendPutFile()))
	//	c.FinishProjectCommit(pfs.DefaultProjectName,dataRepo, commitB.Branch.Name, commitB.ID)

	//	iter, err := c.FlushJob([]*pfs.Commit{commitA, commitB}, nil)
	//	require.NoError(t, err)
	//	require.Equal(t, 2, len(commits))
	//	buffer := bytes.Buffer{}
	//	require.NoError(t, c.GetFile(commits[0].Commit.Repo.Name, commits[0].Commit.Branch.Name, commits[0].Commit.ID, "file", &buffer))
	//	require.Equal(t, "data A\ndata B\n", buffer.String())

	//	// and make sure we can attatch a downstream pipeline
	//	downstreamPipeline := tu.UniqueString("downstream-pipeline")
	//	require.NoError(t, c.CreateProjectPipeline(pfs.DefaultProjectName,
	//		downstreamPipeline,
	//		"",
	//		[]string{"/bin/bash"},
	//		[]string{"cp " + fmt.Sprintf("/pfs/%s/*", pipeline) + " /pfs/out/"},
	//		nil,
	//		client.NewProjectPFSInput(pfs.DefaultProjectName,pipeline, "/*"),
	//		"",
	//		false,
	//	))

	//	commitA2, err := c.StartProjectCommit(pfs.DefaultProjectName,dataRepo, branchA)
	//	require.NoError(t, err)
	//	err = c.FinishProjectCommit(pfs.DefaultProjectName,dataRepo, commitA2.Branch.Name, commitA2.ID)
	//	require.NoError(t, err)

	//	// there should be one job on the old commit for downstreamPipeline
	//	jobInfos, err := c.FlushJobAll([]*pfs.Commit{commitA}, []string{downstreamPipeline})
	//	require.NoError(t, err)
	//	require.Equal(t, 1, len(jobInfos))

	//	// now run the pipeline
	//	require.NoError(t, backoff.Retry(func() error {
	//		return c.RunPipeline(pipeline, []*pfs.Commit{
	//			client.NewProjectCommit(pfs.DefaultProjectName,dataRepo, branchA, commitA.ID),
	//		}, "")
	//	}, backoff.NewTestingBackOff()))

	//	// the downstream pipeline shouldn't have any new jobs, since runpipeline jobs don't propagate
	//	jobInfos, err = c.FlushJobAll([]*pfs.Commit{commitA}, []string{downstreamPipeline})
	//	require.NoError(t, err)
	//	require.Equal(t, 1, len(jobInfos))

	//	// now rerun the one job that we saw
	//	require.NoError(t, backoff.Retry(func() error {
	//		return c.RunPipeline(downstreamPipeline, nil, jobInfos[0].Job.ID)
	//	}, backoff.NewTestingBackOff()))

	//	// we should now have two jobs
	//	jobInfos, err = c.FlushJobAll([]*pfs.Commit{commitA}, []string{downstreamPipeline})
	//	require.NoError(t, err)
	//	require.Equal(t, 2, len(jobInfos))
	//})

	//// Test with a downstream pipeline who's upstream has no datum, but where the downstream still needs to succeed
	//t.Run("RunPipelineEmptyUpstream", func(t *testing.T) {
	//	dataRepo := tu.UniqueString("TestRunPipeline_data")
	//	require.NoError(t, c.CreateProjectRepo(pfs.DefaultProjectName,dataRepo))

	//	branchA := "branchA"
	//	branchB := "branchB"

	//	pipeline := tu.UniqueString("pipeline-downstream")
	//	require.NoError(t, c.CreateProjectPipeline(pfs.DefaultProjectName,
	//		pipeline,
	//		"",
	//		[]string{"bash"},
	//		[]string{
	//			"cat /pfs/branch-a/file >> /pfs/out/file",
	//			"cat /pfs/branch-b/file >> /pfs/out/file",
	//			"echo ran-pipeline",
	//		},
	//		nil,
	//		client.NewCrossInput(
	//			client.NewProjectPFSInputOpts("branch-a","", dataRepo, branchA, "/*", "", "", false, false, nil),
	//			client.NewProjectPFSInputOpts("branch-b","", dataRepo, branchB, "/*", "", "", false, false, nil),
	//		),
	//		"",
	//		false,
	//	))

	//	commitA, err := c.StartProjectCommit(pfs.DefaultProjectName,dataRepo, branchA)
	//	require.NoError(t, err)
	//	c.PutFile(dataRepo, commitA.Branch.Name, commitA.ID, "/file", strings.NewReader("data A\n", client.WithAppendPutFile()))
	//	c.FinishProjectCommit(pfs.DefaultProjectName,dataRepo, commitA.Branch.Name, commitA.ID)

	//	iter, err := c.FlushJob([]*pfs.Commit{commitA}, nil)
	//	require.NoError(t, err)
	//	require.Equal(t, 2, len(commits))

	//	// no commit to branch-b so "file" should not exist
	//	buffer := bytes.Buffer{}
	//	require.YesError(t, c.GetFile(commits[0].Commit.Repo.Name, commits[0].Commit.Branch.Name, commits[0].Commit.ID, "file", &buffer))

	//	// and make sure we can attatch a downstream pipeline
	//	downstreamPipeline := tu.UniqueString("pipelinedownstream")
	//	require.NoError(t, c.CreateProjectPipeline(pfs.DefaultProjectName,
	//		downstreamPipeline,
	//		"",
	//		[]string{"/bin/bash"},
	//		[]string{
	//			"cat /pfs/branch-a/file >> /pfs/out/file",
	//			fmt.Sprintf("cat /pfs/%s/file >> /pfs/out/file", pipeline),
	//			"echo ran-pipeline",
	//		},
	//		nil,
	//		client.NewUnionInput(
	//			client.NewProjectPFSInputOpts("branch-a","", dataRepo, branchA, "/*", "", "", false, false, nil),
	//			client.NewProjectPFSInput(pfs.DefaultProjectName,pipeline, "/*"),
	//		),
	//		"",
	//		false,
	//	))

	//	commitA2, err := c.StartProjectCommit(pfs.DefaultProjectName,dataRepo, branchA)
	//	require.NoError(t, err)
	//	err = c.FinishProjectCommit(pfs.DefaultProjectName,dataRepo, commitA2.Branch.Name, commitA2.ID)
	//	require.NoError(t, err)

	//	// there should be one job on the old commit for downstreamPipeline
	//	jobInfos, err := c.FlushJobAll([]*pfs.Commit{commitA}, []string{downstreamPipeline})
	//	require.NoError(t, err)
	//	require.Equal(t, 1, len(jobInfos))

	//	// now run the pipeline
	//	require.NoError(t, backoff.Retry(func() error {
	//		return c.RunPipeline(pipeline, []*pfs.Commit{
	//			client.NewProjectCommit(pfs.DefaultProjectName,dataRepo, branchA, commitA.ID),
	//		}, "")
	//	}, backoff.NewTestingBackOff()))

	//	buffer2 := bytes.Buffer{}
	//	require.NoError(t, c.GetFile(jobInfos[0].OutputCommit.Repo.Name, jobInfos[0].OutputCommit.Branch.Name, jobInfos[0].OutputCommit.ID, "file", &buffer2))
	//	// the union of an empty output and datA should only return a file with "data A" in it.
	//	require.Equal(t, "data A\n", buffer2.String())

	//	// add another commit to see that we can successfully do the cross and union together
	//	commitB, err := c.StartProjectCommit(pfs.DefaultProjectName,dataRepo, branchB)
	//	require.NoError(t, err)
	//	c.PutFile(dataRepo, commitB.Branch.Name, commitB.ID, "/file", strings.NewReader("data B\n", client.WithAppendPutFile()))
	//	c.FinishProjectCommit(pfs.DefaultProjectName,dataRepo, commitB.Branch.Name, commitB.ID)

	//	_, err = c.FlushJob([]*pfs.Commit{commitA, commitB}, nil)
	//	require.NoError(t, err)

	//	jobInfos, err = c.FlushJobAll([]*pfs.Commit{commitB}, []string{downstreamPipeline})
	//	require.NoError(t, err)
	//	require.Equal(t, 1, len(jobInfos))

	//	buffer3 := bytes.Buffer{}
	//	require.NoError(t, c.GetFile(jobInfos[0].OutputCommit.Repo.Name, jobInfos[0].OutputCommit.Branch.Name, jobInfos[0].OutputCommit.ID, "file", &buffer3))
	//	// now that we've added data to the other branch of the cross, we should see the union of data A along with the the crossed data.
	//	require.Equal(t, "data A\ndata A\ndata B\n", buffer3.String())
	//})

	//// Test on commits from the same branch
	//t.Run("RunPipelineSameBranch", func(t *testing.T) {
	//	dataRepo := tu.UniqueString("TestRunPipeline_data")
	//	require.NoError(t, c.CreateProjectRepo(pfs.DefaultProjectName,dataRepo))

	//	branchA := "branchA"
	//	branchB := "branchB"

	//	pipeline := tu.UniqueString("sameBranch-pipeline")
	//	require.NoError(t, c.CreateProjectPipeline(pfs.DefaultProjectName,
	//		pipeline,
	//		"",
	//		[]string{"bash"},
	//		[]string{
	//			"cat /pfs/branch-a/file >> /pfs/out/file",
	//			"cat /pfs/branch-b/file >> /pfs/out/file",
	//			"echo ran-pipeline",
	//		},
	//		nil,
	//		client.NewCrossInput(
	//			client.NewProjectPFSInputOpts("branch-a","", dataRepo, branchA, "/*", "", "", false, false, nil),
	//			client.NewProjectPFSInputOpts("branch-b","", dataRepo, branchB, "/*", "", "", false, false, nil),
	//		),
	//		"",
	//		false,
	//	))
	//	commitA1, err := c.StartProjectCommit(pfs.DefaultProjectName,dataRepo, branchA)
	//	require.NoError(t, err)
	//	c.PutFile(dataRepo, commitA1.Branch.Name, commitA1.ID, "/file", strings.NewReader("data A1\n", client.WithAppendPutFile()))
	//	c.FinishProjectCommit(pfs.DefaultProjectName,dataRepo, commitA1.Branch.Name, commitA1.ID)

	//	commitA2, err := c.StartProjectCommit(pfs.DefaultProjectName,dataRepo, branchA)
	//	require.NoError(t, err)
	//	c.PutFile(dataRepo, commitA2.Branch.Name, commitA2.ID, "/file", strings.NewReader("data A2\n", client.WithAppendPutFile()))
	//	c.FinishProjectCommit(pfs.DefaultProjectName,dataRepo, commitA2.Branch.Name, commitA2.ID)

	//	_, err = c.FlushJob([]*pfs.Commit{commitA1, commitA2}, nil)
	//	require.NoError(t, err)

	//	// now run the pipeline with provenance from the same branch
	//	require.YesError(t, c.RunPipeline(pipeline, []*pfs.Commit{
	//		client.NewProjectCommit(pfs.DefaultProjectName,dataRepo, branchA, commitA1.ID),
	//		client.NewProjectCommit(pfs.DefaultProjectName,dataRepo, branchA, commitA2.ID),
	//	}, ""))
	//})
	//// Test on pipeline that should always fail
	//t.Run("RerunPipeline", func(t *testing.T) {
	//	dataRepo := tu.UniqueString("TestRerunPipeline_data")
	//	require.NoError(t, c.CreateProjectRepo(pfs.DefaultProjectName,dataRepo))

	//	// jobs on this pipeline should always fail
	//	pipeline := tu.UniqueString("rerun-pipeline")
	//	require.NoError(t, c.CreateProjectPipeline(pfs.DefaultProjectName,
	//		pipeline,
	//		"",
	//		[]string{"bash"},
	//		[]string{"false"},
	//		nil,
	//		client.NewProjectPFSInputOpts("branch-a","", dataRepo, "branchA", "/*", "", "", false, false, nil),
	//		"",
	//		false,
	//	))

	//	commitA1, err := c.StartProjectCommit(pfs.DefaultProjectName,dataRepo, "branchA")
	//	require.NoError(t, err)
	//	require.NoError(t, c.PutFile(dataRepo, commitA1.Branch.Name, commitA1.ID, "/file", strings.NewReader("data A1\n"), client.WithAppendPutFile()))
	//	require.NoError(t, c.FinishProjectCommit(pfs.DefaultProjectName,dataRepo, commitA1.Branch.Name, commitA1.ID))

	//	iter, err := c.FlushJob([]*pfs.Commit{commitA1}, nil)
	//	require.NoError(t, err)
	//	require.Equal(t, 2, len(commits))
	//	// now run the pipeline
	//	require.NoError(t, c.RunPipeline(pipeline, nil, ""))

	//	// running the pipeline should create a new job
	//	require.NoError(t, backoff.Retry(func() error {
	//		jobInfos, err := c.ListProjectJob(pfs.DefaultProjectName,pipeline, nil, nil, -1, true)
	//		require.NoError(t, err)
	//		if len(jobInfos) != 2 {
	//			return errors.Errorf("expected 2 jobs, got %d", len(jobInfos))
	//		}

	//		// but both of these jobs should fail
	//		for i, job := range jobInfos {
	//			if job.State.String() != "JOB_FAILURE" {
	//				return errors.Errorf("expected job %v to fail, but got %v", i, job.State.String())
	//			}
	//		}
	//		return nil
	//	}, backoff.NewTestingBackOff()))

	//	// Shouldn't error if you try to delete an already deleted pipeline
	//	require.NoError(t, c.DeleteProjectPipeline(pfs.DefaultProjectName,pipeline, false))
	//	require.NoError(t, c.DeleteProjectPipeline(pfs.DefaultProjectName,pipeline, false))
	//})
	//t.Run("RunPipelineStats", func(t *testing.T) {
	//	dataRepo := tu.UniqueString("TestRunPipeline_data")
	//	require.NoError(t, c.CreateProjectRepo(pfs.DefaultProjectName,dataRepo))

	//	branchA := "branchA"

	//	pipeline := tu.UniqueString("stats-pipeline")
	//	_, err := c.PpsAPIClient.CreatePipeline(
	//		context.Background(),
	//		&pps.CreatePipelineRequest{
	//			Pipeline: client.NewProjectPipeline(pfs.DefaultProjectName,pipeline),
	//			Transform: &pps.Transform{
	//				Cmd: []string{"bash"},
	//				Stdin: []string{
	//					"cat /pfs/branch-a/file >> /pfs/out/file",

	//					"echo ran-pipeline",
	//				},
	//			},
	//			Input:       client.NewProjectPFSInputOpts("branch-a","", dataRepo, branchA, "/*", "", "", false, false, nil),
	//		})
	//	require.NoError(t, err)

	//	commitA, err := c.StartProjectCommit(pfs.DefaultProjectName,dataRepo, branchA)
	//	require.NoError(t, err)
	//	c.PutFile(dataRepo, commitA.Branch.Name, commitA.ID, "/file", strings.NewReader("data A\n", client.WithAppendPutFile()))
	//	c.FinishProjectCommit(pfs.DefaultProjectName,dataRepo, commitA.Branch.Name, commitA.ID)

	//	// wait for the commit to finish before calling RunPipeline
	//	_, err = c.WaitCommitSetAll([]*pfs.Commit{client.NewProjectCommit(pfs.DefaultProjectName,dataRepo, commitA.ID)}, nil)
	//	require.NoError(t, err)

	//	// now run the pipeline
	//	require.NoError(t, backoff.Retry(func() error {
	//		return c.RunPipeline(pipeline, []*pfs.Commit{
	//			client.NewProjectCommit(pfs.DefaultProjectName,dataRepo, branchA, commitA.ID),
	//		}, "")
	//	}, backoff.NewTestingBackOff()))

	//	// make sure the pipeline didn't crash
	//	commitInfos, err := c.WaitCommitSetAll([]*pfs.Commit{client.NewProjectCommit(pfs.DefaultProjectName,dataRepo, commitA.ID)}, nil)
	//	require.NoError(t, err)

	//	// we'll know it crashed if this causes it to hang
	//	require.NoErrorWithinTRetry(t, 80*time.Second, func() error {
	//		return nil
	//	})
	//})
}

func TestPipelineFailure(t *testing.T) {
	if testing.Short() {
		t.Skip("Skipping integration tests in short mode")
	}
	t.Parallel()
	c, _ := minikubetestenv.AcquireCluster(t)

	dataRepo := tu.UniqueString("TestPipelineFailure_data")
	require.NoError(t, c.CreateProjectRepo(pfs.DefaultProjectName, dataRepo))

	commit, err := c.StartProjectCommit(pfs.DefaultProjectName, dataRepo, "master")
	require.NoError(t, err)
	require.NoError(t, c.PutFile(commit, "file", strings.NewReader("foo\n"), client.WithAppendPutFile()))
	require.NoError(t, c.FinishProjectCommit(pfs.DefaultProjectName, dataRepo, commit.Branch.Name, commit.ID))

	pipeline := tu.UniqueString("pipeline")
	require.NoError(t, c.CreateProjectPipeline(pfs.DefaultProjectName,
		pipeline,
		"",
		[]string{"exit 1"},
		nil,
		&pps.ParallelismSpec{
			Constant: 1,
		},
		client.NewProjectPFSInput(pfs.DefaultProjectName, dataRepo, "/*"),
		"",
		false,
	))
	var jobInfos []*pps.JobInfo
	require.NoError(t, backoff.Retry(func() error {
		jobInfos, err = c.ListProjectJob(pfs.DefaultProjectName, pipeline, nil, -1, true)
		require.NoError(t, err)
		if len(jobInfos) != 1 {
			return errors.Errorf("expected 1 jobs, got %d", len(jobInfos))
		}
		return nil
	}, backoff.NewTestingBackOff()))
	jobInfo, err := c.WaitProjectJob(pfs.DefaultProjectName, pipeline, jobInfos[0].Job.ID, false)
	require.NoError(t, err)
	require.Equal(t, pps.JobState_JOB_FAILURE, jobInfo.State)
	require.True(t, strings.Contains(jobInfo.Reason, "datum"))
}

func TestPPSEgressURLOnly(t *testing.T) {
	if testing.Short() {
		t.Skipf("Skipping %s in short mode", t.Name())
	}
	t.Parallel()
	c, _ := minikubetestenv.AcquireCluster(t)

	repo := tu.UniqueString(t.Name())
	require.NoError(t, c.CreateProjectRepo(pfs.DefaultProjectName, repo))
	require.NoError(t, c.PutFile(client.NewProjectCommit(pfs.DefaultProjectName, repo, "master", ""), "file1", strings.NewReader("foo")))

	pipeline := tu.UniqueString("egress")
	pipelineReq := basicPipelineReq(pipeline, repo)
	pipelineReq.Egress = &pps.Egress{URL: fmt.Sprintf("test-minio://%s/%s/%s", minikubetestenv.MinioEndpoint, minikubetestenv.MinioBucket, pipeline)}

	_, err := c.PpsAPIClient.CreatePipeline(c.Ctx(), pipelineReq)
	require.NoError(t, err)
	require.NoErrorWithinT(t, time.Minute, func() error {
		commitInfo, err := c.WaitProjectCommit(pfs.DefaultProjectName, pipeline, "master", "")
		if err != nil {
			return err
		}
		jobInfo, err := c.InspectProjectJob(pfs.DefaultProjectName, pipeline, commitInfo.Commit.ID, false)
		if err != nil {
			return err
		}
		require.Equal(t, pps.JobState_JOB_SUCCESS, jobInfo.State)
		return nil
	})
}

func TestEgressFailure(t *testing.T) {
	if testing.Short() {
		t.Skip("Skipping integration test in short mode")
	}
	t.Parallel()
	c, _ := minikubetestenv.AcquireCluster(t)

	repo := tu.UniqueString(t.Name())
	require.NoError(t, c.CreateProjectRepo(pfs.DefaultProjectName, repo))
	commit, err := c.StartProjectCommit(pfs.DefaultProjectName, repo, "master")
	require.NoError(t, err)
	require.NoError(t, c.PutFile(commit, "file", strings.NewReader("foo"), client.WithAppendPutFile()))
	require.NoError(t, c.FinishProjectCommit(pfs.DefaultProjectName, repo, "master", commit.ID))

	pipeline := tu.UniqueString("egress")
	_, err = c.PpsAPIClient.CreatePipeline(
		c.Ctx(),
		&pps.CreatePipelineRequest{
			Pipeline: client.NewProjectPipeline(pfs.DefaultProjectName, pipeline),
			Transform: &pps.Transform{
				Image: tu.DefaultTransformImage,
				Cmd:   []string{"bash"},
				Stdin: []string{fmt.Sprintf("cp /pfs/%s/* /pfs/out/", repo)},
			},
			Input: &pps.Input{Pfs: &pps.PFSInput{
				Repo: repo,
				Glob: "/*",
			}},
			Egress: &pps.Egress{
				URL: "garbage-url",
			},
		},
	)
	require.NoError(t, err)
	var jobInfos []*pps.JobInfo
	require.NoErrorWithinTRetry(t, time.Minute, func() error {
		jobInfos, err = c.ListProjectJob(pfs.DefaultProjectName, pipeline, nil, -1, true)
		require.NoError(t, err)
		if len(jobInfos) != 1 {
			return errors.Errorf("expected 1 jobs, got %d", len(jobInfos))
		}
		return nil
	})
	time.Sleep(10 * time.Second)
	jobInfo, err := c.InspectProjectJob(pfs.DefaultProjectName, pipeline, jobInfos[0].Job.ID, false)
	require.NoError(t, err)
	require.Equal(t, pps.JobState_JOB_EGRESSING, jobInfo.State)
	fileInfos, err := c.ListFileAll(commit, "")
	require.NoError(t, err)
	require.Equal(t, 1, len(fileInfos))
}

func TestInputFailure(t *testing.T) {
	if testing.Short() {
		t.Skip("Skipping integration tests in short mode")
	}
	t.Parallel()
	c, _ := minikubetestenv.AcquireCluster(t)

	dataRepo := tu.UniqueString("TestInputFailure_data")
	require.NoError(t, c.CreateProjectRepo(pfs.DefaultProjectName, dataRepo))

	commit, err := c.StartProjectCommit(pfs.DefaultProjectName, dataRepo, "master")
	require.NoError(t, err)
	require.NoError(t, c.PutFile(commit, "file", strings.NewReader("foo\n"), client.WithAppendPutFile()))
	require.NoError(t, c.FinishProjectCommit(pfs.DefaultProjectName, dataRepo, commit.Branch.Name, commit.ID))

	pipeline1 := tu.UniqueString("pipeline1")
	require.NoError(t, c.CreateProjectPipeline(pfs.DefaultProjectName,
		pipeline1,
		"",
		[]string{"exit 1"},
		nil,
		&pps.ParallelismSpec{
			Constant: 1,
		},
		client.NewProjectPFSInput(pfs.DefaultProjectName, dataRepo, "/*"),
		"",
		false,
	))
	var jobInfos []*pps.JobInfo
	require.NoErrorWithinTRetry(t, time.Minute, func() error {
		jobInfos, err = c.ListProjectJob(pfs.DefaultProjectName, pipeline1, nil, -1, true)
		require.NoError(t, err)
		if len(jobInfos) != 1 {
			return errors.Errorf("expected 1 jobs, got %d", len(jobInfos))
		}
		return nil
	})
	jobInfo, err := c.WaitProjectJob(pfs.DefaultProjectName, pipeline1, jobInfos[0].Job.ID, false)
	require.NoError(t, err)
	require.Equal(t, pps.JobState_JOB_FAILURE, jobInfo.State)
	require.True(t, strings.Contains(jobInfo.Reason, "datum"))
	pipeline2 := tu.UniqueString("pipeline2")
	require.NoError(t, c.CreateProjectPipeline(pfs.DefaultProjectName,
		pipeline2,
		"",
		[]string{"exit 0"},
		nil,
		&pps.ParallelismSpec{
			Constant: 1,
		},
		client.NewProjectPFSInput(pfs.DefaultProjectName, pipeline1, "/*"),
		"",
		false,
	))
	require.NoErrorWithinTRetry(t, time.Minute, func() error {
		jobInfos, err = c.ListProjectJob(pfs.DefaultProjectName, pipeline2, nil, -1, true)
		require.NoError(t, err)
		if len(jobInfos) != 1 {
			return errors.Errorf("expected 1 jobs, got %d", len(jobInfos))
		}
		return nil
	})
	jobInfo, err = c.WaitProjectJob(pfs.DefaultProjectName, pipeline2, jobInfos[0].Job.ID, false)
	require.NoError(t, err)
	require.Equal(t, pps.JobState_JOB_UNRUNNABLE, jobInfo.State)
	require.True(t, strings.Contains(jobInfo.Reason, "unrunnable because"))

	pipeline3 := tu.UniqueString("pipeline3")
	require.NoError(t, c.CreateProjectPipeline(pfs.DefaultProjectName,
		pipeline3,
		"",
		[]string{"exit 0"},
		nil,
		&pps.ParallelismSpec{
			Constant: 1,
		},
		client.NewProjectPFSInput(pfs.DefaultProjectName, pipeline2, "/*"),
		"",
		false,
	))
	require.NoErrorWithinTRetry(t, time.Minute, func() error {
		jobInfos, err = c.ListProjectJob(pfs.DefaultProjectName, pipeline3, nil, -1, true)
		require.NoError(t, err)
		if len(jobInfos) != 1 {
			return errors.Errorf("expected 1 jobs, got %d", len(jobInfos))
		}
		return nil
	})
	jobInfo, err = c.WaitProjectJob(pfs.DefaultProjectName, pipeline3, jobInfos[0].Job.ID, false)
	require.NoError(t, err)
	require.Equal(t, pps.JobState_JOB_UNRUNNABLE, jobInfo.State)
	// the fact that pipeline 2 failed should be noted in the message
	require.True(t, strings.Contains(jobInfo.Reason, pipeline2))
}

func TestPipelineErrorHandling(t *testing.T) {
	if testing.Short() {
		t.Skip("Skipping integration tests in short mode")
	}
	t.Parallel()
	c, _ := minikubetestenv.AcquireCluster(t)

	t.Run("ErrCmd", func(t *testing.T) {

		dataRepo := tu.UniqueString("TestPipelineErrorHandling_data")
		require.NoError(t, c.CreateProjectRepo(pfs.DefaultProjectName, dataRepo))

		dataCommit := client.NewProjectCommit(pfs.DefaultProjectName, dataRepo, "master", "")
		require.NoError(t, c.PutFile(dataCommit, "file1", strings.NewReader("foo\n"), client.WithAppendPutFile()))
		require.NoError(t, c.PutFile(dataCommit, "file2", strings.NewReader("bar\n"), client.WithAppendPutFile()))
		require.NoError(t, c.PutFile(dataCommit, "file3", strings.NewReader("bar\n"), client.WithAppendPutFile()))

		// In this pipeline, we'll have a command that fails for files 2 and 3, and an error handler that fails for file 2
		pipeline := tu.UniqueString("pipeline1")
		_, err := c.PpsAPIClient.CreatePipeline(
			context.Background(),
			&pps.CreatePipelineRequest{
				Pipeline: client.NewProjectPipeline(pfs.DefaultProjectName, pipeline),
				Transform: &pps.Transform{
					Cmd:      []string{"bash"},
					Stdin:    []string{"if", fmt.Sprintf("[ -a pfs/%v/file1 ]", dataRepo), "then", "exit 0", "fi", "exit 1"},
					ErrCmd:   []string{"bash"},
					ErrStdin: []string{"if", fmt.Sprintf("[ -a pfs/%v/file3 ]", dataRepo), "then", "exit 0", "fi", "exit 1"},
				},
				Input: client.NewProjectPFSInput(pfs.DefaultProjectName, dataRepo, "/*"),
			})
		require.NoError(t, err)

		commitInfo, err := c.WaitProjectCommit(pfs.DefaultProjectName, pipeline, "master", "")
		require.NoError(t, err)
		jobInfo, err := c.InspectProjectJob(pfs.DefaultProjectName, pipeline, commitInfo.Commit.ID, false)
		require.NoError(t, err)

		// We expect the job to fail, and have 1 datum processed, recovered, and failed each
		require.Equal(t, pps.JobState_JOB_FAILURE, jobInfo.State)
		require.Equal(t, int64(1), jobInfo.DataProcessed)
		require.Equal(t, int64(1), jobInfo.DataRecovered)
		require.Equal(t, int64(1), jobInfo.DataFailed)

		// Now update this pipeline, we have the same command as before, but this time the error handling passes for all
		_, err = c.PpsAPIClient.CreatePipeline(
			context.Background(),
			&pps.CreatePipelineRequest{
				Pipeline: client.NewProjectPipeline(pfs.DefaultProjectName, pipeline),
				Transform: &pps.Transform{
					Cmd:    []string{"bash"},
					Stdin:  []string{"if", fmt.Sprintf("[ -a pfs/%v/file1 ]", dataRepo), "then", "exit 0", "fi", "exit 1"},
					ErrCmd: []string{"true"},
				},
				Input:  client.NewProjectPFSInput(pfs.DefaultProjectName, dataRepo, "/*"),
				Update: true,
			})
		require.NoError(t, err)

		commitInfo, err = c.WaitProjectCommit(pfs.DefaultProjectName, pipeline, "master", "")
		require.NoError(t, err)
		jobInfo, err = c.InspectProjectJob(pfs.DefaultProjectName, pipeline, commitInfo.Commit.ID, false)
		require.NoError(t, err)

		// so we expect the job to succeed, and to have recovered 2 datums
		require.Equal(t, pps.JobState_JOB_SUCCESS, jobInfo.State)
		require.Equal(t, int64(1), jobInfo.DataProcessed)
		require.Equal(t, int64(0), jobInfo.DataSkipped)
		require.Equal(t, int64(2), jobInfo.DataRecovered)
		require.Equal(t, int64(0), jobInfo.DataFailed)
	})
	t.Run("RecoveredDatums", func(t *testing.T) {
		dataRepo := tu.UniqueString("TestPipelineRecoveredDatums_data")
		require.NoError(t, c.CreateProjectRepo(pfs.DefaultProjectName, dataRepo))

		dataCommit := client.NewProjectCommit(pfs.DefaultProjectName, dataRepo, "master", "")
		require.NoError(t, c.PutFile(dataCommit, "foo", strings.NewReader("bar\n"), client.WithAppendPutFile()))

		// In this pipeline, we'll have a command that fails the datum, and then recovers it
		pipeline := tu.UniqueString("pipeline3")
		_, err := c.PpsAPIClient.CreatePipeline(
			context.Background(),
			&pps.CreatePipelineRequest{
				Pipeline: client.NewProjectPipeline(pfs.DefaultProjectName, pipeline),
				Transform: &pps.Transform{
					Cmd:      []string{"bash"},
					Stdin:    []string{"false"},
					ErrCmd:   []string{"bash"},
					ErrStdin: []string{"true"},
				},
				Input: client.NewProjectPFSInput(pfs.DefaultProjectName, dataRepo, "/*"),
			})
		require.NoError(t, err)

		commitInfo, err := c.WaitProjectCommit(pfs.DefaultProjectName, pipeline, "master", "")
		require.NoError(t, err)
		jobInfo, err := c.InspectProjectJob(pfs.DefaultProjectName, pipeline, commitInfo.Commit.ID, false)
		require.NoError(t, err)

		// We expect there to be one recovered datum
		require.Equal(t, pps.JobState_JOB_SUCCESS, jobInfo.State)
		require.Equal(t, int64(0), jobInfo.DataProcessed)
		require.Equal(t, int64(1), jobInfo.DataRecovered)
		require.Equal(t, int64(0), jobInfo.DataFailed)

		// Update the pipeline so that datums will now successfully be processed
		_, err = c.PpsAPIClient.CreatePipeline(
			context.Background(),
			&pps.CreatePipelineRequest{
				Pipeline: client.NewProjectPipeline(pfs.DefaultProjectName, pipeline),
				Transform: &pps.Transform{
					Cmd:   []string{"bash"},
					Stdin: []string{"true"},
				},
				Input:  client.NewProjectPFSInput(pfs.DefaultProjectName, dataRepo, "/*"),
				Update: true,
			})
		require.NoError(t, err)

		commitInfo, err = c.WaitProjectCommit(pfs.DefaultProjectName, pipeline, "master", "")
		require.NoError(t, err)
		jobInfo, err = c.InspectProjectJob(pfs.DefaultProjectName, pipeline, commitInfo.Commit.ID, false)
		require.NoError(t, err)

		// Now the recovered datum should have been processed
		require.Equal(t, pps.JobState_JOB_SUCCESS, jobInfo.State)
		require.Equal(t, int64(1), jobInfo.DataProcessed)
		require.Equal(t, int64(0), jobInfo.DataRecovered)
		require.Equal(t, int64(0), jobInfo.DataFailed)
	})
}

func TestLazyPipelinePropagation(t *testing.T) {
	if testing.Short() {
		t.Skip("Skipping integration tests in short mode")
	}
	t.Parallel()
	c, _ := minikubetestenv.AcquireCluster(t)

	dataRepo := tu.UniqueString("TestLazyPipelinePropagation_data")
	require.NoError(t, c.CreateProjectRepo(pfs.DefaultProjectName, dataRepo))

	pipelineA := tu.UniqueString("pipeline-A")
	require.NoError(t, c.CreateProjectPipeline(pfs.DefaultProjectName,
		pipelineA,
		"",
		[]string{"cp", path.Join("/pfs", dataRepo, "file"), "/pfs/out/file"},
		nil,
		&pps.ParallelismSpec{
			Constant: 1,
		},
		client.NewProjectPFSInputOpts("", pfs.DefaultProjectName, dataRepo, "", "/*", "", "", false, true, nil),
		"",
		false,
	))
	pipelineB := tu.UniqueString("pipeline-B")
	require.NoError(t, c.CreateProjectPipeline(pfs.DefaultProjectName,
		pipelineB,
		"",
		[]string{"cp", path.Join("/pfs", pipelineA, "file"), "/pfs/out/file"},
		nil,
		&pps.ParallelismSpec{
			Constant: 1,
		},
		client.NewProjectPFSInputOpts("", pfs.DefaultProjectName, pipelineA, "", "/*", "", "", false, true, nil),
		"",
		false,
	))

	commit1, err := c.StartProjectCommit(pfs.DefaultProjectName, dataRepo, "master")
	require.NoError(t, err)
	require.NoError(t, c.PutFile(commit1, "file", strings.NewReader("foo\n"), client.WithAppendPutFile()))
	require.NoError(t, c.FinishProjectCommit(pfs.DefaultProjectName, dataRepo, commit1.Branch.Name, commit1.ID))

	_, err = c.WaitCommitSetAll(commit1.ID)
	require.NoError(t, err)

	jobInfos, err := c.ListProjectJob(pfs.DefaultProjectName, pipelineA, nil, -1, true)
	require.NoError(t, err)
	require.Equal(t, 2, len(jobInfos))
	require.NotNil(t, jobInfos[0].Details.Input.Pfs)
	require.Equal(t, true, jobInfos[0].Details.Input.Pfs.Lazy)

	jobInfos, err = c.ListProjectJob(pfs.DefaultProjectName, pipelineB, nil, -1, true)
	require.NoError(t, err)
	require.Equal(t, 2, len(jobInfos))
	require.NotNil(t, jobInfos[0].Details.Input.Pfs)
	require.Equal(t, true, jobInfos[0].Details.Input.Pfs.Lazy)
}

func TestLazyPipeline(t *testing.T) {
	if testing.Short() {
		t.Skip("Skipping integration tests in short mode")
	}
	t.Parallel()
	c, _ := minikubetestenv.AcquireCluster(t)
	// create repos
	dataRepo := tu.UniqueString("TestLazyPipeline_data")
	require.NoError(t, c.CreateProjectRepo(pfs.DefaultProjectName, dataRepo))
	dataCommit := client.NewProjectCommit(pfs.DefaultProjectName, dataRepo, "master", "")

	// create pipeline
	pipelineName := tu.UniqueString("pipeline")
	_, err := c.PpsAPIClient.CreatePipeline(
		context.Background(),
		&pps.CreatePipelineRequest{
			Pipeline: client.NewProjectPipeline(pfs.DefaultProjectName, pipelineName),
			Transform: &pps.Transform{
				Cmd: []string{"cp", path.Join("/pfs", dataRepo, "file"), "/pfs/out/file"},
			},
			ParallelismSpec: &pps.ParallelismSpec{
				Constant: 1,
			},
			Input: &pps.Input{
				Pfs: &pps.PFSInput{
					Repo: dataRepo,
					Glob: "/",
					Lazy: true,
				},
			},
		})
	require.NoError(t, err)

	// Do a commit
	commit, err := c.StartProjectCommit(pfs.DefaultProjectName, dataRepo, "master")
	require.NoError(t, err)
	require.NoError(t, c.PutFile(dataCommit, "file", strings.NewReader("foo\n"), client.WithAppendPutFile()))
	// We put 2 files, 1 of which will never be touched by the pipeline code.
	// This is an important part of the correctness of this test because the
	// job-shim sets up a goro for each pipe, pipes that are never opened will
	// leak but that shouldn't prevent the job from completing.
	require.NoError(t, c.PutFile(dataCommit, "file2", strings.NewReader("foo\n"), client.WithAppendPutFile()))
	require.NoError(t, c.FinishProjectCommit(pfs.DefaultProjectName, dataRepo, "master", ""))

	commitInfos, err := c.WaitCommitSetAll(commit.ID)
	require.NoError(t, err)
	require.Equal(t, 4, len(commitInfos))

	buffer := bytes.Buffer{}
	outputCommit := client.NewProjectCommit(pfs.DefaultProjectName, pipelineName, "master", commit.ID)
	require.NoError(t, c.GetFile(outputCommit, "file", &buffer))
	require.Equal(t, "foo\n", buffer.String())
}

func TestEmptyFiles(t *testing.T) {
	if testing.Short() {
		t.Skip("Skipping integration tests in short mode")
	}
	t.Parallel()
	c, _ := minikubetestenv.AcquireCluster(t)
	// create repos
	dataRepo := tu.UniqueString("TestShufflePipeline_data")
	require.NoError(t, c.CreateProjectRepo(pfs.DefaultProjectName, dataRepo))
	dataCommit := client.NewProjectCommit(pfs.DefaultProjectName, dataRepo, "master", "")

	// create pipeline
	pipelineName := tu.UniqueString("pipeline")
	_, err := c.PpsAPIClient.CreatePipeline(
		context.Background(),
		&pps.CreatePipelineRequest{
			Pipeline: client.NewProjectPipeline(pfs.DefaultProjectName, pipelineName),
			Transform: &pps.Transform{
				Cmd: []string{"bash"},
				Stdin: []string{
					fmt.Sprintf("if [ -s /pfs/%s/dir/file1 ]; then exit 1; fi", dataRepo),
					fmt.Sprintf("ln -s /pfs/%s/dir/file1 /pfs/out/file1", dataRepo),
					fmt.Sprintf("if [ -s /pfs/%s/dir/file2 ]; then exit 1; fi", dataRepo),
					fmt.Sprintf("ln -s /pfs/%s/dir/file2 /pfs/out/file2", dataRepo),
					fmt.Sprintf("if [ -s /pfs/%s/dir/file3 ]; then exit 1; fi", dataRepo),
					fmt.Sprintf("ln -s /pfs/%s/dir/file3 /pfs/out/file3", dataRepo),
				},
			},
			ParallelismSpec: &pps.ParallelismSpec{
				Constant: 1,
			},
			Input: &pps.Input{
				Pfs: &pps.PFSInput{
					Repo:       dataRepo,
					Glob:       "/*",
					EmptyFiles: true,
				},
			},
		})
	require.NoError(t, err)

	// Do a commit
	commit, err := c.StartProjectCommit(pfs.DefaultProjectName, dataRepo, "master")
	require.NoError(t, err)
	require.NoError(t, c.PutFile(dataCommit, "/dir/file1", strings.NewReader("foo\n")))
	require.NoError(t, c.PutFile(dataCommit, "/dir/file2", strings.NewReader("foo\n")))
	require.NoError(t, c.PutFile(dataCommit, "/dir/file3", strings.NewReader("foo\n")))
	require.NoError(t, c.FinishProjectCommit(pfs.DefaultProjectName, dataRepo, "master", ""))

	commitInfos, err := c.WaitCommitSetAll(commit.ID)
	require.NoError(t, err)
	require.Equal(t, 4, len(commitInfos))

	buffer := bytes.Buffer{}
	outputCommit := client.NewProjectCommit(pfs.DefaultProjectName, pipelineName, "master", commit.ID)
	require.NoError(t, c.GetFile(outputCommit, "file1", &buffer))
	require.Equal(t, "foo\n", buffer.String())
	buffer.Reset()
	require.NoError(t, c.GetFile(outputCommit, "file2", &buffer))
	require.Equal(t, "foo\n", buffer.String())
	buffer.Reset()
	require.NoError(t, c.GetFile(outputCommit, "file3", &buffer))
	require.Equal(t, "foo\n", buffer.String())
}

// TestProvenance creates a pipeline DAG that's not a transitive reduction
// It looks like this:
// A
// | \
// v  v
// B-->C
// When we commit to A we expect to see 1 commit on C rather than 2.
func TestProvenance(t *testing.T) {
	if testing.Short() {
		t.Skip("Skipping integration tests in short mode")
	}
	t.Parallel()
	c, _ := minikubetestenv.AcquireCluster(t)
	aRepo := tu.UniqueString("A")
	require.NoError(t, c.CreateProjectRepo(pfs.DefaultProjectName, aRepo))

	bPipeline := tu.UniqueString("B")
	require.NoError(t, c.CreateProjectPipeline(pfs.DefaultProjectName,
		bPipeline,
		"",
		[]string{"cp", path.Join("/pfs", aRepo, "file"), "/pfs/out/file"},
		nil,
		&pps.ParallelismSpec{
			Constant: 1,
		},
		client.NewProjectPFSInput(pfs.DefaultProjectName, aRepo, "/*"),
		"",
		false,
	))

	cPipeline := tu.UniqueString("C")
	require.NoError(t, c.CreateProjectPipeline(pfs.DefaultProjectName,
		cPipeline,
		"",
		[]string{"sh"},
		[]string{fmt.Sprintf("diff %s %s >/pfs/out/file",
			path.Join("/pfs", aRepo, "file"), path.Join("/pfs", bPipeline, "file"))},
		&pps.ParallelismSpec{
			Constant: 1,
		},
		client.NewCrossInput(
			client.NewProjectPFSInput(pfs.DefaultProjectName, aRepo, "/*"),
			client.NewProjectPFSInput(pfs.DefaultProjectName, bPipeline, "/*"),
		),
		"",
		false,
	))

	// commit to aRepo
	commit1, err := c.StartProjectCommit(pfs.DefaultProjectName, aRepo, "master")
	require.NoError(t, err)
	require.NoError(t, c.PutFile(commit1, "file", strings.NewReader("foo\n"), client.WithAppendPutFile()))
	require.NoError(t, c.FinishProjectCommit(pfs.DefaultProjectName, aRepo, commit1.Branch.Name, commit1.ID))

	commit2, err := c.StartProjectCommit(pfs.DefaultProjectName, aRepo, "master")
	require.NoError(t, err)
	require.NoError(t, c.PutFile(commit2, "file", strings.NewReader("bar\n"), client.WithAppendPutFile()))
	require.NoError(t, c.FinishProjectCommit(pfs.DefaultProjectName, aRepo, commit2.Branch.Name, commit2.ID))

	commitInfos, err := c.WaitCommitSetAll(commit2.ID)
	require.NoError(t, err)
	require.Equal(t, 7, len(commitInfos)) // input repo plus spec/output/meta for b and c pipelines

	for _, ci := range commitInfos {
		if ci.Commit.Branch.Repo.Name == cPipeline && ci.Commit.Branch.Repo.Type == pfs.UserRepoType {
			require.Equal(t, int64(0), ci.Details.SizeBytes)
		}
	}

	// We should only see three commits in aRepo (empty head, commit1, commit2)
	commitInfos, err = c.ListCommit(client.NewProjectRepo(pfs.DefaultProjectName, aRepo), client.NewProjectCommit(pfs.DefaultProjectName, aRepo, "master", ""), nil, 0)
	require.NoError(t, err)
	require.Equal(t, 3, len(commitInfos))

	// There are three commits in the bPipeline repo (bPipeline created, commit1, commit2)
	commitInfos, err = c.ListCommit(client.NewProjectRepo(pfs.DefaultProjectName, bPipeline), client.NewProjectCommit(pfs.DefaultProjectName, bPipeline, "master", ""), nil, 0)
	require.NoError(t, err)
	require.Equal(t, 3, len(commitInfos))

	// There are three commits in the cPipeline repo (cPipeline created, commit1, commit2)
	commitInfos, err = c.ListCommit(client.NewProjectRepo(pfs.DefaultProjectName, cPipeline), client.NewProjectCommit(pfs.DefaultProjectName, cPipeline, "master", ""), nil, 0)
	require.NoError(t, err)
	require.Equal(t, 3, len(commitInfos))
}

/*
TestProvenance2 tests the following DAG:

	  A
	 / \
	B   C
	 \ /
	  D
*/
func TestProvenance2(t *testing.T) {
	if testing.Short() {
		t.Skip("Skipping integration tests in short mode")
	}

	t.Parallel()
	c, _ := minikubetestenv.AcquireCluster(t)
	aRepo := tu.UniqueString("A")
	require.NoError(t, c.CreateProjectRepo(pfs.DefaultProjectName, aRepo))

	bPipeline := tu.UniqueString("B")
	require.NoError(t, c.CreateProjectPipeline(pfs.DefaultProjectName,
		bPipeline,
		"",
		[]string{"cp", path.Join("/pfs", aRepo, "bfile"), "/pfs/out/bfile"},
		nil,
		&pps.ParallelismSpec{
			Constant: 1,
		},
		client.NewProjectPFSInput(pfs.DefaultProjectName, aRepo, "/b*"),
		"",
		false,
	))

	cPipeline := tu.UniqueString("C")
	require.NoError(t, c.CreateProjectPipeline(pfs.DefaultProjectName,
		cPipeline,
		"",
		[]string{"cp", path.Join("/pfs", aRepo, "cfile"), "/pfs/out/cfile"},
		nil,
		&pps.ParallelismSpec{
			Constant: 1,
		},
		client.NewProjectPFSInput(pfs.DefaultProjectName, aRepo, "/c*"),
		"",
		false,
	))

	dPipeline := tu.UniqueString("D")
	require.NoError(t, c.CreateProjectPipeline(pfs.DefaultProjectName,
		dPipeline,
		"",
		[]string{"sh"},
		[]string{
			fmt.Sprintf("diff /pfs/%s/bfile /pfs/%s/cfile >/pfs/out/file", bPipeline, cPipeline),
		},
		&pps.ParallelismSpec{
			Constant: 1,
		},
		client.NewCrossInput(
			client.NewProjectPFSInput(pfs.DefaultProjectName, bPipeline, "/*"),
			client.NewProjectPFSInput(pfs.DefaultProjectName, cPipeline, "/*"),
		),
		"",
		false,
	))

	// commit to aRepo
	commit1, err := c.StartProjectCommit(pfs.DefaultProjectName, aRepo, "master")
	require.NoError(t, err)
	require.NoError(t, c.PutFile(commit1, "bfile", strings.NewReader("foo\n"), client.WithAppendPutFile()))
	require.NoError(t, c.PutFile(commit1, "cfile", strings.NewReader("foo\n"), client.WithAppendPutFile()))
	require.NoError(t, c.FinishProjectCommit(pfs.DefaultProjectName, aRepo, commit1.Branch.Name, commit1.ID))

	commit2, err := c.StartProjectCommit(pfs.DefaultProjectName, aRepo, "master")
	require.NoError(t, err)
	require.NoError(t, c.PutFile(commit2, "bfile", strings.NewReader("bar\n"), client.WithAppendPutFile()))
	require.NoError(t, c.PutFile(commit2, "cfile", strings.NewReader("bar\n"), client.WithAppendPutFile()))
	require.NoError(t, c.FinishProjectCommit(pfs.DefaultProjectName, aRepo, commit2.Branch.Name, commit2.ID))

	_, err = c.WaitProjectCommit(pfs.DefaultProjectName, dPipeline, "", commit2.ID)
	require.NoError(t, err)

	// We should see 3 commits in aRepo (empty head two user commits)
	commitInfos, err := c.ListCommit(client.NewProjectRepo(pfs.DefaultProjectName, aRepo), client.NewProjectCommit(pfs.DefaultProjectName, aRepo, "master", ""), nil, 0)
	require.NoError(t, err)
	require.Equal(t, 3, len(commitInfos))

	// We should see 3 commits in bPipeline (bPipeline creation and from the two user commits)
	commitInfos, err = c.ListCommit(client.NewProjectRepo(pfs.DefaultProjectName, bPipeline), client.NewProjectCommit(pfs.DefaultProjectName, bPipeline, "master", ""), nil, 0)
	require.NoError(t, err)
	require.Equal(t, 3, len(commitInfos))

	// We should see 3 commits in cPipeline (cPipeline creation and from the two user commits)
	commitInfos, err = c.ListCommit(client.NewProjectRepo(pfs.DefaultProjectName, cPipeline), client.NewProjectCommit(pfs.DefaultProjectName, cPipeline, "master", ""), nil, 0)
	require.NoError(t, err)
	require.Equal(t, 3, len(commitInfos))

	// We should see 3 commits in dPipeline (dPipeline creation and from the two user commits)
	commitInfos, err = c.ListCommit(client.NewProjectRepo(pfs.DefaultProjectName, dPipeline), client.NewProjectCommit(pfs.DefaultProjectName, dPipeline, "master", ""), nil, 0)
	require.NoError(t, err)
	require.Equal(t, 3, len(commitInfos))

	buffer := bytes.Buffer{}
	outputCommit := client.NewProjectCommit(pfs.DefaultProjectName, dPipeline, "master", commit1.ID)
	require.NoError(t, c.GetFile(outputCommit, "file", &buffer))
	require.Equal(t, "", buffer.String())

	buffer.Reset()
	outputCommit = client.NewProjectCommit(pfs.DefaultProjectName, dPipeline, "master", commit2.ID)
	require.NoError(t, c.GetFile(outputCommit, "file", &buffer))
	require.Equal(t, "", buffer.String())
}

// TestStopPipelineExtraCommit generates the following DAG:
// A -> B -> C
// and ensures that calling StopPipeline on B does not create an commit in C.
func TestStopPipelineExtraCommit(t *testing.T) {
	if testing.Short() {
		t.Skip("Skipping integration tests in short mode")
	}

	t.Parallel()
	c, _ := minikubetestenv.AcquireCluster(t)
	aRepo := tu.UniqueString("A")
	require.NoError(t, c.CreateProjectRepo(pfs.DefaultProjectName, aRepo))

	bPipeline := tu.UniqueString("B")
	require.NoError(t, c.CreateProjectPipeline(pfs.DefaultProjectName,
		bPipeline,
		"",
		[]string{"cp", path.Join("/pfs", aRepo, "file"), "/pfs/out/file"},
		nil,
		&pps.ParallelismSpec{
			Constant: 1,
		},
		client.NewProjectPFSInput(pfs.DefaultProjectName, aRepo, "/*"),
		"",
		false,
	))

	cPipeline := tu.UniqueString("C")
	require.NoError(t, c.CreateProjectPipeline(pfs.DefaultProjectName,
		cPipeline,
		"",
		[]string{"cp", path.Join("/pfs", aRepo, "file"), "/pfs/out/file"},
		nil,
		&pps.ParallelismSpec{
			Constant: 1,
		},
		client.NewProjectPFSInput(pfs.DefaultProjectName, bPipeline, "/*"),
		"",
		false,
	))

	// commit to aRepo
	commit1, err := c.StartProjectCommit(pfs.DefaultProjectName, aRepo, "master")
	require.NoError(t, err)
	require.NoError(t, c.PutFile(commit1, "file", strings.NewReader("foo\n"), client.WithAppendPutFile()))
	require.NoError(t, c.FinishProjectCommit(pfs.DefaultProjectName, aRepo, commit1.Branch.Name, commit1.ID))

	commitInfos, err := c.WaitCommitSetAll(commit1.ID)
	require.NoError(t, err)
	require.Equal(t, 7, len(commitInfos))

	// We should see 2 commits in aRepo (empty head and the user commit)
	commitInfos, err = c.ListCommit(client.NewProjectRepo(pfs.DefaultProjectName, aRepo), client.NewProjectCommit(pfs.DefaultProjectName, aRepo, "master", ""), nil, 0)
	require.NoError(t, err)
	require.Equal(t, 2, len(commitInfos))

	// We should see 2 commits in bPipeline (bPipeline creation and the user commit)
	commitInfos, err = c.ListCommit(client.NewProjectRepo(pfs.DefaultProjectName, bPipeline), client.NewProjectCommit(pfs.DefaultProjectName, bPipeline, "master", ""), nil, 0)
	require.NoError(t, err)
	require.Equal(t, 2, len(commitInfos))

	// We should see 2 commits in cPipeline (cPipeline creation and the user commit)
	commitInfos, err = c.ListCommit(client.NewProjectRepo(pfs.DefaultProjectName, cPipeline), client.NewProjectCommit(pfs.DefaultProjectName, cPipeline, "master", ""), nil, 0)
	require.NoError(t, err)
	require.Equal(t, 2, len(commitInfos))

	require.NoError(t, c.StopProjectPipeline(pfs.DefaultProjectName, bPipeline))
	commitInfos, err = c.ListCommit(client.NewProjectRepo(pfs.DefaultProjectName, cPipeline), client.NewProjectCommit(pfs.DefaultProjectName, cPipeline, "master", ""), nil, 0)
	require.NoError(t, err)
	require.Equal(t, 2, len(commitInfos))
}

func TestWaitJobSet(t *testing.T) {
	if testing.Short() {
		t.Skip("Skipping integration tests in short mode")
	}

	t.Parallel()
	c, _ := minikubetestenv.AcquireCluster(t)
	prefix := tu.UniqueString("repo")
	makeRepoName := func(i int) string {
		return fmt.Sprintf("%s-%d", prefix, i)
	}

	sourceRepo := makeRepoName(0)
	require.NoError(t, c.CreateProjectRepo(pfs.DefaultProjectName, sourceRepo))

	// Create a four-stage pipeline
	numStages := 4
	for i := 0; i < numStages; i++ {
		repo := makeRepoName(i)
		require.NoError(t, c.CreateProjectPipeline(pfs.DefaultProjectName,
			makeRepoName(i+1),
			"",
			[]string{"cp", path.Join("/pfs", repo, "file"), "/pfs/out/file"},
			nil,
			&pps.ParallelismSpec{
				Constant: 1,
			},
			client.NewProjectPFSInput(pfs.DefaultProjectName, repo, "/*"),
			"",
			false,
		))
	}

	for i := 0; i < 5; i++ {
		commit, err := c.StartProjectCommit(pfs.DefaultProjectName, sourceRepo, "master")
		require.NoError(t, err)
		require.NoError(t, c.PutFile(commit, "file", strings.NewReader("foo\n"), client.WithAppendPutFile()))
		require.NoError(t, c.FinishProjectCommit(pfs.DefaultProjectName, sourceRepo, commit.Branch.Name, commit.ID))

		commitInfos, err := c.WaitCommitSetAll(commit.ID)
		require.NoError(t, err)
		require.Equal(t, numStages*3+1, len(commitInfos))

		jobInfos, err := c.WaitJobSetAll(commit.ID, false)
		require.NoError(t, err)
		require.Equal(t, numStages, len(jobInfos))
	}
}

func TestWaitJobSetFailures(t *testing.T) {
	if testing.Short() {
		t.Skip("Skipping integration tests in short mode")
	}
	t.Parallel()
	c, _ := minikubetestenv.AcquireCluster(t)
	dataRepo := tu.UniqueString("TestWaitJobSetFailures")
	require.NoError(t, c.CreateProjectRepo(pfs.DefaultProjectName, dataRepo))
	prefix := tu.UniqueString("TestWaitJobSetFailures")
	pipelineName := func(i int) string { return prefix + fmt.Sprintf("%d", i) }

	require.NoError(t, c.CreateProjectPipeline(pfs.DefaultProjectName,
		pipelineName(0),
		"",
		[]string{"sh"},
		[]string{fmt.Sprintf("cp /pfs/%s/* /pfs/out/", dataRepo)},
		&pps.ParallelismSpec{
			Constant: 1,
		},
		client.NewProjectPFSInput(pfs.DefaultProjectName, dataRepo, "/*"),
		"",
		false,
	))
	require.NoError(t, c.CreateProjectPipeline(pfs.DefaultProjectName,
		pipelineName(1),
		"",
		[]string{"sh"},
		[]string{
			fmt.Sprintf("if [ -f /pfs/%s/file1 ]; then exit 1; fi", pipelineName(0)),
			fmt.Sprintf("cp /pfs/%s/* /pfs/out/", pipelineName(0)),
		},
		&pps.ParallelismSpec{
			Constant: 1,
		},
		client.NewProjectPFSInput(pfs.DefaultProjectName, pipelineName(0), "/*"),
		"",
		false,
	))
	require.NoError(t, c.CreateProjectPipeline(pfs.DefaultProjectName,
		pipelineName(2),
		"",
		[]string{"sh"},
		[]string{fmt.Sprintf("cp /pfs/%s/* /pfs/out/", pipelineName(1))},
		&pps.ParallelismSpec{
			Constant: 1,
		},
		client.NewProjectPFSInput(pfs.DefaultProjectName, pipelineName(1), "/*"),
		"",
		false,
	))

	for i := 0; i < 2; i++ {
		commit, err := c.StartProjectCommit(pfs.DefaultProjectName, dataRepo, "master")
		require.NoError(t, err)
		require.NoError(t, c.PutFile(commit, fmt.Sprintf("file%d", i), strings.NewReader("foo\n"), client.WithAppendPutFile()))
		require.NoError(t, c.FinishProjectCommit(pfs.DefaultProjectName, dataRepo, commit.Branch.Name, commit.ID))
		jobInfos, err := c.WaitJobSetAll(commit.ID, false)
		require.NoError(t, err)
		require.Equal(t, 3, len(jobInfos))
		if i == 0 {
			for _, ji := range jobInfos {
				require.Equal(t, pps.JobState_JOB_SUCCESS.String(), ji.State.String())
			}
		} else {
			for _, ji := range jobInfos {
				switch ji.Job.Pipeline.Name {
				case pipelineName(1):
					require.Equal(t, pps.JobState_JOB_FAILURE.String(), ji.State.String())
				case pipelineName(2):
					require.Equal(t, pps.JobState_JOB_UNRUNNABLE.String(), ji.State.String())
				}
			}
		}
	}
}

func TestWaitCommitSetAfterCreatePipeline(t *testing.T) {
	if testing.Short() {
		t.Skip("Skipping integration tests in short mode")
	}

	t.Parallel()
	c, _ := minikubetestenv.AcquireCluster(t)
	repo := tu.UniqueString("data")
	require.NoError(t, c.CreateProjectRepo(pfs.DefaultProjectName, repo))

	var commit *pfs.Commit
	var err error
	for i := 0; i < 10; i++ {
		commit, err = c.StartProjectCommit(pfs.DefaultProjectName, repo, "dev")
		require.NoError(t, err)
		require.NoError(t, c.PutFile(commit, "file", strings.NewReader(fmt.Sprintf("foo%d\n", i)), client.WithAppendPutFile()))
		require.NoError(t, c.FinishProjectCommit(pfs.DefaultProjectName, repo, commit.Branch.Name, commit.ID))
	}
	require.NoError(t, c.CreateProjectBranch(pfs.DefaultProjectName, repo, "master", commit.Branch.Name, commit.ID, nil))

	pipeline := tu.UniqueString("pipeline")
	require.NoError(t, c.CreateProjectPipeline(pfs.DefaultProjectName,
		pipeline,
		"",
		[]string{"cp", path.Join("/pfs", repo, "file"), "/pfs/out/file"},
		nil,
		&pps.ParallelismSpec{
			Constant: 1,
		},
		client.NewProjectPFSInput(pfs.DefaultProjectName, repo, "/*"),
		"",
		false,
	))
	commitInfo, err := c.InspectProjectCommit(pfs.DefaultProjectName, repo, "master", "")
	require.NoError(t, err)
	_, err = c.WaitCommitSetAll(commitInfo.Commit.ID)
	require.NoError(t, err)
}

// TestRecreatePipeline tracks #432
func TestRecreatePipeline(t *testing.T) {
	if testing.Short() {
		t.Skip("Skipping integration tests in short mode")
	}

	t.Parallel()
	c, _ := minikubetestenv.AcquireCluster(t)
	repo := tu.UniqueString("data")
	require.NoError(t, c.CreateProjectRepo(pfs.DefaultProjectName, repo))
	commit, err := c.StartProjectCommit(pfs.DefaultProjectName, repo, "master")
	require.NoError(t, err)
	require.NoError(t, c.PutFile(commit, "file", strings.NewReader("foo"), client.WithAppendPutFile()))
	require.NoError(t, c.FinishProjectCommit(pfs.DefaultProjectName, repo, commit.Branch.Name, commit.ID))
	pipeline := tu.UniqueString("pipeline")
	createPipeline := func() {
		require.NoError(t, c.CreateProjectPipeline(pfs.DefaultProjectName,
			pipeline,
			"",
			[]string{"cp", path.Join("/pfs", repo, "file"), "/pfs/out/file"},
			nil,
			&pps.ParallelismSpec{
				Constant: 1,
			},
			client.NewProjectPFSInput(pfs.DefaultProjectName, repo, "/*"),
			"",
			false,
		))
		_, err := c.WaitCommitSetAll(commit.ID)
		require.NoError(t, err)
	}

	// Do it twice.  We expect jobs to be created on both runs.
	createPipeline()
	time.Sleep(5 * time.Second)
	require.NoError(t, c.DeleteProjectPipeline(pfs.DefaultProjectName, pipeline, false))
	time.Sleep(5 * time.Second)
	createPipeline()
}

func TestDeletePipeline(t *testing.T) {
	if testing.Short() {
		t.Skip("Skipping integration tests in short mode")
	}

	t.Parallel()
	c, _ := minikubetestenv.AcquireCluster(t)
	project := tu.UniqueString("prj")
	require.NoError(t, c.CreateProject(project))
	repo := tu.UniqueString("data")
	require.NoError(t, c.CreateProjectRepo(pfs.DefaultProjectName, repo))
	commit, err := c.StartProjectCommit(pfs.DefaultProjectName, repo, "master")
	require.NoError(t, err)
	require.NoError(t, c.PutFile(commit, uuid.NewWithoutDashes(), strings.NewReader("foo"), client.WithAppendPutFile()))
	require.NoError(t, c.FinishProjectCommit(pfs.DefaultProjectName, repo, commit.Branch.Name, commit.ID))
	pipelines := []string{tu.UniqueString("TestDeletePipeline1"), tu.UniqueString("TestDeletePipeline2")}
	createPipelines := func() {
		require.NoError(t, c.CreateProjectPipeline(pfs.DefaultProjectName,
			pipelines[0],
			"",
			[]string{"sleep", "20"},
			nil,
			&pps.ParallelismSpec{
				Constant: 1,
			},
			client.NewProjectPFSInput(pfs.DefaultProjectName, repo, "/*"),
			"",
			false,
		))
		require.NoError(t, c.CreateProjectPipeline(project,
			pipelines[1],
			"",
			[]string{"sleep", "20"},
			nil,
			&pps.ParallelismSpec{
				Constant: 1,
			},
			client.NewProjectPFSInput(pfs.DefaultProjectName, pipelines[0], "/*"),
			"",
			false,
		))
		time.Sleep(10 * time.Second)
		// Wait for the pipeline to start running
		require.NoErrorWithinTRetry(t, 90*time.Second, func() error {
			pipelineInfos, err := c.ListPipeline(false)
			if err != nil {
				return err
			}
			// Check number of pipelines
			names := make([]string, 0, len(pipelineInfos))
			for _, pi := range pipelineInfos {
				names = append(names, fmt.Sprintf("(%s, %s)", pi.Pipeline.Name, pi.State))
			}
			if len(pipelineInfos) != 2 {
				return errors.Errorf("Expected two pipelines, but got: %+v", names)
			}
			// make sure second pipeline is running
			pipelineInfo, err := c.InspectProjectPipeline(project, pipelines[1], false)
			if err != nil {
				return err
			}
			if pipelineInfo.State != pps.PipelineState_PIPELINE_RUNNING {
				return errors.Errorf("no running pipeline (only %+v)", names)
			}
			return nil
		})
	}

	createPipelines()

	deletePipeline := func(project, pipeline string) {
		require.NoError(t, c.DeleteProjectPipeline(project, pipeline, false))
		// Wait for the pipeline to disappear
		require.NoError(t, backoff.Retry(func() error {
			_, err := c.InspectProjectPipeline(project, pipeline, false)
			if err == nil {
				return errors.Errorf("expected pipeline to be missing, but it's still present")
			}
			return nil
		}, backoff.NewTestingBackOff()))

	}
	// Can't delete a pipeline from the middle of the dag
	require.YesError(t, c.DeleteProjectPipeline(pfs.DefaultProjectName, pipelines[0], false))

	deletePipeline(project, pipelines[1])
	deletePipeline(pfs.DefaultProjectName, pipelines[0])

	// The jobs should be gone
	jobs, err := c.ListProjectJob(pfs.DefaultProjectName, "", nil, -1, true)
	require.NoError(t, err)
	require.Equal(t, len(jobs), 0)
	jobs, err = c.ListProjectJob(project, "", nil, -1, true)
	require.NoError(t, err)
	require.Equal(t, len(jobs), 0)

	// Listing jobs for a deleted pipeline should error
	_, err = c.ListProjectJob(pfs.DefaultProjectName, pipelines[0], nil, -1, true)
	require.YesError(t, err)
	_, err = c.ListProjectJob(project, pipelines[1], nil, -1, true)
	require.YesError(t, err)

	createPipelines()

	// Can force delete pipelines from the middle of the dag.
	require.NoError(t, c.DeleteProjectPipeline(pfs.DefaultProjectName, pipelines[0], true))
}

func TestPipelineState(t *testing.T) {
	if testing.Short() {
		t.Skip("Skipping integration tests in short mode")
	}

	t.Parallel()
	c, _ := minikubetestenv.AcquireCluster(t)
	repo := tu.UniqueString("data")
	require.NoError(t, c.CreateProjectRepo(pfs.DefaultProjectName, repo))
	pipeline := tu.UniqueString("pipeline")
	require.NoError(t, c.CreateProjectPipeline(pfs.DefaultProjectName,
		pipeline,
		"",
		[]string{"cp", path.Join("/pfs", repo, "file"), "/pfs/out/file"},
		nil,
		&pps.ParallelismSpec{
			Constant: 1,
		},
		client.NewProjectPFSInput(pfs.DefaultProjectName, repo, "/*"),
		"",
		false,
	))

	// Wait for pipeline to get picked up
	time.Sleep(15 * time.Second)
	require.NoError(t, backoff.Retry(func() error {
		pipelineInfo, err := c.InspectProjectPipeline(pfs.DefaultProjectName, pipeline, false)
		if err != nil {
			return err
		}
		if pipelineInfo.State != pps.PipelineState_PIPELINE_RUNNING {
			return errors.Errorf("pipeline should be in state running, not: %s", pipelineInfo.State.String())
		}
		return nil
	}, backoff.NewTestingBackOff()))

	// Stop pipeline and wait for the pipeline to pause
	require.NoError(t, c.StopProjectPipeline(pfs.DefaultProjectName, pipeline))
	time.Sleep(5 * time.Second)
	require.NoError(t, backoff.Retry(func() error {
		pipelineInfo, err := c.InspectProjectPipeline(pfs.DefaultProjectName, pipeline, false)
		if err != nil {
			return err
		}
		if !pipelineInfo.Stopped {
			return errors.Errorf("pipeline never paused, even though StopPipeline() was called, state: %s", pipelineInfo.State.String())
		}
		return nil
	}, backoff.NewTestingBackOff()))

	// Restart pipeline and wait for the pipeline to resume
	require.NoError(t, c.StartProjectPipeline(pfs.DefaultProjectName, pipeline))
	time.Sleep(15 * time.Second)
	require.NoError(t, backoff.Retry(func() error {
		pipelineInfo, err := c.InspectProjectPipeline(pfs.DefaultProjectName, pipeline, false)
		if err != nil {
			return err
		}
		if pipelineInfo.State != pps.PipelineState_PIPELINE_RUNNING {
			return errors.Errorf("pipeline never restarted, even though StartPipeline() was called, state: %s", pipelineInfo.State.String())
		}
		return nil
	}, backoff.NewTestingBackOff()))
}

// TestUpdatePipelineThatHasNoOutput tracks #1637
func TestUpdatePipelineThatHasNoOutput(t *testing.T) {
	if testing.Short() {
		t.Skip("Skipping integration tests in short mode")
	}

	t.Parallel()
	c, _ := minikubetestenv.AcquireCluster(t)
	dataRepo := tu.UniqueString("TestUpdatePipelineThatHasNoOutput")
	require.NoError(t, c.CreateProjectRepo(pfs.DefaultProjectName, dataRepo))

	commit, err := c.StartProjectCommit(pfs.DefaultProjectName, dataRepo, "master")
	require.NoError(t, err)
	require.NoError(t, c.PutFile(commit, "file", strings.NewReader("foo\n"), client.WithAppendPutFile()))
	require.NoError(t, c.FinishProjectCommit(pfs.DefaultProjectName, dataRepo, commit.Branch.Name, commit.ID))

	pipeline := tu.UniqueString("pipeline")
	require.NoError(t, c.CreateProjectPipeline(pfs.DefaultProjectName,
		pipeline,
		"",
		[]string{"sh"},
		[]string{"exit 1"},
		nil,
		client.NewProjectPFSInput(pfs.DefaultProjectName, dataRepo, "/"),
		"",
		false,
	))

	// Wait for job to spawn
	var jobInfos []*pps.JobInfo
	time.Sleep(10 * time.Second)
	require.NoError(t, backoff.Retry(func() error {
		var err error
		jobInfos, err = c.ListProjectJob(pfs.DefaultProjectName, pipeline, nil, -1, true)
		if err != nil {
			return err
		}
		if len(jobInfos) < 1 {
			return errors.Errorf("job not spawned")
		}
		return nil
	}, backoff.NewTestingBackOff()))

	jobInfo, err := c.WaitProjectJob(pfs.DefaultProjectName, pipeline, jobInfos[0].Job.ID, false)
	require.NoError(t, err)
	require.Equal(t, pps.JobState_JOB_FAILURE, jobInfo.State)

	// Now we update the pipeline
	require.NoError(t, c.CreateProjectPipeline(pfs.DefaultProjectName,
		pipeline,
		"",
		[]string{"sh"},
		[]string{"exit 1"},
		nil,
		client.NewProjectPFSInput(pfs.DefaultProjectName, dataRepo, "/"),
		"",
		true,
	))
}

func TestAcceptReturnCode(t *testing.T) {
	if testing.Short() {
		t.Skip("Skipping integration tests in short mode")
	}

	t.Parallel()
	c, _ := minikubetestenv.AcquireCluster(t)

	dataRepo := tu.UniqueString("TestAcceptReturnCode")
	require.NoError(t, c.CreateProjectRepo(pfs.DefaultProjectName, dataRepo))

	pipelineName := tu.UniqueString("pipeline")
	_, err := c.PpsAPIClient.CreatePipeline(
		context.Background(),
		&pps.CreatePipelineRequest{
			Pipeline: client.NewProjectPipeline(pfs.DefaultProjectName, pipelineName),
			Transform: &pps.Transform{
				Cmd:              []string{"sh"},
				Stdin:            []string{"exit 1"},
				AcceptReturnCode: []int64{1},
			},
			Input: client.NewProjectPFSInput(pfs.DefaultProjectName, dataRepo, "/*"),
		},
	)
	require.NoError(t, err)

	commit, err := c.StartProjectCommit(pfs.DefaultProjectName, dataRepo, "master")
	require.NoError(t, err)
	require.NoError(t, c.PutFile(commit, "file", strings.NewReader("foo\n"), client.WithAppendPutFile()))
	require.NoError(t, c.FinishProjectCommit(pfs.DefaultProjectName, dataRepo, commit.Branch.Name, commit.ID))

	commitInfos, err := c.WaitCommitSetAll(commit.ID)
	require.NoError(t, err)
	require.Equal(t, 4, len(commitInfos))

	jobInfos, err := c.ListProjectJob(pfs.DefaultProjectName, pipelineName, nil, -1, true)
	require.NoError(t, err)
	require.Equal(t, 2, len(jobInfos))
	require.Equal(t, commit.ID, jobInfos[0].Job.ID)

	jobInfo, err := c.WaitProjectJob(pfs.DefaultProjectName, pipelineName, jobInfos[0].Job.ID, false)
	require.NoError(t, err)
	require.Equal(t, pps.JobState_JOB_SUCCESS, jobInfo.State)
}

func TestPrettyPrinting(t *testing.T) {
	if testing.Short() {
		t.Skip("Skipping integration tests in short mode")
	}

	t.Parallel()
	c, _ := minikubetestenv.AcquireCluster(t)

	// create repos
	dataRepo := tu.UniqueString("TestPrettyPrinting_data")
	require.NoError(t, c.CreateProjectRepo(pfs.DefaultProjectName, dataRepo))

	// create pipeline
	pipelineName := tu.UniqueString("pipeline")
	_, err := c.PpsAPIClient.CreatePipeline(
		context.Background(),
		&pps.CreatePipelineRequest{
			Pipeline: client.NewProjectPipeline(pfs.DefaultProjectName, pipelineName),
			Transform: &pps.Transform{
				Cmd: []string{"cp", path.Join("/pfs", dataRepo, "file"), "/pfs/out/file"},
			},
			ParallelismSpec: &pps.ParallelismSpec{
				Constant: 1,
			},
			Input: client.NewProjectPFSInput(pfs.DefaultProjectName, dataRepo, "/*"),
		})
	require.NoError(t, err)

	// Do a commit to repo
	commit, err := c.StartProjectCommit(pfs.DefaultProjectName, dataRepo, "master")
	require.NoError(t, err)
	require.NoError(t, c.PutFile(commit, "file", strings.NewReader("foo\n"), client.WithAppendPutFile()))
	require.NoError(t, c.FinishProjectCommit(pfs.DefaultProjectName, dataRepo, commit.Branch.Name, commit.ID))

	commitInfos, err := c.WaitCommitSetAll(commit.ID)
	require.NoError(t, err)
	require.Equal(t, 4, len(commitInfos))

	repoInfo, err := c.InspectProjectRepo(pfs.DefaultProjectName, dataRepo)
	require.NoError(t, err)
	require.NoError(t, pfspretty.PrintDetailedRepoInfo(pfspretty.NewPrintableRepoInfo(repoInfo)))
	for _, c := range commitInfos {
		require.NoError(t, pfspretty.PrintDetailedCommitInfo(os.Stdout, pfspretty.NewPrintableCommitInfo(c)))
	}

	fileInfo, err := c.InspectFile(commit, "file")
	require.NoError(t, err)
	require.NoError(t, pfspretty.PrintDetailedFileInfo(fileInfo))
	pipelineInfo, err := c.InspectProjectPipeline(pfs.DefaultProjectName, pipelineName, true)
	require.NoError(t, err)
	require.NoError(t, ppspretty.PrintDetailedPipelineInfo(os.Stdout, ppspretty.NewPrintablePipelineInfo(pipelineInfo)))
	jobInfos, err := c.ListProjectJob(pfs.DefaultProjectName, "", nil, -1, true)
	require.NoError(t, err)
	require.True(t, len(jobInfos) > 0)
	require.NoError(t, ppspretty.PrintDetailedJobInfo(os.Stdout, ppspretty.NewPrintableJobInfo(jobInfos[0], false)))
}

func TestAuthPrettyPrinting(t *testing.T) {
	if testing.Short() {
		t.Skip("Skipping integration tests in short mode")
	}

	t.Parallel()
	c, _ := minikubetestenv.AcquireCluster(t)
	tu.ActivateAuthClient(t, c)
	rc := tu.AuthenticateClient(t, c, auth.RootUser)

	// create repos
	dataRepo := tu.UniqueString("TestPrettyPrinting_data")
	require.NoError(t, rc.CreateProjectRepo(pfs.DefaultProjectName, dataRepo))

	// create pipeline
	pipelineName := tu.UniqueString("pipeline")
	_, err := rc.PpsAPIClient.CreatePipeline(
		rc.Ctx(),
		&pps.CreatePipelineRequest{
			Pipeline: client.NewProjectPipeline(pfs.DefaultProjectName, pipelineName),
			Transform: &pps.Transform{
				Cmd: []string{"cp", path.Join("/pfs", dataRepo, "file"), "/pfs/out/file"},
			},
			ParallelismSpec: &pps.ParallelismSpec{
				Constant: 1,
			},
			Input: client.NewProjectPFSInput(pfs.DefaultProjectName, dataRepo, "/*"),
		})
	require.NoError(t, err)

	// Do a commit to repo
	commit, err := c.StartProjectCommit(pfs.DefaultProjectName, dataRepo, "master")
	require.NoError(t, err)
	require.NoError(t, c.PutFile(commit, "file", strings.NewReader("foo\n"), client.WithAppendPutFile()))
	require.NoError(t, c.FinishProjectCommit(pfs.DefaultProjectName, dataRepo, commit.Branch.Name, commit.ID))

	commitInfos, err := c.WaitCommitSetAll(commit.ID)
	require.NoError(t, err)
	require.Equal(t, 4, len(commitInfos))

	repoInfo, err := c.InspectProjectRepo(pfs.DefaultProjectName, dataRepo)
	require.NoError(t, err)
	require.NoError(t, pfspretty.PrintDetailedRepoInfo(pfspretty.NewPrintableRepoInfo(repoInfo)))
	for _, c := range commitInfos {
		require.NoError(t, pfspretty.PrintDetailedCommitInfo(os.Stdout, pfspretty.NewPrintableCommitInfo(c)))
	}

	fileInfo, err := c.InspectFile(commit, "file")
	require.NoError(t, err)
	require.NoError(t, pfspretty.PrintDetailedFileInfo(fileInfo))
	pipelineInfo, err := c.InspectProjectPipeline(pfs.DefaultProjectName, pipelineName, true)
	require.NoError(t, err)
	require.NoError(t, ppspretty.PrintDetailedPipelineInfo(os.Stdout, ppspretty.NewPrintablePipelineInfo(pipelineInfo)))
	jobInfos, err := c.ListProjectJob(pfs.DefaultProjectName, "", nil, -1, true)
	require.NoError(t, err)
	require.True(t, len(jobInfos) > 0)
	require.NoError(t, ppspretty.PrintDetailedJobInfo(os.Stdout, ppspretty.NewPrintableJobInfo(jobInfos[0], false)))
}

func TestDeleteAll(t *testing.T) {
	if testing.Short() {
		t.Skip("Skipping integration tests in short mode")
	}
	// this test cannot be run in parallel because it deletes everything
	t.Parallel()
	c, _ := minikubetestenv.AcquireCluster(t)
	// create repos
	dataRepo := tu.UniqueString("TestDeleteAll_data")
	require.NoError(t, c.CreateProjectRepo(pfs.DefaultProjectName, dataRepo))
	// create pipeline
	pipelineName := tu.UniqueString("pipeline")
	require.NoError(t, c.CreateProjectPipeline(pfs.DefaultProjectName,
		pipelineName,
		"",
		[]string{"cp", path.Join("/pfs", dataRepo, "file"), "/pfs/out/file"},
		nil,
		&pps.ParallelismSpec{
			Constant: 1,
		},
		client.NewProjectPFSInput(pfs.DefaultProjectName, dataRepo, "/"),
		"",
		false,
	))
	// Do commit to repo
	commit, err := c.StartProjectCommit(pfs.DefaultProjectName, dataRepo, "master")
	require.NoError(t, err)
	require.NoError(t, c.PutFile(commit, "file", strings.NewReader("foo\n"), client.WithAppendPutFile()))
	require.NoError(t, c.FinishProjectCommit(pfs.DefaultProjectName, dataRepo, commit.Branch.Name, commit.ID))
	_, err = c.WaitCommitSetAll(commit.ID)
	require.NoError(t, err)
	require.NoError(t, c.DeleteAll())
	repoInfos, err := c.ListRepo()
	require.NoError(t, err)
	require.Equal(t, 0, len(repoInfos))
	pipelineInfos, err := c.ListPipeline(false)
	require.NoError(t, err)
	require.Equal(t, 0, len(pipelineInfos))
	jobInfos, err := c.ListProjectJob(pfs.DefaultProjectName, "", nil, -1, true)
	require.NoError(t, err)
	require.Equal(t, 0, len(jobInfos))
}

func TestRecursiveCp(t *testing.T) {
	if testing.Short() {
		t.Skip("Skipping integration tests in short mode")
	}

	t.Parallel()
	c, _ := minikubetestenv.AcquireCluster(t)
	// create repos
	dataRepo := tu.UniqueString("TestRecursiveCp_data")
	require.NoError(t, c.CreateProjectRepo(pfs.DefaultProjectName, dataRepo))
	// create pipeline
	pipelineName := tu.UniqueString("TestRecursiveCp")
	require.NoError(t, c.CreateProjectPipeline(pfs.DefaultProjectName,
		pipelineName,
		"",
		[]string{"sh"},
		[]string{
			fmt.Sprintf("cp -r /pfs/%s /pfs/out", dataRepo),
		},
		&pps.ParallelismSpec{
			Constant: 1,
		},
		client.NewProjectPFSInput(pfs.DefaultProjectName, dataRepo, "/*"),
		"",
		false,
	))
	// Do commit to repo
	commit, err := c.StartProjectCommit(pfs.DefaultProjectName, dataRepo, "master")
	require.NoError(t, err)
	for i := 0; i < 100; i++ {
		require.NoError(t, c.PutFile(
			commit,
			fmt.Sprintf("file%d", i),
			strings.NewReader(strings.Repeat("foo\n", 10000)),
		))
	}
	require.NoError(t, c.FinishProjectCommit(pfs.DefaultProjectName, dataRepo, commit.Branch.Name, commit.ID))
	_, err = c.WaitCommitSetAll(commit.ID)
	require.NoError(t, err)
}

func TestPipelineUniqueness(t *testing.T) {
	if testing.Short() {
		t.Skip("Skipping integration tests in short mode")
	}

	t.Parallel()
	c, _ := minikubetestenv.AcquireCluster(t)

	repo := tu.UniqueString("data")
	require.NoError(t, c.CreateProjectRepo(pfs.DefaultProjectName, repo))
	pipelineName := tu.UniqueString("pipeline")
	require.NoError(t, c.CreateProjectPipeline(pfs.DefaultProjectName,
		pipelineName,
		"",
		[]string{"bash"},
		[]string{""},
		&pps.ParallelismSpec{
			Constant: 1,
		},
		client.NewProjectPFSInput(pfs.DefaultProjectName, repo, "/"),
		"",
		false,
	))
	err := c.CreateProjectPipeline(pfs.DefaultProjectName,
		pipelineName,
		"",
		[]string{"bash"},
		[]string{""},
		&pps.ParallelismSpec{
			Constant: 1,
		},
		client.NewProjectPFSInput(pfs.DefaultProjectName, repo, "/"),
		"",
		false,
	)
	require.YesError(t, err)
	require.Matches(t, "pipeline .*? already exists", err.Error())
}

func TestUpdatePipeline(t *testing.T) {
	if testing.Short() {
		t.Skip("Skipping integration tests in short mode")
	}

	t.Parallel()
	c, ns := minikubetestenv.AcquireCluster(t)
	// create repos and create the pipeline
	dataRepo := tu.UniqueString("TestUpdatePipeline_data")
	require.NoError(t, c.CreateProjectRepo(pfs.DefaultProjectName, dataRepo))
	pipelineName := tu.UniqueString("pipeline")
	pipeline := &pps.Pipeline{Project: &pfs.Project{Name: pfs.DefaultProjectName}, Name: pipelineName}
	pipelineCommit := client.NewProjectCommit(pfs.DefaultProjectName, pipelineName, "master", "")
	require.NoError(t, c.CreateProjectPipeline(pfs.DefaultProjectName,
		pipelineName,
		"",
		[]string{"bash"},
		[]string{"echo foo >/pfs/out/file"},
		&pps.ParallelismSpec{
			Constant: 1,
		},
		client.NewProjectPFSInput(pfs.DefaultProjectName, dataRepo, "/*"),
		"",
		true,
	))

	commit, err := c.StartProjectCommit(pfs.DefaultProjectName, dataRepo, "master")
	require.NoError(t, err)
	require.NoError(t, c.PutFile(commit, "file", strings.NewReader("1"), client.WithAppendPutFile()))
	require.NoError(t, c.FinishProjectCommit(pfs.DefaultProjectName, dataRepo, "master", ""))

	_, err = c.WaitCommitSetAll(commit.ID)
	require.NoError(t, err)

	var buffer bytes.Buffer
	require.NoError(t, c.GetFile(pipelineCommit, "file", &buffer))
	require.Equal(t, "foo\n", buffer.String())

	// Update the pipeline
	require.NoError(t, c.CreateProjectPipeline(pfs.DefaultProjectName,
		pipelineName,
		"",
		[]string{"bash"},
		[]string{"echo bar >/pfs/out/file"},
		&pps.ParallelismSpec{
			Constant: 1,
		},
		client.NewProjectPFSInput(pfs.DefaultProjectName, dataRepo, "/*"),
		"",
		true,
	))

	// Confirm that k8s resources have been updated (fix #4071)
	require.NoErrorWithinTRetry(t, 60*time.Second, func() error {
		kc := tu.GetKubeClient(t)
		svcs, err := kc.CoreV1().Services(ns).List(context.Background(), metav1.ListOptions{})
		require.NoError(t, err)
		var (
			newServiceSeen bool
			staleName      = ppsutil.PipelineRcName(&pps.PipelineInfo{Pipeline: pipeline, Version: 1})
			newName        = ppsutil.PipelineRcName(&pps.PipelineInfo{Pipeline: pipeline, Version: 2})
		)
		for _, svc := range svcs.Items {
			switch svc.ObjectMeta.Name {
			case staleName:
				return errors.Errorf("stale service encountered: %q", svc.ObjectMeta.Name)
			case newName:
				newServiceSeen = true
			}
		}
		if !newServiceSeen {
			return errors.Errorf("did not find new service: %q", newName)
		}
		rcs, err := kc.CoreV1().ReplicationControllers(ns).List(context.Background(), metav1.ListOptions{})
		require.NoError(t, err)
		var newRCSeen bool
		for _, rc := range rcs.Items {
			switch rc.ObjectMeta.Name {
			case staleName:
				return errors.Errorf("stale RC encountered: %q", rc.ObjectMeta.Name)
			case newName:
				newRCSeen = true
			}
		}
		require.True(t, newRCSeen)
		if !newRCSeen {
			return errors.Errorf("did not find new RC: %q", newName)
		}
		return nil
	})

	commit, err = c.StartProjectCommit(pfs.DefaultProjectName, dataRepo, "master")
	require.NoError(t, err)
	require.NoError(t, c.PutFile(commit, "file", strings.NewReader("2"), client.WithAppendPutFile()))
	require.NoError(t, c.FinishProjectCommit(pfs.DefaultProjectName, dataRepo, "master", ""))
	_, err = c.WaitCommitSetAll(commit.ID)
	require.NoError(t, err)

	buffer.Reset()
	require.NoError(t, c.GetFile(pipelineCommit, "file", &buffer))
	require.Equal(t, "bar\n", buffer.String())

	// Inspect the first job to make sure it hasn't changed
	jis, err := c.ListProjectJob(pfs.DefaultProjectName, pipelineName, nil, -1, true)
	require.NoError(t, err)
	require.Equal(t, 4, len(jis))
	require.Equal(t, "echo bar >/pfs/out/file", jis[0].Details.Transform.Stdin[0])
	require.Equal(t, "echo bar >/pfs/out/file", jis[1].Details.Transform.Stdin[0])
	require.Equal(t, "echo foo >/pfs/out/file", jis[2].Details.Transform.Stdin[0])
	require.Equal(t, "echo foo >/pfs/out/file", jis[3].Details.Transform.Stdin[0])

	// Update the pipeline again, this time with Reprocess: true set. Now we
	// should see a different output file
	_, err = c.PpsAPIClient.CreatePipeline(
		context.Background(),
		&pps.CreatePipelineRequest{
			Pipeline: client.NewProjectPipeline(pfs.DefaultProjectName, pipelineName),
			Transform: &pps.Transform{
				Cmd:   []string{"bash"},
				Stdin: []string{"echo buzz >/pfs/out/file"},
			},
			ParallelismSpec: &pps.ParallelismSpec{
				Constant: 1,
			},
			Input:     client.NewProjectPFSInput(pfs.DefaultProjectName, dataRepo, "/*"),
			Update:    true,
			Reprocess: true,
		})
	require.NoError(t, err)

	// Confirm that k8s resources have been updated (fix #4071)
	require.NoErrorWithinTRetry(t, 60*time.Second, func() error {
		kc := tu.GetKubeClient(t)
		svcs, err := kc.CoreV1().Services(ns).List(context.Background(), metav1.ListOptions{})
		require.NoError(t, err)
		var (
			newServiceSeen bool
			staleName      = ppsutil.PipelineRcName(&pps.PipelineInfo{Pipeline: pipeline, Version: 1})
			newName        = ppsutil.PipelineRcName(&pps.PipelineInfo{Pipeline: pipeline, Version: 2})
		)
		for _, svc := range svcs.Items {
			switch svc.ObjectMeta.Name {
			case staleName:
				return errors.Errorf("stale service encountered: %q", svc.ObjectMeta.Name)
			case newName:
				newServiceSeen = true
			}
		}
		if !newServiceSeen {
			return errors.Errorf("did not find new service: %q", newName)
		}
		rcs, err := kc.CoreV1().ReplicationControllers(ns).List(context.Background(), metav1.ListOptions{})
		require.NoError(t, err)
		var newRCSeen bool
		for _, rc := range rcs.Items {
			switch rc.ObjectMeta.Name {
			case staleName:
				return errors.Errorf("stale RC encountered: %q", rc.ObjectMeta.Name)
			case newName:
				newRCSeen = true
			}
		}
		require.True(t, newRCSeen)
		if !newRCSeen {
			return errors.Errorf("did not find new RC: %q", newName)
		}
		return nil
	})

	_, err = c.WaitProjectCommit(pfs.DefaultProjectName, pipelineName, "master", "")
	require.NoError(t, err)
	buffer.Reset()
	require.NoError(t, c.GetFile(pipelineCommit, "file", &buffer))
	require.Equal(t, "buzz\n", buffer.String())
}

func TestUpdatePipelineWithInProgressCommitsAndStats(t *testing.T) {
	if testing.Short() {
		t.Skip("Skipping integration tests in short mode")
	}
	t.Parallel()
	c, _ := minikubetestenv.AcquireCluster(t)
	dataRepo := tu.UniqueString("TestUpdatePipelineWithInProgressCommitsAndStats_data")
	require.NoError(t, c.CreateProjectRepo(pfs.DefaultProjectName, dataRepo))

	pipeline := tu.UniqueString("pipeline")
	createPipeline := func() {
		_, err := c.PpsAPIClient.CreatePipeline(
			context.Background(),
			&pps.CreatePipelineRequest{
				Pipeline: client.NewProjectPipeline(pfs.DefaultProjectName, pipeline),
				Transform: &pps.Transform{
					Cmd:   []string{"bash"},
					Stdin: []string{"sleep 1"},
				},
				Input:  client.NewProjectPFSInput(pfs.DefaultProjectName, dataRepo, "/*"),
				Update: true,
			})
		require.NoError(t, err)
	}
	createPipeline()

	flushJob := func(commitNum int) {
		commit, err := c.StartProjectCommit(pfs.DefaultProjectName, dataRepo, "master")
		require.NoError(t, err)
		require.NoError(t, c.PutFile(commit, "file"+strconv.Itoa(commitNum), strings.NewReader("foo"), client.WithAppendPutFile()))
		require.NoError(t, c.FinishProjectCommit(pfs.DefaultProjectName, dataRepo, commit.Branch.Name, commit.ID))
		commitInfos, err := c.WaitCommitSetAll(commit.ID)
		require.NoError(t, err)
		require.Equal(t, 4, len(commitInfos))
	}
	// Create a new job that should succeed (both output and stats commits should be finished normally).
	flushJob(1)

	// Create multiple new commits.
	numCommits := 5
	for i := 1; i < numCommits; i++ {
		commit, err := c.StartProjectCommit(pfs.DefaultProjectName, dataRepo, "master")
		require.NoError(t, err)
		require.NoError(t, c.PutFile(commit, "file"+strconv.Itoa(i), strings.NewReader("foo"), client.WithAppendPutFile()))
		require.NoError(t, c.FinishProjectCommit(pfs.DefaultProjectName, dataRepo, commit.Branch.Name, commit.ID))
	}

	// Force the in progress commits to be finished.
	createPipeline()
	// Create a new job that should succeed (should not get blocked on an unfinished stats commit).
	flushJob(numCommits)
}

func TestUpdateFailedPipeline(t *testing.T) {
	if testing.Short() {
		t.Skip("Skipping integration tests in short mode")
	}

	t.Parallel()
	c, _ := minikubetestenv.AcquireCluster(t)
	// create repos
	dataRepo := tu.UniqueString("TestUpdateFailedPipeline_data")
	require.NoError(t, c.CreateProjectRepo(pfs.DefaultProjectName, dataRepo))
	pipelineName := tu.UniqueString("pipeline")
	require.NoError(t, c.CreateProjectPipeline(pfs.DefaultProjectName,
		pipelineName,
		"imagethatdoesntexist",
		[]string{"bash"},
		[]string{"echo foo >/pfs/out/file"},
		&pps.ParallelismSpec{
			Constant: 1,
		},
		client.NewProjectPFSInput(pfs.DefaultProjectName, dataRepo, "/*"),
		"",
		false,
	))
	commit, err := c.StartProjectCommit(pfs.DefaultProjectName, dataRepo, "master")
	require.NoError(t, err)
	require.NoError(t, c.PutFile(commit, "file", strings.NewReader("1"), client.WithAppendPutFile()))
	require.NoError(t, c.FinishProjectCommit(pfs.DefaultProjectName, dataRepo, "master", ""))

	// Wait for pod to try and pull the bad image
	require.NoErrorWithinTRetry(t, time.Second*30, func() error {
		pipelineInfo, err := c.InspectProjectPipeline(pfs.DefaultProjectName, pipelineName, false)
		require.NoError(t, err)
		if pipelineInfo.State != pps.PipelineState_PIPELINE_CRASHING {
			return errors.Errorf("expected pipeline to be in CRASHING state but got: %v\n", pipelineInfo.State)
		}
		return nil
	})

	require.NoError(t, c.CreateProjectPipeline(pfs.DefaultProjectName,
		pipelineName,
		"bash:4",
		[]string{"bash"},
		[]string{"echo bar >/pfs/out/file"},
		&pps.ParallelismSpec{
			Constant: 1,
		},
		client.NewProjectPFSInput(pfs.DefaultProjectName, dataRepo, "/*"),
		"",
		true,
	))
	require.NoErrorWithinTRetry(t, time.Second*30, func() error {
		pipelineInfo, err := c.InspectProjectPipeline(pfs.DefaultProjectName, pipelineName, false)
		require.NoError(t, err)
		if pipelineInfo.State != pps.PipelineState_PIPELINE_RUNNING {
			return errors.Errorf("expected pipeline to be in RUNNING state but got: %v\n", pipelineInfo.State)
		}
		return nil
	})

	// Sanity check run some actual data through the pipeline:
	commit, err = c.StartProjectCommit(pfs.DefaultProjectName, dataRepo, "master")
	require.NoError(t, err)
	require.NoError(t, c.PutFile(commit, "file", strings.NewReader("2"), client.WithAppendPutFile()))
	require.NoError(t, c.FinishProjectCommit(pfs.DefaultProjectName, dataRepo, "master", ""))
	_, err = c.WaitCommitSetAll(commit.ID)
	require.NoError(t, err)

	var buffer bytes.Buffer
	require.NoError(t, c.GetFile(client.NewProjectCommit(pfs.DefaultProjectName, pipelineName, "master", ""), "file", &buffer))
	require.Equal(t, "bar\n", buffer.String())
}

func TestUpdateStoppedPipeline(t *testing.T) {
	// Pipeline should be updated, but should not be restarted
	if testing.Short() {
		t.Skip("Skipping integration tests in short mode")
	}

	t.Parallel()
	c, _ := minikubetestenv.AcquireCluster(t)
	// create repo & pipeline
	project := tu.UniqueString("project")
	require.NoError(t, c.CreateProject(project))
	dataRepo := tu.UniqueString("TestUpdateStoppedPipeline_data")
	require.NoError(t, c.CreateProjectRepo(project, dataRepo))
	dataCommit := client.NewProjectCommit(project, dataRepo, "master", "")
	pipelineName := tu.UniqueString("pipeline")
	require.NoError(t, c.CreateProjectPipeline(project,
		pipelineName,
		"",
		[]string{"bash"},
		[]string{"cp /pfs/*/file /pfs/out/file"},
		&pps.ParallelismSpec{
			Constant: 1,
		},
		client.NewProjectPFSInput(project, dataRepo, "/*"),
		"",
		false,
	))

	commits, err := c.ListCommit(client.NewProjectRepo(project, pipelineName), client.NewProjectCommit(project, pipelineName, "master", ""), nil, 0)
	require.NoError(t, err)
	require.Equal(t, 1, len(commits))

	// Add input data
	require.NoError(t, c.PutFile(dataCommit, "file", strings.NewReader("foo"), client.WithAppendPutFile()))

	commits, err = c.ListCommit(client.NewProjectRepo(project, pipelineName), client.NewProjectCommit(project, pipelineName, "master", ""), nil, 0)
	require.NoError(t, err)
	require.Equal(t, 2, len(commits))

	// Make sure the pipeline runs once (i.e. it's all the way up)
	commitInfos, err := c.WaitCommitSetAll(commits[0].Commit.ID)
	require.NoError(t, err)
	require.Equal(t, 4, len(commitInfos))
	// Stop the pipeline (and confirm that it's stopped)
	require.NoError(t, c.StopProjectPipeline(project, pipelineName))
	pipelineInfo, err := c.InspectProjectPipeline(project, pipelineName, false)
	require.NoError(t, err)
	require.Equal(t, true, pipelineInfo.Stopped)
	require.NoError(t, backoff.Retry(func() error {
		pipelineInfo, err = c.InspectProjectPipeline(project, pipelineName, false)
		if err != nil {
			return err
		}
		if pipelineInfo.State != pps.PipelineState_PIPELINE_PAUSED {
			return errors.Errorf("expected pipeline to be in state PAUSED, but was in %s",
				pipelineInfo.State)
		}
		return nil
	}, backoff.NewTestingBackOff()))

	commits, err = c.ListCommit(client.NewProjectRepo(project, pipelineName), client.NewProjectCommit(project, pipelineName, "master", ""), nil, 0)
	require.NoError(t, err)
	require.Equal(t, 2, len(commits))

	// Update shouldn't restart it (wait for version to increment)
	require.NoError(t, c.CreateProjectPipeline(project,
		pipelineName,
		"",
		[]string{"bash"},
		[]string{"cp /pfs/*/file /pfs/out/file"},
		&pps.ParallelismSpec{
			Constant: 1,
		},
		client.NewProjectPFSInput(project, dataRepo, "/*"),
		"",
		true,
	))
	time.Sleep(10 * time.Second)
	require.NoError(t, backoff.Retry(func() error {
		pipelineInfo, err = c.InspectProjectPipeline(project, pipelineName, false)
		if err != nil {
			return err
		}
		if pipelineInfo.State != pps.PipelineState_PIPELINE_PAUSED {
			return errors.Errorf("expected pipeline to be in state PAUSED, but was in %s",
				pipelineInfo.State)
		}
		if pipelineInfo.Version != 2 {
			return errors.Errorf("expected pipeline to be on v2, but was on v%d",
				pipelineInfo.Version)
		}
		return nil
	}, backoff.NewTestingBackOff()))

	commits, err = c.ListCommit(client.NewProjectRepo(project, pipelineName), client.NewProjectCommit(project, pipelineName, "master", ""), nil, 0)
	require.NoError(t, err)
	require.Equal(t, 2, len(commits))

	// Create a commit (to give the pipeline pending work), then start the pipeline
	require.NoError(t, c.PutFile(dataCommit, "file", strings.NewReader("bar"), client.WithAppendPutFile()))
	require.YesError(t, c.StartProjectPipeline(pfs.DefaultProjectName, pipelineName)) // negative project testing
	require.NoError(t, c.StartProjectPipeline(project, pipelineName))

	// Pipeline should start and create a job should succeed -- fix
	// https://github.com/pachyderm/pachyderm/v2/issues/3934)
<<<<<<< HEAD
	commitInfo, err := c.InspectProjectCommit(pfs.DefaultProjectName, pipelineName, "master", "")
=======
	commitInfo, err := c.InspectProjectCommit(project, dataRepo, "master", "")
>>>>>>> 179e8b0d
	require.NoError(t, err)
	commitInfos, err = c.WaitCommitSetAll(commitInfo.Commit.ID)
	require.NoError(t, err)
	require.Equal(t, 4, len(commitInfos))
	commits, err = c.ListCommit(client.NewProjectRepo(project, pipelineName), client.NewProjectCommit(project, pipelineName, "master", ""), nil, 0)
	require.NoError(t, err)
	require.Equal(t, 3, len(commits))

	var buf bytes.Buffer
	outputCommit := client.NewProjectCommit(project, pipelineName, "master", commitInfo.Commit.ID)
	require.NoError(t, c.GetFile(outputCommit, "file", &buf))
	require.Equal(t, "foobar", buf.String())
}

func TestUpdatePipelineRunningJob(t *testing.T) {
	if testing.Short() {
		t.Skip("Skipping integration tests in short mode")
	}

	t.Parallel()
	c, _ := minikubetestenv.AcquireCluster(t)
	// create repos
	dataRepo := tu.UniqueString("TestUpdatePipeline_data")
	require.NoError(t, c.CreateProjectRepo(pfs.DefaultProjectName, dataRepo))
	pipelineName := tu.UniqueString("pipeline")
	require.NoError(t, c.CreateProjectPipeline(pfs.DefaultProjectName,
		pipelineName,
		"",
		[]string{"bash"},
		[]string{"sleep 1000"},
		&pps.ParallelismSpec{
			Constant: 2,
		},
		client.NewProjectPFSInput(pfs.DefaultProjectName, dataRepo, "/*"),
		"",
		false,
	))

	numFiles := 50
	commit1, err := c.StartProjectCommit(pfs.DefaultProjectName, dataRepo, "master")
	require.NoError(t, err)
	for i := 0; i < numFiles; i++ {
		require.NoError(t, c.PutFile(commit1, fmt.Sprintf("file-%d", i), strings.NewReader(""), client.WithAppendPutFile()))
	}
	require.NoError(t, c.FinishProjectCommit(pfs.DefaultProjectName, dataRepo, commit1.Branch.Name, commit1.ID))

	commit2, err := c.StartProjectCommit(pfs.DefaultProjectName, dataRepo, "master")
	require.NoError(t, err)
	for i := 0; i < numFiles; i++ {
		require.NoError(t, c.PutFile(commit2, fmt.Sprintf("file-%d", i+numFiles), strings.NewReader(""), client.WithAppendPutFile()))
	}
	require.NoError(t, c.FinishProjectCommit(pfs.DefaultProjectName, dataRepo, commit2.Branch.Name, commit2.ID))

	b := backoff.NewTestingBackOff()
	require.NoError(t, backoff.Retry(func() error {
		jobInfos, err := c.ListProjectJob(pfs.DefaultProjectName, pipelineName, nil, -1, true)
		if err != nil {
			return err
		}
		if len(jobInfos) != 3 {
			return errors.Errorf("wrong number of jobs")
		}

		state := jobInfos[1].State
		if state != pps.JobState_JOB_RUNNING {
			return errors.Errorf("wrong state: %v for %s", state, jobInfos[1].Job.ID)
		}

		state = jobInfos[0].State
		if state != pps.JobState_JOB_RUNNING {
			return errors.Errorf("wrong state: %v for %s", state, jobInfos[0].Job.ID)
		}
		return nil
	}, b))

	// Update the pipeline. This will not create a new pipeline as reprocess
	// isn't set to true.
	require.NoError(t, c.CreateProjectPipeline(pfs.DefaultProjectName,
		pipelineName,
		"",
		[]string{"bash"},
		[]string{"true"},
		&pps.ParallelismSpec{
			Constant: 2,
		},
		client.NewProjectPFSInput(pfs.DefaultProjectName, dataRepo, "/*"),
		"",
		true,
	))
	commitInfo, err := c.InspectProjectCommit(pfs.DefaultProjectName, pipelineName, "master", "")
	require.NoError(t, err)
	_, err = c.WaitCommitSetAll(commitInfo.Commit.ID)
	require.NoError(t, err)

	jobInfos, err := c.ListProjectJob(pfs.DefaultProjectName, pipelineName, nil, -1, true)
	require.NoError(t, err)
	require.Equal(t, 4, len(jobInfos))
	require.Equal(t, pps.JobState_JOB_SUCCESS.String(), jobInfos[0].State.String())
	require.Equal(t, pps.JobState_JOB_KILLED.String(), jobInfos[1].State.String())
	require.Equal(t, pps.JobState_JOB_KILLED.String(), jobInfos[2].State.String())
	require.Equal(t, pps.JobState_JOB_SUCCESS.String(), jobInfos[3].State.String())
}

func TestManyFilesSingleCommit(t *testing.T) {
	if testing.Short() {
		t.Skip("Skipping integration tests in short mode")
	}
	t.Parallel()
	c, _ := minikubetestenv.AcquireCluster(t)
	// create repos
	dataRepo := tu.UniqueString("TestManyFilesSingleCommit_data")
	require.NoError(t, c.CreateProjectRepo(pfs.DefaultProjectName, dataRepo))
	dataCommit := client.NewProjectCommit(pfs.DefaultProjectName, dataRepo, "master", "")

	numFiles := 20000
	_, err := c.StartProjectCommit(pfs.DefaultProjectName, dataRepo, "master")
	require.NoError(t, err)
	require.NoError(t, c.WithModifyFileClient(dataCommit, func(mfc client.ModifyFile) error {
		for i := 0; i < numFiles; i++ {
			require.NoError(t, mfc.PutFile(fmt.Sprintf("file-%d", i), strings.NewReader(""), client.WithAppendPutFile()))
		}
		return nil
	}))
	require.NoError(t, c.FinishProjectCommit(pfs.DefaultProjectName, dataRepo, "master", ""))
	fileInfos, err := c.ListFileAll(dataCommit, "")
	require.NoError(t, err)
	require.Equal(t, numFiles, len(fileInfos))
}

func TestManyFilesSingleOutputCommit(t *testing.T) {
	if testing.Short() {
		t.Skip("Skipping integration tests in short mode")
	}
	t.Parallel()
	c, _ := minikubetestenv.AcquireCluster(t)
	dataRepo := tu.UniqueString("TestManyFilesSingleOutputCommit_data")
	require.NoError(t, c.CreateProjectRepo(pfs.DefaultProjectName, dataRepo))
	file := "file"

	// Setup pipeline.
	pipelineName := tu.UniqueString("TestManyFilesSingleOutputCommit")
	_, err := c.PpsAPIClient.CreatePipeline(context.Background(),
		&pps.CreatePipelineRequest{
			Pipeline: client.NewProjectPipeline(pfs.DefaultProjectName, pipelineName),
			Transform: &pps.Transform{
				Cmd:   []string{"sh"},
				Stdin: []string{"while read line; do echo $line > /pfs/out/$line; done < " + path.Join("/pfs", dataRepo, file)},
			},
			Input: client.NewProjectPFSInput(pfs.DefaultProjectName, dataRepo, "/*"),
		},
	)
	require.NoError(t, err)

	// Setup input.
	commit, err := c.StartProjectCommit(pfs.DefaultProjectName, dataRepo, "master")
	require.NoError(t, err)
	numFiles := 20000
	var data string
	for i := 0; i < numFiles; i++ {
		data += strconv.Itoa(i) + "\n"
	}
	require.NoError(t, c.PutFile(commit, file, strings.NewReader(data), client.WithAppendPutFile()))
	require.NoError(t, c.FinishProjectCommit(pfs.DefaultProjectName, dataRepo, "master", commit.ID))

	// Check results.
	jis, err := c.WaitJobSetAll(commit.ID, false)
	require.NoError(t, err)
	require.Equal(t, 1, len(jis))
	fileInfos, err := c.ListFileAll(client.NewProjectCommit(pfs.DefaultProjectName, pipelineName, "master", ""), "")
	require.NoError(t, err)
	require.Equal(t, numFiles, len(fileInfos))
}

func TestStopPipeline(t *testing.T) {
	if testing.Short() {
		t.Skip("Skipping integration tests in short mode")
	}

	t.Parallel()
	c, _ := minikubetestenv.AcquireCluster(t)
	// create repos
	dataRepo := tu.UniqueString("TestPipeline_data")
	require.NoError(t, c.CreateProjectRepo(pfs.DefaultProjectName, dataRepo))
	// create pipeline
	pipelineName := tu.UniqueString("pipeline")
	require.NoError(t, c.CreateProjectPipeline(pfs.DefaultProjectName,
		pipelineName,
		"",
		[]string{"cp", path.Join("/pfs", dataRepo, "file"), "/pfs/out/file"},
		nil,
		&pps.ParallelismSpec{
			Constant: 1,
		},
		client.NewProjectPFSInput(pfs.DefaultProjectName, dataRepo, "/*"),
		"",
		false,
	))

	// We should just have the initial output branch head commit
	commits, err := c.ListCommit(client.NewProjectRepo(pfs.DefaultProjectName, pipelineName), client.NewProjectCommit(pfs.DefaultProjectName, pipelineName, "master", ""), nil, 0)
	require.NoError(t, err)
	require.Equal(t, len(commits), 1)

	// Stop the pipeline, so it doesn't process incoming commits
	require.NoError(t, c.StopProjectPipeline(pfs.DefaultProjectName, pipelineName))

	// Do first commit to repo
	commit1, err := c.StartProjectCommit(pfs.DefaultProjectName, dataRepo, "master")
	require.NoError(t, err)
	require.NoError(t, c.PutFile(commit1, "file", strings.NewReader("foo\n"), client.WithAppendPutFile()))
	require.NoError(t, c.FinishProjectCommit(pfs.DefaultProjectName, dataRepo, commit1.Branch.Name, commit1.ID))

	// wait for 10 seconds and check that no new commit has been outputted
	time.Sleep(10 * time.Second)
	commits, err = c.ListCommit(client.NewProjectRepo(pfs.DefaultProjectName, pipelineName), client.NewProjectCommit(pfs.DefaultProjectName, pipelineName, "master", ""), nil, 0)
	require.NoError(t, err)
	require.Equal(t, len(commits), 1)

	// Restart pipeline, and make sure a new output commit is generated
	require.NoError(t, c.StartProjectPipeline(pfs.DefaultProjectName, pipelineName))

	commits, err = c.ListCommit(client.NewProjectRepo(pfs.DefaultProjectName, pipelineName), client.NewProjectCommit(pfs.DefaultProjectName, pipelineName, "master", ""), nil, 0)
	require.NoError(t, err)
	require.Equal(t, len(commits), 2)

	commitInfo, err := c.WaitProjectCommit(pfs.DefaultProjectName, pipelineName, "master", "")
	require.NoError(t, err)

	var buffer bytes.Buffer
	require.NoError(t, c.GetFile(commitInfo.Commit, "file", &buffer))
	require.Equal(t, "foo\n", buffer.String())
}

func TestAutoscalingStandby(t *testing.T) {
	if testing.Short() {
		t.Skip("Skipping integration tests in short mode")
	}

	t.Parallel()
	c, _ := minikubetestenv.AcquireCluster(t)
	t.Run("ChainOf10", func(t *testing.T) {
		require.NoError(t, c.DeleteAll())

		dataRepo := tu.UniqueString("TestAutoscalingStandby_data")
		require.NoError(t, c.CreateProjectRepo(pfs.DefaultProjectName, dataRepo))
		dataCommit := client.NewProjectCommit(pfs.DefaultProjectName, dataRepo, "master", "")

		numPipelines := 10
		pipelines := make([]string, numPipelines)
		for i := 0; i < numPipelines; i++ {
			pipelines[i] = tu.UniqueString("TestAutoscalingStandby")
			input := dataRepo
			if i > 0 {
				input = pipelines[i-1]
			}
			_, err := c.PpsAPIClient.CreatePipeline(context.Background(),
				&pps.CreatePipelineRequest{
					Pipeline: client.NewProjectPipeline(pfs.DefaultProjectName, pipelines[i]),
					Transform: &pps.Transform{
						Cmd: []string{"cp", path.Join("/pfs", input, "file"), "/pfs/out/file"},
					},
					Input:       client.NewProjectPFSInput(pfs.DefaultProjectName, input, "/*"),
					Autoscaling: true,
				},
			)
			require.NoError(t, err)
		}

		require.NoErrorWithinT(t, time.Second*60, func() error {
			_, err := c.WaitProjectCommit(pfs.DefaultProjectName, pipelines[9], "master", "")
			return err
		})

		require.NoErrorWithinTRetry(t, time.Second*15, func() error {
			pis, err := c.ListPipeline(false)
			require.NoError(t, err)
			var standby int
			for _, pi := range pis {
				if pi.State == pps.PipelineState_PIPELINE_STANDBY {
					standby++
				}
			}
			if standby != numPipelines {
				return errors.Errorf("should have %d pipelines in standby, not %d", numPipelines, standby)
			}
			return nil
		})

		require.NoError(t, c.PutFile(dataCommit, "file", strings.NewReader("foo")))
		commitInfo, err := c.InspectProjectCommit(pfs.DefaultProjectName, dataRepo, "master", "")
		require.NoError(t, err)

		var eg errgroup.Group
		var finished bool
		eg.Go(func() error {
			_, err := c.WaitCommitSetAll(commitInfo.Commit.ID)
			require.NoError(t, err)
			finished = true
			return nil
		})
		eg.Go(func() error {
			for !finished {
				pis, err := c.ListPipeline(false)
				require.NoError(t, err)
				var active int
				for _, pi := range pis {
					if pi.State != pps.PipelineState_PIPELINE_STANDBY {
						active++
					}
				}
				// We tolerate having 2 pipelines out of standby because there's
				// latency associated with entering and exiting standby.
				require.True(t, active <= 2, "active: %d", active)
			}
			return nil
		})
		require.NoError(t, eg.Wait())
	})
	t.Run("ManyCommits", func(t *testing.T) {
		require.NoError(t, c.DeleteAll())

		dataRepo := tu.UniqueString("TestAutoscalingStandby_data")
		dataCommit := client.NewProjectCommit(pfs.DefaultProjectName, dataRepo, "master", "")
		pipeline := tu.UniqueString("TestAutoscalingStandby")
		require.NoError(t, c.CreateProjectRepo(pfs.DefaultProjectName, dataRepo))
		_, err := c.PpsAPIClient.CreatePipeline(context.Background(),
			&pps.CreatePipelineRequest{
				Pipeline: client.NewProjectPipeline(pfs.DefaultProjectName, pipeline),
				Transform: &pps.Transform{
					Cmd:   []string{"sh"},
					Stdin: []string{"echo $PPS_POD_NAME >/pfs/out/pod"},
				},
				Input:       client.NewProjectPFSInput(pfs.DefaultProjectName, dataRepo, "/"),
				Autoscaling: true,
			},
		)
		require.NoError(t, err)
		numCommits := 100
		for i := 0; i < numCommits; i++ {
			require.NoError(t, c.PutFile(dataCommit, fmt.Sprintf("file-%d", i), strings.NewReader("foo")))
		}
		commitInfo, err := c.InspectProjectCommit(pfs.DefaultProjectName, dataRepo, "master", "")
		require.NoError(t, err)
		commitInfos, err := c.WaitCommitSetAll(commitInfo.Commit.ID)
		require.NoError(t, err)
		nonAliasCommits := 0
		for _, v := range commitInfos {
			if v.Commit.ID != commitInfo.Commit.ID {
				nonAliasCommits++
			}
		}
		require.Equal(t, 1, nonAliasCommits)
		pod := ""
		commitInfos, err = c.ListCommit(client.NewProjectRepo(pfs.DefaultProjectName, pipeline), client.NewProjectCommit(pfs.DefaultProjectName, pipeline, "master", ""), nil, 0)
		require.NoError(t, err)
		for i, ci := range commitInfos {
			// the last commit accessed (the oldest commit) will not have any files in it
			// since it's created as a result of the spec commit
			if i == len(commitInfos)-1 {
				break
			}
			var buffer bytes.Buffer
			require.NoError(t, c.GetFile(ci.Commit, "pod", &buffer))
			if pod == "" {
				pod = buffer.String()
			} else {
				require.True(t, pod == buffer.String(), "multiple pods were used to process commits")
			}
		}
		pi, err := c.InspectProjectPipeline(pfs.DefaultProjectName, pipeline, false)
		require.NoError(t, err)
		require.Equal(t, pps.PipelineState_PIPELINE_STANDBY.String(), pi.State.String())
	})
}

func TestStopStandbyPipeline(t *testing.T) {
	if testing.Short() {
		t.Skip("Skipping integration tests in short mode")
	}

	t.Parallel()
	c, _ := minikubetestenv.AcquireCluster(t)

	dataRepo := tu.UniqueString(t.Name() + "_data")
	require.NoError(t, c.CreateProjectRepo(pfs.DefaultProjectName, dataRepo))
	dataCommit := client.NewProjectCommit(pfs.DefaultProjectName, dataRepo, "master", "")

	pipeline := tu.UniqueString(t.Name())
	_, err := c.PpsAPIClient.CreatePipeline(context.Background(),
		&pps.CreatePipelineRequest{
			Pipeline: client.NewProjectPipeline(pfs.DefaultProjectName, pipeline),
			Transform: &pps.Transform{
				Cmd: []string{"/bin/bash"},
				Stdin: []string{
					fmt.Sprintf("cp /pfs/%s/* /pfs/out", dataRepo),
				},
			},
			Input:       client.NewProjectPFSInput(pfs.DefaultProjectName, dataRepo, "/*"),
			Autoscaling: true,
		},
	)
	require.NoError(t, err)

	require.NoErrorWithinTRetry(t, 30*time.Second, func() error {
		pi, err := c.InspectProjectPipeline(pfs.DefaultProjectName, pipeline, false)
		require.NoError(t, err)
		if pi.State != pps.PipelineState_PIPELINE_STANDBY {
			return errors.Errorf("expected %q to be in STANDBY, but was in %s", pipeline, pi.State)
		}
		return nil
	})

	// Run the pipeline once under normal conditions. It should run and then go
	// back into standby
	require.NoError(t, c.PutFile(dataCommit, "/foo", strings.NewReader("foo"), client.WithAppendPutFile()))
	require.NoErrorWithinTRetry(t, 60*time.Second, func() error {
		// Let pipeline run
		commitInfo, err := c.InspectProjectCommit(pfs.DefaultProjectName, dataRepo, "master", "")
		require.NoError(t, err)
		_, err = c.WaitCommitSetAll(commitInfo.Commit.ID)
		require.NoError(t, err)
		// check ending state
		pi, err := c.InspectProjectPipeline(pfs.DefaultProjectName, pipeline, false)
		require.NoError(t, err)
		if pi.State != pps.PipelineState_PIPELINE_STANDBY {
			return errors.Errorf("expected %q to be in STANDBY, but was in %s", pipeline, pi.State)
		}
		return nil
	})

	// Stop the pipeline...
	require.NoError(t, c.StopProjectPipeline(pfs.DefaultProjectName, pipeline))
	require.NoErrorWithinTRetry(t, 60*time.Second, func() error {
		pi, err := c.InspectProjectPipeline(pfs.DefaultProjectName, pipeline, false)
		require.NoError(t, err)
		if pi.State != pps.PipelineState_PIPELINE_PAUSED {
			return errors.Errorf("expected %q to be in PAUSED, but was in %s", pipeline,
				pi.State)
		}
		return nil
	})
	// ...and then create several new input commits. Pipeline shouldn't run.
	for i := 0; i < 3; i++ {
		file := fmt.Sprintf("bar-%d", i)
		require.NoError(t, c.PutFile(dataCommit, "/"+file, strings.NewReader(file), client.WithAppendPutFile()))
	}
	ctx, cancel := context.WithTimeout(context.Background(), 60*time.Second)
	for ctx.Err() == nil {
		pi, err := c.InspectProjectPipeline(pfs.DefaultProjectName, pipeline, false)
		require.NoError(t, err)
		require.NotEqual(t, pps.PipelineState_PIPELINE_RUNNING, pi.State)
	}
	cancel()

	// Start pipeline--it should run and then enter standby
	require.NoError(t, c.StartProjectPipeline(pfs.DefaultProjectName, pipeline))
	require.NoErrorWithinTRetry(t, 60*time.Second, func() error {
		// Let pipeline run
		commitInfo, err := c.InspectProjectCommit(pfs.DefaultProjectName, dataRepo, "master", "")
		require.NoError(t, err)
		_, err = c.WaitCommitSetAll(commitInfo.Commit.ID)
		require.NoError(t, err)
		// check ending state
		pi, err := c.InspectProjectPipeline(pfs.DefaultProjectName, pipeline, false)
		require.NoError(t, err)
		if pi.State != pps.PipelineState_PIPELINE_STANDBY {
			return errors.Errorf("expected %q to be in STANDBY, but was in %s", pipeline, pi.State)
		}
		return nil
	})

	// Finally, check that there's only three output commits
	commitInfos, err := c.ListCommit(client.NewProjectRepo(pfs.DefaultProjectName, pipeline), client.NewProjectCommit(pfs.DefaultProjectName, pipeline, "master", ""), nil, 0)
	require.NoError(t, err)
	require.Equal(t, 3, len(commitInfos))
}

func TestPipelineEnv(t *testing.T) {
	if testing.Short() {
		t.Skip("Skipping integration tests in short mode")
	}

	t.Parallel()
	c, ns := minikubetestenv.AcquireCluster(t)

	// make a secret to reference
	k := tu.GetKubeClient(t)
	secretName := tu.UniqueString("test-secret")
	_, err := k.CoreV1().Secrets(ns).Create(
		context.Background(),
		&v1.Secret{
			ObjectMeta: metav1.ObjectMeta{
				Name: secretName,
			},
			Data: map[string][]byte{
				"foo": []byte("foo\n"),
			},
		},
		metav1.CreateOptions{},
	)
	require.NoError(t, err)

	// create repos
	dataRepo := tu.UniqueString("TestPipelineEnv_data")
	require.NoError(t, c.CreateProjectRepo(pfs.DefaultProjectName, dataRepo))

	// create pipeline
	pipelineName := tu.UniqueString("pipeline")
	input := client.NewProjectPFSInput(pfs.DefaultProjectName, dataRepo, "/*")
	_, err = c.PpsAPIClient.CreatePipeline(
		context.Background(),
		&pps.CreatePipelineRequest{
			Pipeline: client.NewProjectPipeline(pfs.DefaultProjectName, pipelineName),
			Transform: &pps.Transform{
				Cmd: []string{"sh"},
				Stdin: []string{
					"ls /var/secret",
					"cat /var/secret/foo > /pfs/out/foo",
					"echo $bar> /pfs/out/bar",
					"echo $foo> /pfs/out/foo_env",
					fmt.Sprintf("echo $%s >/pfs/out/job_id", client.JobIDEnv),
					fmt.Sprintf("echo $%s >/pfs/out/output_commit_id", client.OutputCommitIDEnv),
					fmt.Sprintf("echo $%s >/pfs/out/input", dataRepo),
					fmt.Sprintf("echo $%s_COMMIT >/pfs/out/input_commit", dataRepo),
					fmt.Sprintf("echo $%s >/pfs/out/datum_id", client.DatumIDEnv),
				},
				Env: map[string]string{"bar": "bar"},
				Secrets: []*pps.SecretMount{
					{
						Name:      secretName,
						Key:       "foo",
						MountPath: "/var/secret",
						EnvVar:    "foo",
					},
				},
			},
			ParallelismSpec: &pps.ParallelismSpec{
				Constant: 1,
			},
			Input: input,
		})
	require.NoError(t, err)

	// Do first commit to repo
	dataCommit := client.NewProjectCommit(pfs.DefaultProjectName, dataRepo, "master", "")
	require.NoError(t, c.PutFile(dataCommit, "file", strings.NewReader("foo\n"), client.WithAppendPutFile()))

	commitInfo, err := c.InspectProjectCommit(pfs.DefaultProjectName, dataRepo, "master", "")
	require.NoError(t, err)

	jis, err := c.WaitJobSetAll(commitInfo.Commit.ID, true)
	require.NoError(t, err)
	require.Equal(t, 1, len(jis))

	var buffer bytes.Buffer
	require.NoError(t, c.GetFile(jis[0].OutputCommit, "foo", &buffer))
	require.Equal(t, "foo\n", buffer.String())
	buffer.Reset()
	require.NoError(t, c.GetFile(jis[0].OutputCommit, "foo_env", &buffer))
	require.Equal(t, "foo\n", buffer.String())
	buffer.Reset()
	require.NoError(t, c.GetFile(jis[0].OutputCommit, "bar", &buffer))
	require.Equal(t, "bar\n", buffer.String())
	buffer.Reset()
	require.NoError(t, c.GetFile(jis[0].OutputCommit, "job_id", &buffer))
	require.Equal(t, fmt.Sprintf("%s\n", jis[0].Job.ID), buffer.String())
	buffer.Reset()
	require.NoError(t, c.GetFile(jis[0].OutputCommit, "output_commit_id", &buffer))
	require.Equal(t, fmt.Sprintf("%s\n", jis[0].OutputCommit.ID), buffer.String())
	buffer.Reset()
	require.NoError(t, c.GetFile(jis[0].OutputCommit, "input", &buffer))
	require.Equal(t, fmt.Sprintf("/pfs/%s/file\n", dataRepo), buffer.String())
	buffer.Reset()
	require.NoError(t, c.GetFile(jis[0].OutputCommit, "input_commit", &buffer))
	require.Equal(t, fmt.Sprintf("%s\n", jis[0].Details.Input.Pfs.Commit), buffer.String())
	datumInfos, err := c.ListDatumInputAll(input)
	require.NoError(t, err)
	buffer.Reset()
	require.NoError(t, c.GetFile(jis[0].OutputCommit, "datum_id", &buffer))
	require.Equal(t, fmt.Sprintf("%s\n", datumInfos[0].Datum.ID), buffer.String())
}

func TestPipelineWithFullObjects(t *testing.T) {
	if testing.Short() {
		t.Skip("Skipping integration tests in short mode")
	}

	t.Parallel()
	c, _ := minikubetestenv.AcquireCluster(t)
	// create repos
	dataRepo := tu.UniqueString("TestPipeline_data")
	require.NoError(t, c.CreateProjectRepo(pfs.DefaultProjectName, dataRepo))
	// create pipeline
	pipelineName := tu.UniqueString("pipeline")
	require.NoError(t, c.CreateProjectPipeline(pfs.DefaultProjectName,
		pipelineName,
		"",
		[]string{"cp", path.Join("/pfs", dataRepo, "file"), "/pfs/out/file"},
		nil,
		&pps.ParallelismSpec{
			Constant: 1,
		},
		client.NewProjectPFSInput(pfs.DefaultProjectName, dataRepo, "/*"),
		"",
		false,
	))

	// Do first commit to repo
	commit1, err := c.StartProjectCommit(pfs.DefaultProjectName, dataRepo, "master")
	require.NoError(t, err)
	require.NoError(t, c.PutFile(commit1, "file", strings.NewReader("foo\n"), client.WithAppendPutFile()))
	require.NoError(t, c.FinishProjectCommit(pfs.DefaultProjectName, dataRepo, commit1.Branch.Name, commit1.ID))
	commitInfos, err := c.WaitCommitSetAll(commit1.ID)
	require.NoError(t, err)
	require.Equal(t, 4, len(commitInfos))

	var buffer bytes.Buffer
	outputCommit := client.NewProjectCommit(pfs.DefaultProjectName, pipelineName, "master", commit1.ID)
	require.NoError(t, c.GetFile(outputCommit, "file", &buffer))
	require.Equal(t, "foo\n", buffer.String())

	// Do second commit to repo
	commit2, err := c.StartProjectCommit(pfs.DefaultProjectName, dataRepo, "master")
	require.NoError(t, err)
	require.NoError(t, c.PutFile(commit2, "file", strings.NewReader("bar\n"), client.WithAppendPutFile()))
	require.NoError(t, c.FinishProjectCommit(pfs.DefaultProjectName, dataRepo, commit2.Branch.Name, commit2.ID))
	commitInfos, err = c.WaitCommitSetAll(commit2.ID)
	require.NoError(t, err)
	require.Equal(t, 4, len(commitInfos))

	buffer = bytes.Buffer{}
	outputCommit = client.NewProjectCommit(pfs.DefaultProjectName, pipelineName, "master", commit2.ID)
	require.NoError(t, c.GetFile(outputCommit, "file", &buffer))
	require.Equal(t, "foo\nbar\n", buffer.String())
}

func TestPipelineWithExistingInputCommits(t *testing.T) {
	if testing.Short() {
		t.Skip("Skipping integration tests in short mode")
	}

	t.Parallel()
	c, _ := minikubetestenv.AcquireCluster(t)
	// create repos
	dataRepo := tu.UniqueString("TestPipeline_data")
	require.NoError(t, c.CreateProjectRepo(pfs.DefaultProjectName, dataRepo))

	// Do first commit to repo
	commit1, err := c.StartProjectCommit(pfs.DefaultProjectName, dataRepo, "master")
	require.NoError(t, err)
	require.NoError(t, c.PutFile(commit1, "file", strings.NewReader("foo\n"), client.WithAppendPutFile()))
	require.NoError(t, c.FinishProjectCommit(pfs.DefaultProjectName, dataRepo, commit1.Branch.Name, commit1.ID))

	// Do second commit to repo
	commit2, err := c.StartProjectCommit(pfs.DefaultProjectName, dataRepo, "master")
	require.NoError(t, err)
	require.NoError(t, c.PutFile(commit2, "file", strings.NewReader("bar\n"), client.WithAppendPutFile()))
	require.NoError(t, c.FinishProjectCommit(pfs.DefaultProjectName, dataRepo, commit2.Branch.Name, commit2.ID))

	// create pipeline
	pipelineName := tu.UniqueString("pipeline")
	require.NoError(t, c.CreateProjectPipeline(pfs.DefaultProjectName,
		pipelineName,
		"",
		[]string{"cp", path.Join("/pfs", dataRepo, "file"), "/pfs/out/file"},
		nil,
		&pps.ParallelismSpec{
			Constant: 1,
		},
		client.NewProjectPFSInput(pfs.DefaultProjectName, dataRepo, "/*"),
		"",
		false,
	))

	commitInfo, err := c.InspectProjectCommit(pfs.DefaultProjectName, pipelineName, "master", "")
	require.NoError(t, err)
	commitInfos, err := c.WaitCommitSetAll(commitInfo.Commit.ID)
	require.NoError(t, err)
	require.Equal(t, 4, len(commitInfos))

	buffer := bytes.Buffer{}
	outputCommit := client.NewProjectCommit(pfs.DefaultProjectName, pipelineName, "master", commitInfo.Commit.ID)
	require.NoError(t, c.GetFile(outputCommit, "file", &buffer))
	require.Equal(t, "foo\nbar\n", buffer.String())

	// Check that one output commit is created (processing the inputs' head commits)
	commitInfos, err = c.ListCommit(client.NewProjectRepo(pfs.DefaultProjectName, pipelineName), client.NewProjectCommit(pfs.DefaultProjectName, pipelineName, "master", ""), nil, 0)
	require.NoError(t, err)
	require.Equal(t, 1, len(commitInfos))
}

func TestPipelineThatSymlinks(t *testing.T) {
	t.Parallel()
	c, _ := minikubetestenv.AcquireCluster(t)

	// create repos
	dataRepo := tu.UniqueString("TestPipeline_data")
	require.NoError(t, c.CreateProjectRepo(pfs.DefaultProjectName, dataRepo))

	// Do first commit to repo
	commit, err := c.StartProjectCommit(pfs.DefaultProjectName, dataRepo, "master")
	require.NoError(t, err)
	require.NoError(t, c.PutFile(commit, "foo", strings.NewReader("foo")))
	require.NoError(t, c.PutFile(commit, "dir1/bar", strings.NewReader("bar")))
	require.NoError(t, c.PutFile(commit, "dir2/foo", strings.NewReader("foo")))
	require.NoError(t, c.FinishProjectCommit(pfs.DefaultProjectName, dataRepo, commit.Branch.Name, commit.ID))

	check := func(input *pps.Input) {
		pipelineName := tu.UniqueString("pipeline")
		require.NoError(t, c.CreateProjectPipeline(pfs.DefaultProjectName,
			pipelineName,
			"",
			[]string{"bash"},
			[]string{
				// Symlinks to input files
				fmt.Sprintf("ln -s /pfs/%s/foo /pfs/out/foo", dataRepo),
				fmt.Sprintf("ln -s /pfs/%s/dir1/bar /pfs/out/bar", dataRepo),
				"mkdir /pfs/out/dir",
				fmt.Sprintf("ln -s /pfs/%s/dir2 /pfs/out/dir/dir2", dataRepo),
				// Symlinks to external files
				"echo buzz > /tmp/buzz",
				"ln -s /tmp/buzz /pfs/out/buzz",
				"mkdir /tmp/dir3",
				"mkdir /tmp/dir3/dir4",
				"echo foobar > /tmp/dir3/dir4/foobar",
				"ln -s /tmp/dir3 /pfs/out/dir3",
			},
			&pps.ParallelismSpec{
				Constant: 1,
			},
			input,
			"",
			false,
		))

		commitInfo, err := c.InspectProjectCommit(pfs.DefaultProjectName, pipelineName, "master", "")
		require.NoError(t, err)
		commitInfos, err := c.WaitCommitSetAll(commitInfo.Commit.ID)
		require.NoError(t, err)
		require.Equal(t, 4, len(commitInfos))

		// Check that the output files are identical to the input files.
		buffer := bytes.Buffer{}
		outputCommit := client.NewProjectCommit(pfs.DefaultProjectName, pipelineName, "master", commitInfo.Commit.ID)
		require.NoError(t, c.GetFile(outputCommit, "foo", &buffer))
		require.Equal(t, "foo", buffer.String())
		buffer.Reset()
		require.NoError(t, c.GetFile(outputCommit, "bar", &buffer))
		require.Equal(t, "bar", buffer.String())
		buffer.Reset()
		require.NoError(t, c.GetFile(outputCommit, "dir/dir2/foo", &buffer))
		require.Equal(t, "foo", buffer.String())
		buffer.Reset()
		require.NoError(t, c.GetFile(outputCommit, "buzz", &buffer))
		require.Equal(t, "buzz\n", buffer.String())
		buffer.Reset()
		require.NoError(t, c.GetFile(outputCommit, "dir3/dir4/foobar", &buffer))
		require.Equal(t, "foobar\n", buffer.String())
	}

	// Check normal pipeline.
	input := client.NewProjectPFSInput(pfs.DefaultProjectName, dataRepo, "/")
	check(input)
	// Check pipeline with empty files.
	input = client.NewProjectPFSInput(pfs.DefaultProjectName, dataRepo, "/")
	input.Pfs.EmptyFiles = true
	check(input)
	// Check pipeline with lazy files.
	input = client.NewProjectPFSInput(pfs.DefaultProjectName, dataRepo, "/")
	input.Pfs.Lazy = true
	check(input)
}

// TestChainedPipelines tracks https://github.com/pachyderm/pachyderm/v2/issues/797
// DAG:
//
// A
// |
// B  D
// | /
// C
func TestChainedPipelines(t *testing.T) {
	if testing.Short() {
		t.Skip("Skipping integration tests in short mode")
	}

	t.Parallel()
	c, _ := minikubetestenv.AcquireCluster(t)
	aRepo := tu.UniqueString("A")
	require.NoError(t, c.CreateProjectRepo(pfs.DefaultProjectName, aRepo))

	dRepo := tu.UniqueString("D")
	require.NoError(t, c.CreateProjectRepo(pfs.DefaultProjectName, dRepo))

	aCommit, err := c.StartProjectCommit(pfs.DefaultProjectName, aRepo, "master")
	require.NoError(t, err)
	require.NoError(t, c.PutFile(aCommit, "file", strings.NewReader("foo\n"), client.WithAppendPutFile()))
	require.NoError(t, c.FinishProjectCommit(pfs.DefaultProjectName, aRepo, "master", ""))

	dCommit, err := c.StartProjectCommit(pfs.DefaultProjectName, dRepo, "master")
	require.NoError(t, err)
	require.NoError(t, c.PutFile(dCommit, "file", strings.NewReader("bar\n"), client.WithAppendPutFile()))
	require.NoError(t, c.FinishProjectCommit(pfs.DefaultProjectName, dRepo, "master", ""))

	bPipeline := tu.UniqueString("B")
	require.NoError(t, c.CreateProjectPipeline(pfs.DefaultProjectName,
		bPipeline,
		"",
		[]string{"cp", path.Join("/pfs", aRepo, "file"), "/pfs/out/file"},
		nil,
		&pps.ParallelismSpec{
			Constant: 1,
		},
		client.NewProjectPFSInput(pfs.DefaultProjectName, aRepo, "/"),
		"",
		false,
	))

	cPipeline := tu.UniqueString("C")
	require.NoError(t, c.CreateProjectPipeline(pfs.DefaultProjectName,
		cPipeline,
		"",
		[]string{"sh"},
		[]string{fmt.Sprintf("cp /pfs/%s/file /pfs/out/bFile", bPipeline),
			fmt.Sprintf("cp /pfs/%s/file /pfs/out/dFile", dRepo)},
		&pps.ParallelismSpec{
			Constant: 1,
		},
		client.NewCrossInput(
			client.NewProjectPFSInput(pfs.DefaultProjectName, bPipeline, "/"),
			client.NewProjectPFSInput(pfs.DefaultProjectName, dRepo, "/"),
		),
		"",
		false,
	))

	commitInfo, err := c.InspectProjectCommit(pfs.DefaultProjectName, cPipeline, "master", "")
	require.NoError(t, err)

	commitInfos, err := c.WaitCommitSetAll(commitInfo.Commit.ID)
	require.NoError(t, err)
	require.Equal(t, 7, len(commitInfos))

	var buf bytes.Buffer
	require.NoError(t, c.GetFile(commitInfo.Commit, "bFile", &buf))
	require.Equal(t, "foo\n", buf.String())

	buf.Reset()
	require.NoError(t, c.GetFile(commitInfo.Commit, "dFile", &buf))
	require.Equal(t, "bar\n", buf.String())
}

// DAG:
//
// A
// |
// B  E
// | /
// C
// |
// D
func TestChainedPipelinesNoDelay(t *testing.T) {
	if testing.Short() {
		t.Skip("Skipping integration tests in short mode")
	}

	t.Parallel()
	c, _ := minikubetestenv.AcquireCluster(t)
	aRepo := tu.UniqueString("A")
	require.NoError(t, c.CreateProjectRepo(pfs.DefaultProjectName, aRepo))

	eRepo := tu.UniqueString("E")
	require.NoError(t, c.CreateProjectRepo(pfs.DefaultProjectName, eRepo))

	aCommit, err := c.StartProjectCommit(pfs.DefaultProjectName, aRepo, "master")
	require.NoError(t, err)
	require.NoError(t, c.PutFile(aCommit, "file", strings.NewReader("foo\n"), client.WithAppendPutFile()))
	require.NoError(t, c.FinishProjectCommit(pfs.DefaultProjectName, aRepo, "", "master"))

	eCommit, err := c.StartProjectCommit(pfs.DefaultProjectName, eRepo, "master")
	require.NoError(t, err)
	require.NoError(t, c.PutFile(eCommit, "file", strings.NewReader("bar\n"), client.WithAppendPutFile()))
	require.NoError(t, c.FinishProjectCommit(pfs.DefaultProjectName, eRepo, "master", ""))

	bPipeline := tu.UniqueString("B")
	require.NoError(t, c.CreateProjectPipeline(pfs.DefaultProjectName,
		bPipeline,
		"",
		[]string{"cp", path.Join("/pfs", aRepo, "file"), "/pfs/out/file"},
		nil,
		&pps.ParallelismSpec{
			Constant: 1,
		},
		client.NewProjectPFSInput(pfs.DefaultProjectName, aRepo, "/"),
		"",
		false,
	))

	cPipeline := tu.UniqueString("C")
	require.NoError(t, c.CreateProjectPipeline(pfs.DefaultProjectName,
		cPipeline,
		"",
		[]string{"sh"},
		[]string{fmt.Sprintf("cp /pfs/%s/file /pfs/out/bFile", bPipeline),
			fmt.Sprintf("cp /pfs/%s/file /pfs/out/eFile", eRepo)},
		&pps.ParallelismSpec{
			Constant: 1,
		},
		client.NewCrossInput(
			client.NewProjectPFSInput(pfs.DefaultProjectName, bPipeline, "/"),
			client.NewProjectPFSInput(pfs.DefaultProjectName, eRepo, "/"),
		),
		"",
		false,
	))

	dPipeline := tu.UniqueString("D")
	require.NoError(t, c.CreateProjectPipeline(pfs.DefaultProjectName,
		dPipeline,
		"",
		[]string{"sh"},
		[]string{fmt.Sprintf("cp /pfs/%s/bFile /pfs/out/bFile", cPipeline),
			fmt.Sprintf("cp /pfs/%s/eFile /pfs/out/eFile", cPipeline)},
		&pps.ParallelismSpec{
			Constant: 1,
		},
		client.NewProjectPFSInput(pfs.DefaultProjectName, cPipeline, "/"),
		"",
		false,
	))

	commitInfo, err := c.InspectProjectCommit(pfs.DefaultProjectName, dPipeline, "master", "")
	require.NoError(t, err)
	commitInfos, err := c.WaitCommitSetAll(commitInfo.Commit.ID)
	require.NoError(t, err)
	require.Equal(t, 9, len(commitInfos))
	eCommit2, err := c.StartProjectCommit(pfs.DefaultProjectName, eRepo, "master")
	require.NoError(t, err)
	require.NoError(t, c.PutFile(eCommit2, "file", strings.NewReader("bar\n"), client.WithAppendPutFile()))
	require.NoError(t, c.FinishProjectCommit(pfs.DefaultProjectName, eRepo, "master", ""))

	commitInfos, err = c.WaitCommitSetAll(eCommit2.ID)
	require.NoError(t, err)
	// here we have one more commit for e.meta
	require.Equal(t, 10, len(commitInfos))

	// Get number of jobs triggered in pipeline D
	jobInfos, err := c.ListProjectJob(pfs.DefaultProjectName, dPipeline, nil, -1, true)
	require.NoError(t, err)
	require.Equal(t, 2, len(jobInfos))
}

// TestMetaAlias tracks https://github.com/pachyderm/pachyderm/pull/8116
// This test is so we don't regress a problem; where a pipeline in a DAG is started,
// the pipeline should not get stuck due to a missing Meta Commit. with 8116 the meta
// repo should get the alias commit.
// DAG:
//
// A
// |
// B
// |
// C
func TestStartInternalPipeline(t *testing.T) {
	if testing.Short() {
		t.Skip("Skipping integration tests in short mode")
	}
	t.Parallel()
	c, _ := minikubetestenv.AcquireCluster(t)
	aRepo := tu.UniqueString("A")
	require.NoError(t, c.CreateProjectRepo(pfs.DefaultProjectName, aRepo))
	aCommit, err := c.StartProjectCommit(pfs.DefaultProjectName, aRepo, "master")
	require.NoError(t, err)
	require.NoError(t, c.PutFile(aCommit, "file", strings.NewReader("foo\n"), client.WithAppendPutFile()))
	require.NoError(t, c.FinishProjectCommit(pfs.DefaultProjectName, aRepo, "master", ""))
	bPipeline := tu.UniqueString("B")
	require.NoError(t, c.CreateProjectPipeline(pfs.DefaultProjectName,
		bPipeline,
		"",
		[]string{"cp", path.Join("/pfs", aRepo, "file"), "/pfs/out/file"},
		nil,
		&pps.ParallelismSpec{
			Constant: 1,
		},
		client.NewProjectPFSInput(pfs.DefaultProjectName, aRepo, "/"),
		"",
		false,
	))
	cPipeline := tu.UniqueString("C")
	require.NoError(t, c.CreateProjectPipeline(pfs.DefaultProjectName,
		cPipeline,
		"",
		[]string{"cp", path.Join("/pfs", bPipeline, "file"), "/pfs/out/file"},
		nil,
		&pps.ParallelismSpec{
			Constant: 1,
		},
		client.NewProjectPFSInput(pfs.DefaultProjectName, bPipeline, "/"),
		"",
		false,
	))
	commitInfo, err := c.InspectProjectCommit(pfs.DefaultProjectName, cPipeline, "master", "")
	require.NoError(t, err)
	commitInfos, err := c.WaitCommitSetAll(commitInfo.Commit.ID)
	require.NoError(t, err)
	require.Equal(t, 6, len(commitInfos))
	// Stop and Start a pipeline was orginal trigger of bug so "reproduce" it here.
	require.NoError(t, c.StopProjectPipeline(pfs.DefaultProjectName, bPipeline))
	require.NoError(t, c.StartProjectPipeline(pfs.DefaultProjectName, bPipeline))
	// C's commit should be the same as b's meta commit
	cCommits, err := c.ListCommit(client.NewProjectRepo(pfs.DefaultProjectName, cPipeline), nil, nil, 0)
	require.NoError(t, err)
	listClient, err := c.PfsAPIClient.ListCommit(c.Ctx(), &pfs.ListCommitRequest{
		Repo: client.NewSystemProjectRepo(pfs.DefaultProjectName, bPipeline, pfs.MetaRepoType),
		All:  true,
	})
	require.NoError(t, err)
	allBmetaCommits, err := clientsdk.ListCommit(listClient)
	require.NoError(t, err)
	require.Equal(t, allBmetaCommits[0].Commit.ID, cCommits[0].Commit.ID)
}

func TestJobDeletion(t *testing.T) {
	if testing.Short() {
		t.Skip("Skipping integration tests in short mode")
	}

	t.Parallel()
	c, _ := minikubetestenv.AcquireCluster(t)
	project := tu.UniqueString("project")
	require.NoError(t, c.CreateProject(project))
	// create repos
	dataRepo := tu.UniqueString("TestPipeline_data")
	require.NoError(t, c.CreateProjectRepo(pfs.DefaultProjectName, dataRepo))
	// create pipeline
	pipelineName := tu.UniqueString("pipeline")
	require.NoError(t, c.CreateProjectPipeline(project,
		pipelineName,
		"",
		[]string{"cp", path.Join("/pfs", dataRepo, "file"), "/pfs/out/file"},
		nil,
		&pps.ParallelismSpec{
			Constant: 1,
		},
		client.NewProjectPFSInput(pfs.DefaultProjectName, dataRepo, "/"),
		"",
		false,
	))

	commit, err := c.StartProjectCommit(pfs.DefaultProjectName, dataRepo, "master")
	require.NoError(t, err)
	require.NoError(t, c.PutFile(commit, "file", strings.NewReader("foo\n"), client.WithAppendPutFile()))
	require.NoError(t, c.FinishProjectCommit(pfs.DefaultProjectName, dataRepo, commit.Branch.Name, commit.ID))

	_, err = c.WaitCommitSetAll(commit.ID)
	require.NoError(t, err)

	err = c.DeleteProjectJob(pfs.DefaultProjectName, pipelineName, commit.ID)
	require.YesError(t, err) // Wrong project should error
	err = c.DeleteProjectJob(project, pipelineName, commit.ID)
	require.NoError(t, err)
}

func TestStopJob(t *testing.T) {
	if testing.Short() {
		t.Skip("Skipping integration tests in short mode")
	}

	t.Parallel()
	c, _ := minikubetestenv.AcquireCluster(t)
	// create project
	project := tu.UniqueString("project")
	require.NoError(t, c.CreateProject((project)))
	// create repos
	dataRepo := tu.UniqueString("TestStopJob")
	require.NoError(t, c.CreateProjectRepo(project, dataRepo))

	// create pipeline
	pipelineName := tu.UniqueString("pipeline-stop-job")
	require.NoError(t, c.CreateProjectPipeline(project,
		pipelineName,
		"",
		[]string{"sleep", "10"},
		nil,
		&pps.ParallelismSpec{
			Constant: 1,
		},
		client.NewProjectPFSInput(project, dataRepo, "/"),
		"",
		false,
	))

	// Create three input commits to trigger jobs.
	// We will stop the second job midway through, and assert that the
	// last job finishes.
	commit1, err := c.StartProjectCommit(project, dataRepo, "master")
	require.NoError(t, err)
	require.NoError(t, c.PutFile(commit1, "file", strings.NewReader("foo\n"), client.WithAppendPutFile()))
	require.NoError(t, c.FinishProjectCommit(project, dataRepo, commit1.Branch.Name, commit1.ID))

	commit2, err := c.StartProjectCommit(project, dataRepo, "master")
	require.NoError(t, err)
	require.NoError(t, c.PutFile(commit2, "file", strings.NewReader("foo\n"), client.WithAppendPutFile()))
	require.NoError(t, c.FinishProjectCommit(project, dataRepo, commit2.Branch.Name, commit2.ID))

	commit3, err := c.StartProjectCommit(project, dataRepo, "master")
	require.NoError(t, err)
	require.NoError(t, c.PutFile(commit3, "file", strings.NewReader("foo\n"), client.WithAppendPutFile()))
	require.NoError(t, c.FinishProjectCommit(project, dataRepo, commit3.Branch.Name, commit3.ID))

	jobInfos, err := c.ListProjectJob(project, pipelineName, nil, -1, true)
	require.NoError(t, err)
	require.Equal(t, 4, len(jobInfos))
	require.Equal(t, commit3.ID, jobInfos[0].Job.ID)
	require.Equal(t, commit2.ID, jobInfos[1].Job.ID)
	require.Equal(t, commit1.ID, jobInfos[2].Job.ID)

	require.NoError(t, backoff.Retry(func() error {
		jobInfo, err := c.InspectProjectJob(project, pipelineName, commit1.ID, false)
		require.NoError(t, err)
		if jobInfo.State != pps.JobState_JOB_RUNNING {
			return errors.Errorf("first job has the wrong state")
		}
		return nil
	}, backoff.NewTestingBackOff()))

	// Now stop the second job
	err = c.StopProjectJob(project, pipelineName, commit2.ID)
	require.NoError(t, err)
	jobInfo, err := c.WaitProjectJob(project, pipelineName, commit2.ID, false)
	require.NoError(t, err)
	require.Equal(t, pps.JobState_JOB_KILLED, jobInfo.State)

	// Check that the third job completes
	jobInfo, err = c.WaitProjectJob(project, pipelineName, commit3.ID, false)
	require.NoError(t, err)
	require.Equal(t, pps.JobState_JOB_SUCCESS, jobInfo.State)
}

func testGetLogs(t *testing.T, useLoki bool) {
	if testing.Short() {
		t.Skip("Skipping integration tests in short mode")
	}

	t.Parallel()
	var opts []minikubetestenv.Option
	if !useLoki {
		opts = append(opts, minikubetestenv.SkipLokiOption)
	}
	c, _ := minikubetestenv.AcquireCluster(t, opts...)
	iter := c.GetProjectLogs(pfs.DefaultProjectName, "", "", nil, "", false, false, 0)
	for iter.Next() {
	}
	require.NoError(t, iter.Err())
	// create repos
	dataRepo := tu.UniqueString("data")
	require.NoError(t, c.CreateProjectRepo(pfs.DefaultProjectName, dataRepo))
	dataCommit := client.NewProjectCommit(pfs.DefaultProjectName, dataRepo, "master", "")
	// create pipeline
	pipelineName := tu.UniqueString("pipeline")
	_, err := c.PpsAPIClient.CreatePipeline(context.Background(),
		&pps.CreatePipelineRequest{
			Pipeline: client.NewProjectPipeline(pfs.DefaultProjectName, pipelineName),
			Transform: &pps.Transform{
				Cmd: []string{"sh"},
				Stdin: []string{
					fmt.Sprintf("cp /pfs/%s/file /pfs/out/file", dataRepo),
					"echo foo",
					"echo %s", // %s tests a formatting bug we had (#2729)
				},
			},
			Input: client.NewProjectPFSInput(pfs.DefaultProjectName, dataRepo, "/*"),
			ParallelismSpec: &pps.ParallelismSpec{
				Constant: 4,
			},
		})
	require.NoError(t, err)

	// Commit data to repo and flush commit
	commit, err := c.StartProjectCommit(pfs.DefaultProjectName, dataRepo, "master")
	require.NoError(t, err)
	require.NoError(t, c.PutFile(commit, "file", strings.NewReader("foo\n"), client.WithAppendPutFile()))
	require.NoError(t, c.FinishProjectCommit(pfs.DefaultProjectName, dataRepo, "master", ""))
	_, err = c.WaitJobSetAll(commit.ID, false)
	require.NoError(t, err)

	// Get logs from pipeline, using a pipeline that doesn't exist. There should
	// be an error
	iter = c.GetProjectLogs(pfs.DefaultProjectName, "__DOES_NOT_EXIST__", "", nil, "", false, false, 0)
	require.False(t, iter.Next())
	require.YesError(t, iter.Err())
	require.Matches(t, "could not get", iter.Err().Error())

	// Get logs from pipeline, using a job that doesn't exist. There should
	// be an error
	iter = c.GetProjectLogs(pfs.DefaultProjectName, pipelineName, "__DOES_NOT_EXIST__", nil, "", false, false, 0)
	require.False(t, iter.Next())
	require.YesError(t, iter.Err())
	require.Matches(t, "could not get", iter.Err().Error())

	// This is put in a backoff because there's the possibility that pod was
	// evicted from k8s and is being re-initialized, in which case `GetLogs`
	// will appropriately fail. With the loki logging backend enabled the
	// eviction worry goes away, but is replaced with there being a window when
	// Loki hasn't scraped the logs yet so they don't show up.
	require.NoError(t, backoff.Retry(func() error {
		// Get logs from pipeline, using pipeline
		iter = c.GetProjectLogs(pfs.DefaultProjectName, pipelineName, "", nil, "", false, false, 0)
		var numLogs, totalLogs int
		for iter.Next() {
			totalLogs++
			if !iter.Message().User {
				continue
			}
			numLogs++
			require.True(t, iter.Message().Message != "")
			require.False(t, strings.Contains(iter.Message().Message, "MISSING"), iter.Message().Message)
		}
		if numLogs < 2 {
			return errors.Errorf("didn't get enough log lines (%d total logs, %d non-user logs)", totalLogs, numLogs)
		}
		if err := iter.Err(); err != nil {
			return err
		}

		// Get logs from pipeline, using job
		// (1) Get job ID, from pipeline that just ran
		jobInfos, err := c.ListProjectJob(pfs.DefaultProjectName, pipelineName, nil, -1, true)
		if err != nil {
			return err
		}
		require.Equal(t, 2, len(jobInfos))
		// (2) Get logs using extracted job ID
		// wait for logs to be collected
		time.Sleep(10 * time.Second)
		iter = c.GetProjectLogs(pfs.DefaultProjectName, pipelineName, jobInfos[0].Job.ID, nil, "", false, false, 0)
		numLogs = 0
		for iter.Next() {
			numLogs++
			require.True(t, iter.Message().Message != "")
		}
		// Make sure that we've seen some logs
		if err = iter.Err(); err != nil {
			return err
		}
		require.True(t, numLogs > 0)

		// Get logs for datums but don't specify pipeline or job. These should error
		iter = c.GetProjectLogs(pfs.DefaultProjectName, "", "", []string{"/foo"}, "", false, false, 0)
		require.False(t, iter.Next())
		require.YesError(t, iter.Err())

		dis, err := c.ListProjectDatumAll(pfs.DefaultProjectName, jobInfos[0].Job.Pipeline.Name, jobInfos[0].Job.ID)
		if err != nil {
			return err
		}
		require.True(t, len(dis) > 0)
		iter = c.GetProjectLogs(pfs.DefaultProjectName, "", "", nil, dis[0].Datum.ID, false, false, 0)
		require.False(t, iter.Next())
		require.YesError(t, iter.Err())

		// Filter logs based on input (using file that exists). Get logs using file
		// path, hex hash, and base64 hash, and make sure you get the same log lines
		fileInfo, err := c.InspectFile(dataCommit, "/file")
		if err != nil {
			return err
		}

		pathLog := c.GetProjectLogs(pfs.DefaultProjectName, pipelineName, jobInfos[0].Job.ID, []string{"/file"}, "", false, false, 0)

		base64Hash := "kstrTGrFE58QWlxEpCRBt3aT8NJPNY0rso6XK7a4+wM="
		require.Equal(t, base64Hash, base64.StdEncoding.EncodeToString(fileInfo.Hash))
		base64Log := c.GetProjectLogs(pfs.DefaultProjectName, pipelineName, jobInfos[0].Job.ID, []string{base64Hash}, "", false, false, 0)

		numLogs = 0
		for {
			havePathLog, haveBase64Log := pathLog.Next(), base64Log.Next()
			if havePathLog != haveBase64Log {
				return errors.Errorf("Unequal log lengths")
			}
			if !havePathLog {
				break
			}
			numLogs++
			if pathLog.Message().Message != base64Log.Message().Message {
				return errors.Errorf(
					"unequal logs, pathLogs: \"%s\" base64Log: \"%s\"",
					pathLog.Message().Message,
					base64Log.Message().Message)
			}
		}
		for _, logsiter := range []*client.LogsIter{pathLog, base64Log} {
			if logsiter.Err() != nil {
				return logsiter.Err()
			}
		}
		if numLogs == 0 {
			return errors.Errorf("no logs found")
		}

		// Filter logs based on input (using file that doesn't exist). There should
		// be no logs
		iter = c.GetProjectLogs(pfs.DefaultProjectName, pipelineName, jobInfos[0].Job.ID, []string{"__DOES_NOT_EXIST__"}, "", false, false, 0)
		require.False(t, iter.Next())
		if err = iter.Err(); err != nil {
			return err
		}

		ctx, cancel := context.WithTimeout(context.Background(), time.Minute)
		defer cancel()
		iter = c.WithCtx(ctx).GetProjectLogs(pfs.DefaultProjectName, pipelineName, "", nil, "", false, false, 0)
		numLogs = 0
		for iter.Next() {
			numLogs++
			if numLogs == 8 {
				// Do another commit so there's logs to receive with follow
				_, err = c.StartProjectCommit(pfs.DefaultProjectName, dataRepo, "master")
				if err != nil {
					return err
				}
				if err := c.PutFile(dataCommit, "file", strings.NewReader("bar\n"), client.WithAppendPutFile()); err != nil {
					return err
				}
				if err = c.FinishProjectCommit(pfs.DefaultProjectName, dataRepo, "master", ""); err != nil {
					return err
				}
			}
			require.True(t, iter.Message().Message != "")
			if numLogs == 16 {
				break
			}
		}
		if err := iter.Err(); err != nil {
			return err
		}

		time.Sleep(time.Second * 30)

		numLogs = 0
		iter = c.WithCtx(ctx).GetProjectLogs(pfs.DefaultProjectName, pipelineName, "", nil, "", false, false, 15*time.Second)
		for iter.Next() {
			numLogs++
		}
		if err := iter.Err(); err != nil {
			return err
		}
		if numLogs != 0 {
			return errors.Errorf("shouldn't return logs due to since time")
		}
		return nil
	}, backoff.NewTestingBackOff()))
}

func TestGetLogsWithoutLoki(t *testing.T) {
	testGetLogs(t, false)
}

func TestGetLogs(t *testing.T) {
	testGetLogs(t, true)
}

func TestManyLogs(t *testing.T) {
	if testing.Short() {
		t.Skip("Skipping integration tests in short mode")
	}
	t.Parallel()
	c, _ := minikubetestenv.AcquireCluster(t)
	// create repos
	dataRepo := tu.UniqueString("data")
	require.NoError(t, c.CreateProjectRepo(pfs.DefaultProjectName, dataRepo))
	dataCommit := client.NewProjectCommit(pfs.DefaultProjectName, dataRepo, "master", "")
	require.NoError(t, c.PutFile(dataCommit, "file", strings.NewReader("foo\n"), client.WithAppendPutFile()))
	// create pipeline
	numLogs := 10000
	pipelineName := tu.UniqueString("pipeline")
	_, err := c.PpsAPIClient.CreatePipeline(context.Background(),
		&pps.CreatePipelineRequest{
			Pipeline: client.NewProjectPipeline(pfs.DefaultProjectName, pipelineName),
			Transform: &pps.Transform{
				Cmd: []string{"sh"},
				Stdin: []string{
					"i=0",
					fmt.Sprintf("while [ \"$i\" -lt %d ]", numLogs),
					"do",
					"	echo $i",
					"	i=`expr $i + 1`",
					"done",
				},
			},
			Input: client.NewProjectPFSInput(pfs.DefaultProjectName, dataRepo, "/*"),
		})
	require.NoError(t, err)

	commitInfo, err := c.InspectProjectCommit(pfs.DefaultProjectName, pipelineName, "master", "")
	require.NoError(t, err)

	jis, err := c.WaitJobSetAll(commitInfo.Commit.ID, false)
	require.NoError(t, err)
	require.Equal(t, 1, len(jis))

	require.NoErrorWithinTRetry(t, 2*time.Minute, func() error {
		iter := c.GetProjectLogs(pfs.DefaultProjectName, pipelineName, jis[0].Job.ID, nil, "", false, false, 0)
		var logsReceived, totalLines int
		for iter.Next() {
			totalLines++
			if iter.Message().User {
				logsReceived++
			}
		}
		if iter.Err() != nil {
			return iter.Err()
		}
		if numLogs != logsReceived {
			return errors.Errorf("received: %d user log lines, expected: %d (%d total lines)", logsReceived, numLogs, totalLines)
		}
		return nil
	})
}

func TestLokiLogs(t *testing.T) {
	if testing.Short() {
		t.Skip("Skipping integration tests in short mode")
	}
	t.Parallel()
	c, _ := minikubetestenv.AcquireCluster(t)
	tu.ActivateEnterprise(t, c)
	// create repos
	dataRepo := tu.UniqueString("data")
	require.NoError(t, c.CreateProjectRepo(pfs.DefaultProjectName, dataRepo))
	dataCommit := client.NewProjectCommit(pfs.DefaultProjectName, dataRepo, "master", "")
	numFiles := 10
	for i := 0; i < numFiles; i++ {
		require.NoError(t, c.PutFile(dataCommit, fmt.Sprintf("file-%d", i), strings.NewReader("foo\n"), client.WithAppendPutFile()))
	}

	// create pipeline
	pipelineName := tu.UniqueString("pipeline")
	_, err := c.PpsAPIClient.CreatePipeline(context.Background(),
		&pps.CreatePipelineRequest{
			Pipeline: client.NewProjectPipeline(pfs.DefaultProjectName, pipelineName),
			Transform: &pps.Transform{
				Cmd: []string{"echo", "foo"},
			},
			Input: client.NewProjectPFSInput(pfs.DefaultProjectName, dataRepo, "/*"),
		})
	require.NoError(t, err)

	commitInfo, err := c.InspectProjectCommit(pfs.DefaultProjectName, pipelineName, "master", "")
	require.NoError(t, err)

	jis, err := c.WaitJobSetAll(commitInfo.Commit.ID, false)
	require.NoError(t, err)
	require.Equal(t, 1, len(jis))

	// Follow the logs the make sure we get enough foos
	require.NoErrorWithinT(t, 2*time.Minute, func() error {
		iter := c.GetLogsLoki(pipelineName, jis[0].Job.ID, nil, "", false, true, 0)
		foundFoos := 0
		for iter.Next() {
			if strings.Contains(iter.Message().Message, "foo") {
				foundFoos++
				if foundFoos == numFiles {
					break
				}
			}
		}
		if iter.Err() != nil {
			return iter.Err()
		}
		return nil
	})

	time.Sleep(5 * time.Second)

	iter := c.GetLogsLoki(pipelineName, jis[0].Job.ID, nil, "", false, false, 0)
	foundFoos := 0
	for iter.Next() {
		if strings.Contains(iter.Message().Message, "foo") {
			foundFoos++
		}
	}
	require.NoError(t, iter.Err())
	require.Equal(t, numFiles, foundFoos, "didn't receive enough log lines containing foo")
}

func TestAllDatumsAreProcessed(t *testing.T) {
	if testing.Short() {
		t.Skip("Skipping integration tests in short mode")
	}

	t.Parallel()
	c, _ := minikubetestenv.AcquireCluster(t)

	dataRepo1 := tu.UniqueString("TestAllDatumsAreProcessed_data1")
	require.NoError(t, c.CreateProjectRepo(pfs.DefaultProjectName, dataRepo1))
	dataRepo2 := tu.UniqueString("TestAllDatumsAreProcessed_data2")
	require.NoError(t, c.CreateProjectRepo(pfs.DefaultProjectName, dataRepo2))

	commit1, err := c.StartProjectCommit(pfs.DefaultProjectName, dataRepo1, "master")
	require.NoError(t, err)
	require.NoError(t, c.PutFile(commit1, "file1", strings.NewReader("foo\n"), client.WithAppendPutFile()))
	require.NoError(t, c.PutFile(commit1, "file2", strings.NewReader("foo\n"), client.WithAppendPutFile()))
	require.NoError(t, c.FinishProjectCommit(pfs.DefaultProjectName, dataRepo1, "master", ""))

	commit2, err := c.StartProjectCommit(pfs.DefaultProjectName, dataRepo2, "master")
	require.NoError(t, err)
	require.NoError(t, c.PutFile(commit2, "file1", strings.NewReader("foo\n"), client.WithAppendPutFile()))
	require.NoError(t, c.PutFile(commit2, "file2", strings.NewReader("foo\n"), client.WithAppendPutFile()))
	require.NoError(t, c.FinishProjectCommit(pfs.DefaultProjectName, dataRepo2, "master", ""))

	pipeline := tu.UniqueString("pipeline")
	require.NoError(t, c.CreateProjectPipeline(pfs.DefaultProjectName,
		pipeline,
		"",
		[]string{"bash"},
		[]string{
			fmt.Sprintf("cat /pfs/%s/* /pfs/%s/* > /pfs/out/file", dataRepo1, dataRepo2),
		},
		nil,
		client.NewCrossInput(
			client.NewProjectPFSInput(pfs.DefaultProjectName, dataRepo1, "/*"),
			client.NewProjectPFSInput(pfs.DefaultProjectName, dataRepo2, "/*"),
		),
		"",
		false,
	))

	commitInfo, err := c.InspectProjectCommit(pfs.DefaultProjectName, pipeline, "master", "")
	require.NoError(t, err)
	commitInfos, err := c.WaitCommitSetAll(commitInfo.Commit.ID)
	require.NoError(t, err)
	require.Equal(t, 5, len(commitInfos))

	var buf bytes.Buffer
	rc, err := c.GetFileTAR(commitInfo.Commit, "file")
	require.NoError(t, err)
	defer rc.Close()
	require.NoError(t, tarutil.ConcatFileContent(&buf, rc))
	// should be 8 because each file gets copied twice due to cross product
	require.Equal(t, strings.Repeat("foo\n", 8), buf.String())
}

func TestDatumStatusRestart(t *testing.T) {
	if testing.Short() {
		t.Skip("Skipping integration tests in short mode")
	}

	t.Parallel()
	c, _ := minikubetestenv.AcquireCluster(t)

	project := tu.UniqueString("PROJECT")
	require.NoError(t, c.CreateProject(project))

	dataRepo := tu.UniqueString("dataRepo")
	require.NoError(t, c.CreateProjectRepo(project, dataRepo))

	pipeline := tu.UniqueString("pipeline")
	// This pipeline sleeps for 30 secs per datum
	require.NoError(t, c.CreateProjectPipeline(project,
		pipeline,
		"",
		[]string{"bash"},
		[]string{
			"sleep 30",
		},
		nil,
		client.NewProjectPFSInput(project, dataRepo, "/*"),
		"",
		false,
	))

	commit1, err := c.StartProjectCommit(project, dataRepo, "master")
	require.NoError(t, err)
	require.NoError(t, c.PutFile(commit1, "file", strings.NewReader("foo"), client.WithAppendPutFile()))
	require.NoError(t, c.FinishProjectCommit(project, dataRepo, commit1.Branch.Name, commit1.ID))

	// get the job status
	jobs, err := c.ListProjectJob(project, pipeline, nil, -1, true)
	require.NoError(t, err)
	require.Equal(t, 2, len(jobs))

	var datumStarted time.Time
	// checkStatus waits for 'pipeline' to start and makes sure that each time
	// it's called, the datum being processes was started at a new and later time
	// (than the last time checkStatus was called)
	checkStatus := func() {
		require.NoErrorWithinTRetryConstant(t, time.Minute, func() error {
			jobInfo, err := c.InspectProjectJob(project, pipeline, commit1.ID, true)

			require.NoError(t, err)
			if len(jobInfo.Details.WorkerStatus) == 0 {
				return errors.Errorf("no worker statuses")
			}
			workerStatus := jobInfo.Details.WorkerStatus[0]
			if workerStatus.JobID == jobInfo.Job.ID {
				if workerStatus.DatumStatus == nil {
					return errors.Errorf("no datum status")
				}
				// The first time this function is called, datumStarted is zero
				// so `Before` is true for any non-zero time.
				started, err := types.TimestampFromProto(workerStatus.DatumStatus.Started)
				if err != nil {
					return errors.Errorf("could not convert timestamp: %v", err)
				}
				if !datumStarted.Before(started) {
					return errors.Errorf("%v ≮ %v", datumStarted, started)
				}
				datumStarted = started
				return nil
			}
			return errors.Errorf("worker status from wrong job")
		}, 500*time.Millisecond) // We need to check quickly. If we wait too long the datum might finish before we can restart it.
	}
	checkStatus()
	require.NoError(t, c.RestartProjectDatum(project, pipeline, commit1.ID, []string{"/file"}))
	checkStatus()

	commitInfos, err := c.WaitCommitSetAll(commit1.ID)
	require.NoError(t, err)
	require.Equal(t, 4, len(commitInfos))
}

// TestSystemResourceRequest doesn't create any jobs or pipelines, it
// just makes sure that when pachyderm is deployed, we give pachd,
// and etcd default resource requests. This prevents them from overloading
// nodes and getting evicted, which can slow down or break a cluster.
func TestSystemResourceRequests(t *testing.T) {
	if testing.Short() {
		t.Skip("Skipping integration tests in short mode")
	}
	t.Parallel()
	_, ns := minikubetestenv.AcquireCluster(t)
	kubeClient := tu.GetKubeClient(t)

	// Expected resource requests for pachyderm system pods:
	defaultLocalMem := map[string]string{
		"pachd": "512M",
		"etcd":  "512M",
	}
	defaultLocalCPU := map[string]string{
		"pachd": "250m",
		"etcd":  "250m",
	}
	defaultCloudMem := map[string]string{
		"pachd": "3G",
		"etcd":  "2G",
	}
	defaultCloudCPU := map[string]string{
		"pachd": "1",
		"etcd":  "1",
	}
	// Get Pod info for 'app' from k8s
	var c v1.Container
	for _, app := range []string{"pachd", "etcd"} {
		err := backoff.Retry(func() error {
			podList, err := kubeClient.CoreV1().Pods(ns).List(
				context.Background(),
				metav1.ListOptions{
					LabelSelector: metav1.FormatLabelSelector(metav1.SetAsLabelSelector(
						map[string]string{"app": app, "suite": "pachyderm"},
					)),
				})
			if err != nil {
				return errors.EnsureStack(err)
			}
			if len(podList.Items) < 1 {
				return errors.Errorf("could not find pod for %s", app) // retry
			}
			c = podList.Items[0].Spec.Containers[0]
			return nil
		}, backoff.NewTestingBackOff())
		require.NoError(t, err)

		// Make sure the pod's container has resource requests
		cpu, ok := c.Resources.Requests[v1.ResourceCPU]
		require.True(t, ok, "could not get CPU request for "+app)
		require.True(t, cpu.String() == defaultLocalCPU[app] ||
			cpu.String() == defaultCloudCPU[app])
		mem, ok := c.Resources.Requests[v1.ResourceMemory]
		require.True(t, ok, "could not get memory request for "+app)
		require.True(t, mem.String() == defaultLocalMem[app] ||
			mem.String() == defaultCloudMem[app])
	}
}

// TestPipelineResourceRequest creates a pipeline with a resource request, and
// makes sure that's passed to k8s (by inspecting the pipeline's pods)
func TestPipelineResourceRequest(t *testing.T) {
	if testing.Short() {
		t.Skip("Skipping integration tests in short mode")
	}

	t.Parallel()
	c, ns := minikubetestenv.AcquireCluster(t)
	// create repos
	dataRepo := tu.UniqueString("repo")
	pipelineName := tu.UniqueString("pipeline")
	require.NoError(t, c.CreateProjectRepo(pfs.DefaultProjectName, dataRepo))
	// Resources are not yet in client.CreatePipeline() (we may add them later)
	_, err := c.PpsAPIClient.CreatePipeline(
		context.Background(),
		&pps.CreatePipelineRequest{
			Pipeline: client.NewProjectPipeline(pfs.DefaultProjectName, pipelineName),
			Transform: &pps.Transform{
				Cmd: []string{"cp", path.Join("/pfs", dataRepo, "file"), "/pfs/out/file"},
			},
			ParallelismSpec: &pps.ParallelismSpec{
				Constant: 1,
			},
			ResourceRequests: &pps.ResourceSpec{
				Memory: "100M",
				Cpu:    0.5,
				Disk:   "10M",
			},
			Input: &pps.Input{
				Pfs: &pps.PFSInput{
					Repo:   dataRepo,
					Branch: "master",
					Glob:   "/*",
				},
			},
		})
	require.NoError(t, err)

	// Get info about the pipeline pods from k8s & check for resources
	pipelineInfo, err := c.InspectProjectPipeline(pfs.DefaultProjectName, pipelineName, false)
	require.NoError(t, err)

	var container v1.Container
	kubeClient := tu.GetKubeClient(t)
	require.NoError(t, backoff.Retry(func() error {
		podList, err := kubeClient.CoreV1().Pods(ns).List(
			context.Background(),
			metav1.ListOptions{
				LabelSelector: metav1.FormatLabelSelector(metav1.SetAsLabelSelector(
					map[string]string{
						"app":             "pipeline",
						"pipelineName":    pipelineInfo.Pipeline.Name,
						"pipelineVersion": fmt.Sprint(pipelineInfo.Version),
					},
				)),
			})
		if err != nil {
			return errors.EnsureStack(err) // retry
		}
		if len(podList.Items) != 1 || len(podList.Items[0].Spec.Containers) == 0 {
			return errors.Errorf("could not find single container for pipeline %s", pipelineInfo.Pipeline.Name)
		}
		container = podList.Items[0].Spec.Containers[0]
		return nil // no more retries
	}, backoff.NewTestingBackOff()))
	// Make sure a CPU and Memory request are both set
	cpu, ok := container.Resources.Requests[v1.ResourceCPU]
	require.True(t, ok)
	require.Equal(t, "500m", cpu.String())
	mem, ok := container.Resources.Requests[v1.ResourceMemory]
	require.True(t, ok)
	require.Equal(t, "100M", mem.String())
	disk, ok := container.Resources.Requests[v1.ResourceEphemeralStorage]
	require.True(t, ok)
	require.Equal(t, "10M", disk.String())
}

func TestPipelineResourceLimit(t *testing.T) {
	if testing.Short() {
		t.Skip("Skipping integration tests in short mode")
	}

	t.Parallel()
	c, ns := minikubetestenv.AcquireCluster(t)
	// create repos
	dataRepo := tu.UniqueString("TestPipelineResourceLimit")
	pipelineName := tu.UniqueString("pipeline")
	require.NoError(t, c.CreateProjectRepo(pfs.DefaultProjectName, dataRepo))
	// Resources are not yet in client.CreatePipeline() (we may add them later)
	_, err := c.PpsAPIClient.CreatePipeline(
		context.Background(),
		&pps.CreatePipelineRequest{
			Pipeline: client.NewProjectPipeline(pfs.DefaultProjectName, pipelineName),
			Transform: &pps.Transform{
				Cmd: []string{"cp", path.Join("/pfs", dataRepo, "file"), "/pfs/out/file"},
			},
			ParallelismSpec: &pps.ParallelismSpec{
				Constant: 1,
			},
			ResourceLimits: &pps.ResourceSpec{
				Memory: "100M",
				Cpu:    0.5,
			},
			Input: &pps.Input{
				Pfs: &pps.PFSInput{
					Repo:   dataRepo,
					Branch: "master",
					Glob:   "/*",
				},
			},
		})
	require.NoError(t, err)

	// Get info about the pipeline pods from k8s & check for resources
	pipelineInfo, err := c.InspectProjectPipeline(pfs.DefaultProjectName, pipelineName, false)
	require.NoError(t, err)

	var container v1.Container
	kubeClient := tu.GetKubeClient(t)
	err = backoff.Retry(func() error {
		podList, err := kubeClient.CoreV1().Pods(ns).List(
			context.Background(),
			metav1.ListOptions{
				LabelSelector: metav1.FormatLabelSelector(metav1.SetAsLabelSelector(
					map[string]string{
						"app":             "pipeline",
						"pipelineName":    pipelineInfo.Pipeline.Name,
						"pipelineVersion": fmt.Sprint(pipelineInfo.Version),
						"suite":           "pachyderm"},
				)),
			})
		if err != nil {
			return errors.EnsureStack(err) // retry
		}
		if len(podList.Items) != 1 || len(podList.Items[0].Spec.Containers) == 0 {
			return errors.Errorf("could not find single container for pipeline %s", pipelineInfo.Pipeline.Name)
		}
		container = podList.Items[0].Spec.Containers[0]
		return nil // no more retries
	}, backoff.NewTestingBackOff())
	require.NoError(t, err)
	// Make sure a CPU and Memory request are both set
	cpu, ok := container.Resources.Limits[v1.ResourceCPU]
	require.True(t, ok)
	require.Equal(t, "500m", cpu.String())
	mem, ok := container.Resources.Limits[v1.ResourceMemory]
	require.True(t, ok)
	require.Equal(t, "100M", mem.String())
}

func TestPipelineResourceLimitDefaults(t *testing.T) {
	if testing.Short() {
		t.Skip("Skipping integration tests in short mode")
	}

	t.Parallel()
	c, ns := minikubetestenv.AcquireCluster(t)
	// create repos
	dataRepo := tu.UniqueString("TestPipelineResourceLimit")
	pipelineName := tu.UniqueString("pipeline")
	require.NoError(t, c.CreateProjectRepo(pfs.DefaultProjectName, dataRepo))
	// Resources are not yet in client.CreatePipeline() (we may add them later)
	_, err := c.PpsAPIClient.CreatePipeline(
		context.Background(),
		&pps.CreatePipelineRequest{
			Pipeline: client.NewProjectPipeline(pfs.DefaultProjectName, pipelineName),
			Transform: &pps.Transform{
				Cmd: []string{"cp", path.Join("/pfs", dataRepo, "file"), "/pfs/out/file"},
			},
			ParallelismSpec: &pps.ParallelismSpec{
				Constant: 1,
			},
			Input: &pps.Input{
				Pfs: &pps.PFSInput{
					Repo:   dataRepo,
					Branch: "master",
					Glob:   "/*",
				},
			},
		})
	require.NoError(t, err)

	// Get info about the pipeline pods from k8s & check for resources
	pipelineInfo, err := c.InspectProjectPipeline(pfs.DefaultProjectName, pipelineName, false)
	require.NoError(t, err)

	var container v1.Container
	kubeClient := tu.GetKubeClient(t)
	err = backoff.Retry(func() error {
		podList, err := kubeClient.CoreV1().Pods(ns).List(
			context.Background(),
			metav1.ListOptions{
				LabelSelector: metav1.FormatLabelSelector(metav1.SetAsLabelSelector(
					map[string]string{
						"app":             "pipeline",
						"pipelineName":    pipelineInfo.Pipeline.Name,
						"pipelineVersion": fmt.Sprint(pipelineInfo.Version),
						"suite":           "pachyderm"},
				)),
			})
		if err != nil {
			return errors.EnsureStack(err) // retry
		}
		if len(podList.Items) != 1 || len(podList.Items[0].Spec.Containers) == 0 {
			return errors.Errorf("could not find single container for pipeline %s", pipelineInfo.Pipeline.Name)
		}
		container = podList.Items[0].Spec.Containers[0]
		return nil // no more retries
	}, backoff.NewTestingBackOff())
	require.NoError(t, err)
	require.Nil(t, container.Resources.Limits)
}

func TestPipelinePartialResourceRequest(t *testing.T) {
	if testing.Short() {
		t.Skip("Skipping integration tests in short mode")
	}

	t.Parallel()
	c, _ := minikubetestenv.AcquireCluster(t)
	// create repos
	dataRepo := tu.UniqueString("TestPipelinePartialResourceRequest")
	pipelineName := tu.UniqueString("pipeline")
	require.NoError(t, c.CreateProjectRepo(pfs.DefaultProjectName, dataRepo))
	// Resources are not yet in client.CreatePipeline() (we may add them later)
	_, err := c.PpsAPIClient.CreatePipeline(
		context.Background(),
		&pps.CreatePipelineRequest{
			Pipeline: client.NewProjectPipeline(pfs.DefaultProjectName, fmt.Sprintf("%s-%d", pipelineName, 0)),
			Transform: &pps.Transform{
				Cmd: []string{"true"},
			},
			ResourceRequests: &pps.ResourceSpec{
				Cpu:    0.25,
				Memory: "100M",
			},
			Input: &pps.Input{
				Pfs: &pps.PFSInput{
					Repo:   dataRepo,
					Branch: "master",
					Glob:   "/*",
				},
			},
		})
	require.NoError(t, err)
	_, err = c.PpsAPIClient.CreatePipeline(
		context.Background(),
		&pps.CreatePipelineRequest{
			Pipeline: client.NewProjectPipeline(pfs.DefaultProjectName, fmt.Sprintf("%s-%d", pipelineName, 1)),
			Transform: &pps.Transform{
				Cmd: []string{"true"},
			},
			ResourceRequests: &pps.ResourceSpec{
				Memory: "100M",
			},
			Input: &pps.Input{
				Pfs: &pps.PFSInput{
					Repo:   dataRepo,
					Branch: "master",
					Glob:   "/*",
				},
			},
		})
	require.NoError(t, err)
	_, err = c.PpsAPIClient.CreatePipeline(
		context.Background(),
		&pps.CreatePipelineRequest{
			Pipeline: client.NewProjectPipeline(pfs.DefaultProjectName, fmt.Sprintf("%s-%d", pipelineName, 2)),
			Transform: &pps.Transform{
				Cmd: []string{"true"},
			},
			ResourceRequests: &pps.ResourceSpec{},
			Input: &pps.Input{
				Pfs: &pps.PFSInput{
					Repo:   dataRepo,
					Branch: "master",
					Glob:   "/*",
				},
			},
		})
	require.NoError(t, err)
	require.NoError(t, backoff.Retry(func() error {
		for i := 0; i < 3; i++ {
			pipelineInfo, err := c.InspectProjectPipeline(pfs.DefaultProjectName, fmt.Sprintf("%s-%d", pipelineName, i), false)
			require.NoError(t, err)
			if pipelineInfo.State != pps.PipelineState_PIPELINE_RUNNING {
				return errors.Errorf("pipeline not in running state")
			}
		}
		return nil
	}, backoff.NewTestingBackOff()))
}

func TestPipelineCrashing(t *testing.T) {
	if testing.Short() {
		t.Skip("Skipping integration tests in short mode")
	}

	t.Parallel()
	c, _ := minikubetestenv.AcquireCluster(t)
	// create repos
	dataRepo := tu.UniqueString("TestPipelineCrashing_data")
	pipelineName := tu.UniqueString("TestPipelineCrashing_pipeline")
	require.NoError(t, c.CreateProjectRepo(pfs.DefaultProjectName, dataRepo))

	create := func(gpu bool) error {
		req := pps.CreatePipelineRequest{
			Pipeline: client.NewProjectPipeline(pfs.DefaultProjectName, pipelineName),
			Transform: &pps.Transform{
				Cmd: []string{"cp", path.Join("/pfs", dataRepo, "file"), "/pfs/out/file"},
			},
			ParallelismSpec: &pps.ParallelismSpec{
				Constant: 1,
			},

			Input: &pps.Input{
				Pfs: &pps.PFSInput{
					Repo:   dataRepo,
					Branch: "master",
					Glob:   "/*",
				},
			},
			Update: true,
		}
		if gpu {
			req.ResourceLimits = &pps.ResourceSpec{
				Gpu: &pps.GPUSpec{
					Type:   "nvidia.com/gpu",
					Number: 1,
				},
			}
		}
		_, err := c.PpsAPIClient.CreatePipeline(context.Background(), &req)
		return errors.EnsureStack(err)
	}
	require.NoError(t, create(true))

	require.NoError(t, backoff.Retry(func() error {
		pi, err := c.InspectProjectPipeline(pfs.DefaultProjectName, pipelineName, false)
		require.NoError(t, err)
		if pi.State != pps.PipelineState_PIPELINE_CRASHING {
			return errors.Errorf("pipeline in wrong state: %s", pi.State.String())
		}
		require.True(t, pi.Reason != "")
		return nil
	}, backoff.NewTestingBackOff()))

	// recreate with no gpu
	require.NoError(t, create(false))
	// wait for pipeline to restart and enter running
	require.NoError(t, backoff.Retry(func() error {
		pi, err := c.InspectProjectPipeline(pfs.DefaultProjectName, pipelineName, false)
		require.NoError(t, err)
		if pi.State != pps.PipelineState_PIPELINE_RUNNING {
			return errors.Errorf("pipeline in wrong state: %s", pi.State.String())
		}
		return nil
	}, backoff.NewTestingBackOff()))
}

func TestPodOpts(t *testing.T) {
	if testing.Short() {
		t.Skip("Skipping integration tests in short mode")
	}

	t.Parallel()
	c, ns := minikubetestenv.AcquireCluster(t)
	// create repos
	dataRepo := tu.UniqueString("TestPodSpecOpts_data")
	require.NoError(t, c.CreateProjectRepo(pfs.DefaultProjectName, dataRepo))
	t.Run("Validation", func(t *testing.T) {
		pipelineName := tu.UniqueString("TestPodSpecOpts")
		_, err := c.PpsAPIClient.CreatePipeline(
			context.Background(),
			&pps.CreatePipelineRequest{
				Pipeline: client.NewProjectPipeline(pfs.DefaultProjectName, pipelineName),
				Transform: &pps.Transform{
					Cmd: []string{"cp", path.Join("/pfs", dataRepo, "file"), "/pfs/out/file"},
				},
				Input: &pps.Input{
					Pfs: &pps.PFSInput{
						Repo:   dataRepo,
						Branch: "master",
						Glob:   "/*",
					},
				},
				PodSpec: "not-json",
			})
		require.YesError(t, err)
		_, err = c.PpsAPIClient.CreatePipeline(
			context.Background(),
			&pps.CreatePipelineRequest{
				Pipeline: client.NewProjectPipeline(pfs.DefaultProjectName, pipelineName),
				Transform: &pps.Transform{
					Cmd: []string{"cp", path.Join("/pfs", dataRepo, "file"), "/pfs/out/file"},
				},
				Input: &pps.Input{
					Pfs: &pps.PFSInput{
						Repo:   dataRepo,
						Branch: "master",
						Glob:   "/*",
					},
				},
				PodPatch: "also-not-json",
			})
		require.YesError(t, err)
	})
	t.Run("Spec", func(t *testing.T) {
		pipelineName := tu.UniqueString("TestPodSpecOpts")
		_, err := c.PpsAPIClient.CreatePipeline(
			context.Background(),
			&pps.CreatePipelineRequest{
				Pipeline: client.NewProjectPipeline(pfs.DefaultProjectName, pipelineName),
				Transform: &pps.Transform{
					Cmd: []string{"cp", path.Join("/pfs", dataRepo, "file"), "/pfs/out/file"},
				},
				ParallelismSpec: &pps.ParallelismSpec{
					Constant: 1,
				},
				Input: &pps.Input{
					Pfs: &pps.PFSInput{
						Repo:   dataRepo,
						Branch: "master",
						Glob:   "/*",
					},
				},
				SchedulingSpec: &pps.SchedulingSpec{
					// This NodeSelector will cause the worker pod to fail to
					// schedule, but the test can still pass because we just check
					// for values on the pod, it doesn't need to actually come up.
					NodeSelector: map[string]string{
						"foo": "bar",
					},
				},
				PodSpec: `{
				"hostname": "hostname"
			}`,
			})
		require.NoError(t, err)

		// Get info about the pipeline pods from k8s & check for resources
		pipelineInfo, err := c.InspectProjectPipeline(pfs.DefaultProjectName, pipelineName, false)
		require.NoError(t, err)

		var pod v1.Pod
		kubeClient := tu.GetKubeClient(t)
		err = backoff.Retry(func() error {
			podList, err := kubeClient.CoreV1().Pods(ns).List(
				context.Background(),
				metav1.ListOptions{
					LabelSelector: metav1.FormatLabelSelector(metav1.SetAsLabelSelector(
						map[string]string{
							"app":             "pipeline",
							"pipelineName":    pipelineInfo.Pipeline.Name,
							"pipelineVersion": fmt.Sprint(pipelineInfo.Version),
							"suite":           "pachyderm"},
					)),
				})
			if err != nil {
				return errors.EnsureStack(err) // retry
			}
			if len(podList.Items) != 1 || len(podList.Items[0].Spec.Containers) == 0 {
				return errors.Errorf("could not find single container for pipeline %s", pipelineInfo.Pipeline.Name)
			}
			pod = podList.Items[0]
			return nil // no more retries
		}, backoff.NewTestingBackOff())
		require.NoError(t, err)
		// Make sure a CPU and Memory request are both set
		require.Equal(t, "bar", pod.Spec.NodeSelector["foo"])
		require.Equal(t, "hostname", pod.Spec.Hostname)
	})
	t.Run("Patch", func(t *testing.T) {
		pipelineName := tu.UniqueString("TestPodSpecOpts")
		_, err := c.PpsAPIClient.CreatePipeline(
			context.Background(),
			&pps.CreatePipelineRequest{
				Pipeline: client.NewProjectPipeline(pfs.DefaultProjectName, pipelineName),
				Transform: &pps.Transform{
					Cmd: []string{"cp", path.Join("/pfs", dataRepo, "file"), "/pfs/out/file"},
				},
				ParallelismSpec: &pps.ParallelismSpec{
					Constant: 1,
				},
				Input: &pps.Input{
					Pfs: &pps.PFSInput{
						Repo:   dataRepo,
						Branch: "master",
						Glob:   "/*",
					},
				},
				SchedulingSpec: &pps.SchedulingSpec{
					// This NodeSelector will cause the worker pod to fail to
					// schedule, but the test can still pass because we just check
					// for values on the pod, it doesn't need to actually come up.
					NodeSelector: map[string]string{
						"foo": "bar",
					},
				},
				PodPatch: `[
					{ "op": "add", "path": "/hostname", "value": "hostname" }
			]`,
			})
		require.NoError(t, err)

		// Get info about the pipeline pods from k8s & check for resources
		pipelineInfo, err := c.InspectProjectPipeline(pfs.DefaultProjectName, pipelineName, false)
		require.NoError(t, err)

		var pod v1.Pod
		kubeClient := tu.GetKubeClient(t)
		err = backoff.Retry(func() error {
			podList, err := kubeClient.CoreV1().Pods(ns).List(
				context.Background(),
				metav1.ListOptions{
					LabelSelector: metav1.FormatLabelSelector(metav1.SetAsLabelSelector(
						map[string]string{
							"app":             "pipeline",
							"pipelineName":    pipelineInfo.Pipeline.Name,
							"pipelineVersion": fmt.Sprint(pipelineInfo.Version),
							"suite":           "pachyderm"},
					)),
				})
			if err != nil {
				return errors.EnsureStack(err) // retry
			}
			if len(podList.Items) != 1 || len(podList.Items[0].Spec.Containers) == 0 {
				return errors.Errorf("could not find single container for pipeline %s", pipelineInfo.Pipeline.Name)
			}
			pod = podList.Items[0]
			return nil // no more retries
		}, backoff.NewTestingBackOff())
		require.NoError(t, err)
		// Make sure a CPU and Memory request are both set
		require.Equal(t, "bar", pod.Spec.NodeSelector["foo"])
		require.Equal(t, "hostname", pod.Spec.Hostname)
	})
}

func TestPipelineLargeOutput(t *testing.T) {
	if testing.Short() {
		t.Skip("Skipping integration tests in short mode")
	}

	t.Parallel()
	c, _ := minikubetestenv.AcquireCluster(t)

	dataRepo := tu.UniqueString("TestPipelineInputDataModification_data")
	require.NoError(t, c.CreateProjectRepo(pfs.DefaultProjectName, dataRepo))

	pipeline := tu.UniqueString("pipeline")
	require.NoError(t, c.CreateProjectPipeline(pfs.DefaultProjectName,
		pipeline,
		"",
		[]string{"bash"},
		[]string{
			"for i in `seq 1 100`; do touch /pfs/out/$RANDOM; done",
		},
		&pps.ParallelismSpec{
			Constant: 4,
		},
		client.NewProjectPFSInput(pfs.DefaultProjectName, dataRepo, "/*"),
		"",
		false,
	))

	numFiles := 100
	commit1, err := c.StartProjectCommit(pfs.DefaultProjectName, dataRepo, "master")
	require.NoError(t, err)
	for i := 0; i < numFiles; i++ {
		require.NoError(t, c.PutFile(commit1, fmt.Sprintf("file-%d", i), strings.NewReader(""), client.WithAppendPutFile()))
	}
	require.NoError(t, c.FinishProjectCommit(pfs.DefaultProjectName, dataRepo, commit1.Branch.Name, commit1.ID))

	commitInfos, err := c.WaitCommitSetAll(commit1.ID)
	require.NoError(t, err)
	require.Equal(t, 4, len(commitInfos))
}

func TestJoinInput(t *testing.T) {
	if testing.Short() {
		t.Skip("Skipping integration tests in short mode")
	}

	t.Parallel()
	c, _ := minikubetestenv.AcquireCluster(t)

	var repos []string
	for i := 0; i < 2; i++ {
		repos = append(repos, tu.UniqueString(fmt.Sprintf("TestJoinInput%v", i)))
		require.NoError(t, c.CreateProjectRepo(pfs.DefaultProjectName, repos[i]))
	}

	numFiles := 16
	for r, repo := range repos {
		commit, err := c.StartProjectCommit(pfs.DefaultProjectName, repo, "master")
		require.NoError(t, err)
		for i := 0; i < numFiles; i++ {
			require.NoError(t, c.PutFile(commit, fmt.Sprintf("file-%v.%4b", r, i), strings.NewReader(fmt.Sprintf("%d\n", i)), client.WithAppendPutFile()))
		}
		require.NoError(t, c.FinishProjectCommit(pfs.DefaultProjectName, repo, "master", ""))
	}

	pipeline := tu.UniqueString("join-pipeline")
	require.NoError(t, c.CreateProjectPipeline(pfs.DefaultProjectName,
		pipeline,
		"",
		[]string{"bash"},
		[]string{
			fmt.Sprintf("touch /pfs/out/$(echo $(ls -r /pfs/%s/)$(ls -r /pfs/%s/))", repos[0], repos[1]),
		},
		&pps.ParallelismSpec{
			Constant: 1,
		},
		client.NewJoinInput(
			client.NewProjectPFSInputOpts("", pfs.DefaultProjectName, repos[0], "", "/file-?.(11*)", "$1", "", false, false, nil),
			client.NewProjectPFSInputOpts("", pfs.DefaultProjectName, repos[1], "", "/file-?.(*0)", "$1", "", false, false, nil),
		),
		"",
		false,
	))

	commitInfo, err := c.WaitProjectCommit(pfs.DefaultProjectName, pipeline, "master", "")
	require.NoError(t, err)
	fileInfos, err := c.ListFileAll(commitInfo.Commit, "")
	require.NoError(t, err)
	require.Equal(t, 2, len(fileInfos))
	expectedNames := []string{"/file-0.1100file-1.1100", "/file-0.1110file-1.1110"}
	for i, fi := range fileInfos {
		// 1 byte per repo
		require.Equal(t, expectedNames[i], fi.File.Path)
	}

	dataRepo0 := "TestJoinInputDirectory-0"
	require.NoError(t, c.CreateProjectRepo(pfs.DefaultProjectName, dataRepo0))
	masterCommit := client.NewProjectCommit(pfs.DefaultProjectName, dataRepo0, "master", "")
	require.NoError(t, c.PutFile(masterCommit, "/dir-01/foo", strings.NewReader("foo")))
	dataRepo1 := "TestJoinInputDirectory-1"
	require.NoError(t, c.CreateProjectRepo(pfs.DefaultProjectName, dataRepo1))
	masterCommit = client.NewProjectCommit(pfs.DefaultProjectName, dataRepo1, "master", "")
	require.NoError(t, c.PutFile(masterCommit, "/dir-10/bar", strings.NewReader("bar")))

	pipeline = tu.UniqueString("join-pipeline-directory")
	require.NoError(t, c.CreateProjectPipeline(pfs.DefaultProjectName,
		pipeline,
		"",
		[]string{"bash"},
		[]string{
			fmt.Sprintf("cp -r /pfs/%s/*/. /pfs/out", dataRepo0),
			fmt.Sprintf("cp -r /pfs/%s/*/. /pfs/out", dataRepo1),
		},
		&pps.ParallelismSpec{
			Constant: 1,
		},
		client.NewJoinInput(
			client.NewProjectPFSInputOpts("", pfs.DefaultProjectName, dataRepo0, "", "/dir-(?)(?)", "$2", "", false, false, nil),
			client.NewProjectPFSInputOpts("", pfs.DefaultProjectName, dataRepo1, "", "/dir-(?)(?)", "$1", "", false, false, nil),
		),
		"",
		false,
	))

	commitInfo, err = c.WaitProjectCommit(pfs.DefaultProjectName, pipeline, "master", "")
	require.NoError(t, err)
	fileInfos, err = c.ListFileAll(commitInfo.Commit, "")
	require.NoError(t, err)
	require.Equal(t, 2, len(fileInfos))
	expectedNames = []string{"/bar", "/foo"}
	for i, fi := range fileInfos {
		require.Equal(t, expectedNames[i], fi.File.Path)
	}
}

func TestGroupInput(t *testing.T) {
	if testing.Short() {
		t.Skip("Skipping integration tests in short mode")
	}

	t.Parallel()
	c, _ := minikubetestenv.AcquireCluster(t)

	t.Run("Basic", func(t *testing.T) {
		repo := tu.UniqueString("TestGroupInput")
		require.NoError(t, c.CreateProjectRepo(pfs.DefaultProjectName, repo))
		commit := client.NewProjectCommit(pfs.DefaultProjectName, repo, "master", "")
		numFiles := 16
		for i := 0; i < numFiles; i++ {
			require.NoError(t, c.PutFile(commit, fmt.Sprintf("file.%4b", i), strings.NewReader(fmt.Sprintf("%d\n", i)), client.WithAppendPutFile()))
		}

		pipeline := "group-pipeline"
		require.NoError(t, c.CreateProjectPipeline(pfs.DefaultProjectName,
			pipeline,
			"",
			[]string{"bash"},
			[]string{},
			&pps.ParallelismSpec{
				Constant: 1,
			},
			client.NewGroupInput(
				client.NewProjectPFSInputOpts("", pfs.DefaultProjectName, repo, "", "/file.(?)(?)(?)(?)", "", "$3", false, false, nil),
			),
			"",
			false,
		))

		commitInfo, err := c.InspectProjectCommit(pfs.DefaultProjectName, pipeline, "master", "")
		require.NoError(t, err)

		jobs, err := c.WaitJobSetAll(commitInfo.Commit.ID, false)
		require.NoError(t, err)
		require.Equal(t, 1, len(jobs))

		// We're grouping by the third digit in the filename
		// for 0 and 1, this is just a space
		// then we should see the 8 files with a one there, and the 6 files with a zero there
		expected := [][]string{
			{"/file.   0",
				"/file.   1"},

			{"/file.  10",
				"/file.  11",
				"/file. 110",
				"/file. 111",
				"/file.1010",
				"/file.1011",
				"/file.1110",
				"/file.1111"},

			{"/file. 100",
				"/file. 101",
				"/file.1000",
				"/file.1001",
				"/file.1100",
				"/file.1101"}}
		actual := make([][]string, 0, 3)
		dis, err := c.ListProjectDatumAll(pfs.DefaultProjectName, jobs[0].Job.Pipeline.Name, jobs[0].Job.ID)
		require.NoError(t, err)
		for _, di := range dis {
			sort.Slice(di.Data, func(i, j int) bool { return di.Data[i].File.Path < di.Data[j].File.Path })
			datumFiles := make([]string, 0)
			for _, fi := range di.Data {
				datumFiles = append(datumFiles, fi.File.Path)
			}
			actual = append(actual, datumFiles)
		}
		sort.Slice(actual, func(i, j int) bool {
			return actual[i][0] < actual[j][0]
		})
		require.Equal(t, expected, actual)
	})

	t.Run("MultiInput", func(t *testing.T) {
		var repos []string
		for i := 0; i < 2; i++ {
			repos = append(repos, tu.UniqueString(fmt.Sprintf("TestGroupInput%v", i)))
			require.NoError(t, c.CreateProjectRepo(pfs.DefaultProjectName, repos[i]))
		}

		numFiles := 16
		for r, repo := range repos {
			for i := 0; i < numFiles; i++ {
				require.NoError(t, c.PutFile(client.NewProjectCommit(pfs.DefaultProjectName, repo, "master", ""), fmt.Sprintf("file-%v.%4b", r, i), strings.NewReader(fmt.Sprintf("%d\n", i)), client.WithAppendPutFile()))
			}
		}

		pipeline := "group-pipeline-multi-input"
		require.NoError(t, c.CreateProjectPipeline(pfs.DefaultProjectName,
			pipeline,
			"",
			[]string{"bash"},
			[]string{},
			&pps.ParallelismSpec{
				Constant: 1,
			},
			client.NewGroupInput(
				client.NewProjectPFSInputOpts("", pfs.DefaultProjectName, repos[0], "", "/file-?.(?)(?)(?)(?)", "", "$3", false, false, nil),
				client.NewProjectPFSInputOpts("", pfs.DefaultProjectName, repos[1], "", "/file-?.(?)(?)(?)(?)", "", "$2", false, false, nil),
			),
			"",
			false,
		))

		commitInfo, err := c.InspectProjectCommit(pfs.DefaultProjectName, pipeline, "master", "")
		require.NoError(t, err)

		jobs, err := c.WaitJobSetAll(commitInfo.Commit.ID, false)
		require.NoError(t, err)
		require.Equal(t, 1, len(jobs))

		// this time, we are grouping by the third digit in the 0 repo, and the second digit in the 1 repo
		// so the first group should have all the things from the 0 repo with a space in the third digit
		// and all the things from the 1 repo with a space in the second digit
		//
		// similarly for the second and third groups
		expected := [][]string{
			{"/file-0.   0",
				"/file-0.   1",
				"/file-1.   0",
				"/file-1.   1",
				"/file-1.  10",
				"/file-1.  11"},

			{"/file-0.  10",
				"/file-0.  11",
				"/file-0. 110",
				"/file-0. 111",
				"/file-0.1010",
				"/file-0.1011",
				"/file-0.1110",
				"/file-0.1111",
				"/file-1. 100",
				"/file-1. 101",
				"/file-1. 110",
				"/file-1. 111",
				"/file-1.1100",
				"/file-1.1101",
				"/file-1.1110",
				"/file-1.1111"},

			{"/file-0. 100",
				"/file-0. 101",
				"/file-0.1000",
				"/file-0.1001",
				"/file-0.1100",
				"/file-0.1101",
				"/file-1.1000",
				"/file-1.1001",
				"/file-1.1010",
				"/file-1.1011"}}
		actual := make([][]string, 0, 3)
		dis, err := c.ListProjectDatumAll(pfs.DefaultProjectName, jobs[0].Job.Pipeline.Name, jobs[0].Job.ID)
		require.NoError(t, err)
		for _, di := range dis {
			sort.Slice(di.Data, func(i, j int) bool { return di.Data[i].File.Path < di.Data[j].File.Path })
			datumFiles := make([]string, 0)
			for _, fi := range di.Data {
				datumFiles = append(datumFiles, fi.File.Path)
			}
			actual = append(actual, datumFiles)
		}
		sort.Slice(actual, func(i, j int) bool {
			return actual[i][0] < actual[j][0]
		})
		require.Equal(t, expected, actual)
	})

	t.Run("GroupJoinCombo", func(t *testing.T) {
		var repos []string
		for i := 0; i < 2; i++ {
			repos = append(repos, tu.UniqueString(fmt.Sprintf("TestGroupInput%v", i)))
			require.NoError(t, c.CreateProjectRepo(pfs.DefaultProjectName, repos[i]))
		}

		numFiles := 16
		for r, repo := range repos {
			for i := 0; i < numFiles; i++ {
				require.NoError(t, c.PutFile(client.NewProjectCommit(pfs.DefaultProjectName, repo, "master", ""), fmt.Sprintf("file-%v.%4b", r, i), strings.NewReader(fmt.Sprintf("%d\n", i)), client.WithAppendPutFile()))
			}
		}

		pipeline := "group-join-pipeline"
		require.NoError(t, c.CreateProjectPipeline(pfs.DefaultProjectName,
			pipeline,
			"",
			[]string{"bash"},
			[]string{},
			&pps.ParallelismSpec{
				Constant: 1,
			},
			client.NewGroupInput(
				client.NewJoinInput(
					client.NewProjectPFSInputOpts("", pfs.DefaultProjectName, repos[0], "", "/file-?.(?)(?)(?)(?)", "$1$2$3$4", "$3", false, false, nil),
					client.NewProjectPFSInputOpts("", pfs.DefaultProjectName, repos[1], "", "/file-?.(?)(?)(?)(?)", "$4$3$2$1", "$2", false, false, nil),
				),
			),
			"",
			false,
		))

		commitInfo, err := c.InspectProjectCommit(pfs.DefaultProjectName, pipeline, "master", "")
		require.NoError(t, err)

		jobs, err := c.WaitJobSetAll(commitInfo.Commit.ID, false)
		require.NoError(t, err)
		require.Equal(t, 1, len(jobs))

		// here, we're first doing a join to get pairs of files (one from each repo) that have the reverse numbers
		// we should see four pairs
		// then, we're grouping the files in these pairs by the third digit/second digit as before
		// this should regroup things into two groups of four
		expected := [][]string{
			{"/file-0.1001",
				"/file-0.1101",
				"/file-1.1001",
				"/file-1.1011"},
			{"/file-0.1011",
				"/file-0.1111",
				"/file-1.1101",
				"/file-1.1111"}}
		actual := make([][]string, 0, 2)
		dis, err := c.ListProjectDatumAll(pfs.DefaultProjectName, jobs[0].Job.Pipeline.Name, jobs[0].Job.ID)
		require.NoError(t, err)
		for _, di := range dis {
			sort.Slice(di.Data, func(i, j int) bool { return di.Data[i].File.Path < di.Data[j].File.Path })
			datumFiles := make([]string, 0)
			for _, fi := range di.Data {
				datumFiles = append(datumFiles, fi.File.Path)
			}
			actual = append(actual, datumFiles)
		}
		sort.Slice(actual, func(i, j int) bool {
			return actual[i][0] < actual[j][0]
		})
		require.Equal(t, expected, actual)
	})
	t.Run("Symlink", func(t *testing.T) {
		// Fix for the bug exhibited here: https://github.com/pachyderm/pachyderm/v2/tree/example-groupby/examples/group
		repo := tu.UniqueString("TestGroupInputSymlink")
		require.NoError(t, c.CreateProjectRepo(pfs.DefaultProjectName, repo))

		commit := client.NewProjectCommit(pfs.DefaultProjectName, repo, "master", "")

		require.NoError(t, c.PutFile(commit, "/T1606331395-LIPID-PATID2-CLIA24D9871327.txt", strings.NewReader(""), client.WithAppendPutFile()))
		require.NoError(t, c.PutFile(commit, "/T1606707579-LIPID-PATID3-CLIA24D9871327.txt", strings.NewReader(""), client.WithAppendPutFile()))
		require.NoError(t, c.PutFile(commit, "/T1606707597-LIPID-PATID4-CLIA24D9871327.txt", strings.NewReader(""), client.WithAppendPutFile()))
		require.NoError(t, c.PutFile(commit, "/T1606707557-LIPID-PATID1-CLIA24D9871327.txt", strings.NewReader(""), client.WithAppendPutFile()))
		require.NoError(t, c.PutFile(commit, "/T1606707613-LIPID-PATID1-CLIA24D9871328.txt", strings.NewReader(""), client.WithAppendPutFile()))
		require.NoError(t, c.PutFile(commit, "/T1606707635-LIPID-PATID3-CLIA24D9871328.txt", strings.NewReader(""), client.WithAppendPutFile()))

		pipeline := "group-pipeline-symlink"
		_, err := c.PpsAPIClient.CreatePipeline(context.Background(),
			&pps.CreatePipelineRequest{
				Pipeline: client.NewProjectPipeline(pfs.DefaultProjectName, pipeline),
				Transform: &pps.Transform{
					Cmd: []string{"bash"},
					Stdin: []string{"PATTERN=.*-PATID\\(.*\\)-.*.txt",
						fmt.Sprintf("FILES=/pfs/%v/*", repo),
						"for f in $FILES",
						"do",
						"[[ $(basename $f) =~ $PATTERN ]]",
						"mkdir -p /pfs/out/${BASH_REMATCH[1]}/",
						"cp $f /pfs/out/${BASH_REMATCH[1]}/",
						"done"},
				},
				Input: client.NewGroupInput(
					client.NewProjectPFSInputOpts("", pfs.DefaultProjectName, repo, "master", "/*-PATID(*)-*.txt", "", "$1", false, false, nil),
				),
				ParallelismSpec: &pps.ParallelismSpec{
					Constant: 1,
				},
			})
		require.NoError(t, err)

		commitInfo, err := c.InspectProjectCommit(pfs.DefaultProjectName, pipeline, "master", "")
		require.NoError(t, err)

		jobs, err := c.WaitJobSetAll(commitInfo.Commit.ID, false)
		require.NoError(t, err)
		require.Equal(t, 1, len(jobs))

		require.Equal(t, "JOB_SUCCESS", jobs[0].State.String())

		expected := [][]string{
			{"/T1606331395-LIPID-PATID2-CLIA24D9871327.txt"},
			{"/T1606707557-LIPID-PATID1-CLIA24D9871327.txt", "/T1606707613-LIPID-PATID1-CLIA24D9871328.txt"},
			{"/T1606707579-LIPID-PATID3-CLIA24D9871327.txt", "/T1606707635-LIPID-PATID3-CLIA24D9871328.txt"},
			{"/T1606707597-LIPID-PATID4-CLIA24D9871327.txt"},
		}
		actual := make([][]string, 0, 3)
		dis, err := c.ListProjectDatumAll(pfs.DefaultProjectName, jobs[0].Job.Pipeline.Name, jobs[0].Job.ID)
		require.NoError(t, err)
		// these don't come in a consistent order because group inputs use maps
		for _, di := range dis {
			sort.Slice(di.Data, func(i, j int) bool { return di.Data[i].File.Path < di.Data[j].File.Path })
			datumFiles := make([]string, 0)
			for _, fi := range di.Data {
				datumFiles = append(datumFiles, fi.File.Path)
			}
			actual = append(actual, datumFiles)
		}
		sort.Slice(actual, func(i, j int) bool {
			return actual[i][0] < actual[j][0]
		})
		require.Equal(t, expected, actual)
	})
}

func TestUnionInput(t *testing.T) {
	if testing.Short() {
		t.Skip("Skipping integration tests in short mode")
	}

	t.Parallel()
	c, _ := minikubetestenv.AcquireCluster(t)

	var repos []string
	for i := 0; i < 4; i++ {
		repos = append(repos, tu.UniqueString("TestUnionInput"))
		require.NoError(t, c.CreateProjectRepo(pfs.DefaultProjectName, repos[i]))
	}

	numFiles := 2
	for _, repo := range repos {
		commit, err := c.StartProjectCommit(pfs.DefaultProjectName, repo, "master")
		require.NoError(t, err)
		for i := 0; i < numFiles; i++ {
			require.NoError(t, c.PutFile(commit, fmt.Sprintf("file-%d", i), strings.NewReader(fmt.Sprintf("%d", i)), client.WithAppendPutFile()))
		}
		require.NoError(t, c.FinishProjectCommit(pfs.DefaultProjectName, repo, "master", ""))
	}

	t.Run("union all", func(t *testing.T) {
		pipeline := tu.UniqueString("pipeline")
		require.NoError(t, c.CreateProjectPipeline(pfs.DefaultProjectName,
			pipeline,
			"",
			[]string{"bash"},
			[]string{
				"cp /pfs/*/* /pfs/out",
			},
			&pps.ParallelismSpec{
				Constant: 1,
			},
			client.NewUnionInput(
				client.NewProjectPFSInput(pfs.DefaultProjectName, repos[0], "/*"),
				client.NewProjectPFSInput(pfs.DefaultProjectName, repos[1], "/*"),
				client.NewProjectPFSInput(pfs.DefaultProjectName, repos[2], "/*"),
				client.NewProjectPFSInput(pfs.DefaultProjectName, repos[3], "/*"),
			),
			"",
			false,
		))

		commitInfo, err := c.WaitProjectCommit(pfs.DefaultProjectName, pipeline, "master", "")
		require.NoError(t, err)
		fileInfos, err := c.ListFileAll(commitInfo.Commit, "")
		require.NoError(t, err)
		require.Equal(t, 8, len(fileInfos))
	})

	t.Run("union crosses", func(t *testing.T) {
		pipeline := tu.UniqueString("pipeline")
		require.NoError(t, c.CreateProjectPipeline(pfs.DefaultProjectName,
			pipeline,
			"",
			[]string{"bash"},
			[]string{
				"cp -r -L /pfs/TestUnionInput* /pfs/out",
			},
			&pps.ParallelismSpec{
				Constant: 1,
			},
			client.NewUnionInput(
				client.NewCrossInput(
					client.NewProjectPFSInput(pfs.DefaultProjectName, repos[0], "/*"),
					client.NewProjectPFSInput(pfs.DefaultProjectName, repos[1], "/*"),
				),
				client.NewCrossInput(
					client.NewProjectPFSInput(pfs.DefaultProjectName, repos[2], "/*"),
					client.NewProjectPFSInput(pfs.DefaultProjectName, repos[3], "/*"),
				),
			),
			"",
			false,
		))

		commitInfo, err := c.WaitProjectCommit(pfs.DefaultProjectName, pipeline, "master", "")
		require.NoError(t, err)
		for _, repo := range repos {
			fileInfos, err := c.ListFileAll(commitInfo.Commit, repo)
			require.NoError(t, err)
			require.Equal(t, 4, len(fileInfos))
		}
	})

	t.Run("cross unions", func(t *testing.T) {
		pipeline := tu.UniqueString("pipeline")
		require.NoError(t, c.CreateProjectPipeline(pfs.DefaultProjectName,
			pipeline,
			"",
			[]string{"bash"},
			[]string{
				"cp -r -L /pfs/TestUnionInput* /pfs/out",
			},
			&pps.ParallelismSpec{
				Constant: 1,
			},
			client.NewCrossInput(
				client.NewUnionInput(
					client.NewProjectPFSInput(pfs.DefaultProjectName, repos[0], "/*"),
					client.NewProjectPFSInput(pfs.DefaultProjectName, repos[1], "/*"),
				),
				client.NewUnionInput(
					client.NewProjectPFSInput(pfs.DefaultProjectName, repos[2], "/*"),
					client.NewProjectPFSInput(pfs.DefaultProjectName, repos[3], "/*"),
				),
			),
			"",
			false,
		))

		commitInfo, err := c.WaitProjectCommit(pfs.DefaultProjectName, pipeline, "master", "")
		require.NoError(t, err)
		for _, repo := range repos {
			fileInfos, err := c.ListFileAll(commitInfo.Commit, repo)
			require.NoError(t, err)
			require.Equal(t, 8, len(fileInfos))
		}
	})

	t.Run("union alias", func(t *testing.T) {
		pipeline := tu.UniqueString("pipeline")
		require.NoError(t, c.CreateProjectPipeline(pfs.DefaultProjectName,
			pipeline,
			"",
			[]string{"bash"},
			[]string{
				"cp /pfs/in/* '/pfs/out/$RANDOM'",
			},
			&pps.ParallelismSpec{
				Constant: 1,
			},
			client.NewUnionInput(
				client.NewProjectPFSInputOpts("in", pfs.DefaultProjectName, repos[0], "", "/*", "", "", false, false, nil),
				client.NewProjectPFSInputOpts("in", pfs.DefaultProjectName, repos[1], "", "/*", "", "", false, false, nil),
				client.NewProjectPFSInputOpts("in", pfs.DefaultProjectName, repos[2], "", "/*", "", "", false, false, nil),
				client.NewProjectPFSInputOpts("in", pfs.DefaultProjectName, repos[3], "", "/*", "", "", false, false, nil),
			),
			"",
			false,
		))

		commitInfo, err := c.WaitProjectCommit(pfs.DefaultProjectName, pipeline, "master", "")
		require.NoError(t, err)
		fileInfos, err := c.ListFileAll(commitInfo.Commit, "")
		require.NoError(t, err)
		require.Equal(t, 8, len(fileInfos))
		dis, err := c.ListProjectDatumAll(pfs.DefaultProjectName, pipeline, commitInfo.Commit.ID)
		require.NoError(t, err)
		require.Equal(t, 8, len(dis))
	})
}

func TestPipelineWithStats(t *testing.T) {
	if testing.Short() {
		t.Skip("Skipping integration tests in short mode")
	}

	t.Parallel()
	c, _ := minikubetestenv.AcquireCluster(t)

	dataRepo := tu.UniqueString("TestPipelineWithStats_data")
	require.NoError(t, c.CreateProjectRepo(pfs.DefaultProjectName, dataRepo))

	numFiles := 10
	commit1, err := c.StartProjectCommit(pfs.DefaultProjectName, dataRepo, "master")
	require.NoError(t, err)
	for i := 0; i < numFiles; i++ {
		require.NoError(t, c.PutFile(commit1, fmt.Sprintf("file-%d", i), strings.NewReader(strings.Repeat("foo\n", 100))))
	}
	require.NoError(t, c.FinishProjectCommit(pfs.DefaultProjectName, dataRepo, "master", commit1.ID))

	pipeline := tu.UniqueString("pipeline")
	_, err = c.PpsAPIClient.CreatePipeline(context.Background(),
		&pps.CreatePipelineRequest{
			Pipeline: client.NewProjectPipeline(pfs.DefaultProjectName, pipeline),
			Transform: &pps.Transform{
				Cmd: []string{"bash"},
				Stdin: []string{
					fmt.Sprintf("cp /pfs/%s/* /pfs/out/", dataRepo),
				},
			},
			Input: client.NewProjectPFSInput(pfs.DefaultProjectName, dataRepo, "/*"),
			ParallelismSpec: &pps.ParallelismSpec{
				Constant: 4,
			},
		})
	require.NoError(t, err)

	outputCommit, err := c.InspectProjectCommit(pfs.DefaultProjectName, pipeline, "master", "")
	require.NoError(t, err)

	id := outputCommit.Commit.ID

	commitInfos, err := c.WaitCommitSetAll(id)
	require.NoError(t, err)
	// input (alias), output, spec, meta
	require.Equal(t, 4, len(commitInfos))

	jobs, err := c.ListProjectJob(pfs.DefaultProjectName, pipeline, nil, -1, true)
	require.NoError(t, err)
	require.Equal(t, 1, len(jobs))

	resp, err := c.ListProjectDatumAll(pfs.DefaultProjectName, pipeline, id)
	require.NoError(t, err)
	require.Equal(t, numFiles, len(resp))
	require.Equal(t, 1, len(resp[0].Data))

	for _, datum := range resp {
		require.NoError(t, err)
		require.Equal(t, pps.DatumState_SUCCESS, datum.State)
	}

	// Make sure 'inspect datum' works
	datum, err := c.InspectProjectDatum(pfs.DefaultProjectName, pipeline, id, resp[0].Datum.ID)
	require.NoError(t, err)
	require.Equal(t, pps.DatumState_SUCCESS, datum.State)
}

func TestPipelineWithStatsFailedDatums(t *testing.T) {
	if testing.Short() {
		t.Skip("Skipping integration tests in short mode")
	}

	t.Parallel()
	c, _ := minikubetestenv.AcquireCluster(t)

	dataRepo := tu.UniqueString("TestPipelineWithStatsFailedDatums_data")
	require.NoError(t, c.CreateProjectRepo(pfs.DefaultProjectName, dataRepo))

	numFiles := 10
	commit1, err := c.StartProjectCommit(pfs.DefaultProjectName, dataRepo, "master")
	require.NoError(t, err)
	for i := 0; i < numFiles; i++ {
		require.NoError(t, c.PutFile(commit1, fmt.Sprintf("file-%d", i), strings.NewReader(strings.Repeat("foo\n", 100))))
	}
	require.NoError(t, c.FinishProjectCommit(pfs.DefaultProjectName, dataRepo, "master", commit1.ID))

	pipeline := tu.UniqueString("pipeline")
	_, err = c.PpsAPIClient.CreatePipeline(context.Background(),
		&pps.CreatePipelineRequest{
			Pipeline: client.NewProjectPipeline(pfs.DefaultProjectName, pipeline),
			Transform: &pps.Transform{
				Cmd: []string{"bash"},
				Stdin: []string{
					fmt.Sprintf("if [ -f /pfs/%s/file-5 ]; then exit 1; fi", dataRepo),
					fmt.Sprintf("cp /pfs/%s/* /pfs/out/", dataRepo),
				},
			},
			Input: client.NewProjectPFSInput(pfs.DefaultProjectName, dataRepo, "/*"),
			ParallelismSpec: &pps.ParallelismSpec{
				Constant: 4,
			},
		})
	require.NoError(t, err)

	outputCommit, err := c.InspectProjectCommit(pfs.DefaultProjectName, pipeline, "master", "")
	require.NoError(t, err)
	id := outputCommit.Commit.ID

	commitInfos, err := c.WaitCommitSetAll(id)
	require.NoError(t, err)
	// input (alias), output, spec, meta
	require.Equal(t, 4, len(commitInfos))

	jobs, err := c.ListProjectJob(pfs.DefaultProjectName, pipeline, nil, -1, true)
	require.NoError(t, err)
	require.Equal(t, 1, len(jobs))

	resp, err := c.ListProjectDatumAll(pfs.DefaultProjectName, pipeline, id)
	require.NoError(t, err)
	require.Equal(t, numFiles, len(resp))

	var failedID string
	for _, d := range resp {
		if d.State == pps.DatumState_FAILED {
			// one entry should be failed (list datum isn't sorted)
			require.Equal(t, "", failedID)
			failedID = d.Datum.ID
		} else {
			// other entries should be success
			require.Equal(t, pps.DatumState_SUCCESS, d.State)
		}
	}

	// Make sure 'inspect datum' works for failed state
	datum, err := c.InspectProjectDatum(pfs.DefaultProjectName, pipeline, id, failedID)
	require.NoError(t, err)
	require.Equal(t, pps.DatumState_FAILED, datum.State)
}

func TestPipelineWithStatsPaginated(t *testing.T) {
	// TODO(2.0 optional): Implement datum pagination?.
	t.Skip("Datum pagination not implemented in V2")
	if testing.Short() {
		t.Skip("Skipping integration tests in short mode")
	}

	t.Parallel()
	c, _ := minikubetestenv.AcquireCluster(t)

	dataRepo := tu.UniqueString("TestPipelineWithStatsPaginated_data")
	require.NoError(t, c.CreateProjectRepo(pfs.DefaultProjectName, dataRepo))

	numPages := int64(2)
	pageSize := int64(10)
	numFiles := int(numPages * pageSize)
	commit1, err := c.StartProjectCommit(pfs.DefaultProjectName, dataRepo, "master")
	require.NoError(t, err)
	for i := 0; i < numFiles; i++ {
		require.NoError(t, c.PutFile(commit1, fmt.Sprintf("file-%d", i), strings.NewReader(strings.Repeat("foo\n", 100)), client.WithAppendPutFile()))
	}
	require.NoError(t, c.FinishProjectCommit(pfs.DefaultProjectName, dataRepo, "master", commit1.ID))

	pipeline := tu.UniqueString("pipeline")
	_, err = c.PpsAPIClient.CreatePipeline(context.Background(),
		&pps.CreatePipelineRequest{
			Pipeline: client.NewProjectPipeline(pfs.DefaultProjectName, pipeline),
			Transform: &pps.Transform{
				Cmd: []string{"bash"},
				Stdin: []string{
					fmt.Sprintf("if [ -f /pfs/%s/file-5 ]; then exit 1; fi", dataRepo),
					fmt.Sprintf("cp /pfs/%s/* /pfs/out/", dataRepo),
				},
			},
			Input: client.NewProjectPFSInput(pfs.DefaultProjectName, dataRepo, "/*"),
			ParallelismSpec: &pps.ParallelismSpec{
				Constant: 4,
			},
		})
	require.NoError(t, err)

	outputCommit, err := c.InspectProjectCommit(pfs.DefaultProjectName, pipeline, "master", "")
	require.NoError(t, err)
	id := outputCommit.Commit.ID

	commitInfos, err := c.WaitCommitSetAll(id)
	require.NoError(t, err)
	// input (alias), output, spec, meta
	require.Equal(t, 4, len(commitInfos))

	var jobs []*pps.JobInfo
	require.NoError(t, backoff.Retry(func() error {
		jobs, err = c.ListProjectJob(pfs.DefaultProjectName, pipeline, nil, -1, true)
		require.NoError(t, err)
		if len(jobs) != 1 {
			return errors.Errorf("expected 1 jobs, got %d", len(jobs))
		}
		return nil
	}, backoff.NewTestingBackOff()))

	// Block on the job being complete before we call ListDatum
	_, err = c.WaitProjectJob(pfs.DefaultProjectName, pipeline, jobs[0].Job.ID, false)
	require.NoError(t, err)

	// resp, err := c.ListProjectDatumAll(pfs.DefaultProjectName,jobs[0].Job.ID, pageSize, 0)
	// require.NoError(t, err)
	// require.Equal(t, pageSize, int64(len(resp.DatumInfos)))
	// require.Equal(t, int64(numFiles)/pageSize, resp.TotalPages)

	// // First entry should be failed
	// require.Equal(t, pps.DatumState_FAILED, resp.DatumInfos[0].State)

	// resp, err = c.ListProjectDatumAll(pfs.DefaultProjectName,jobs[0].Job.ID, pageSize, int64(numPages-1))
	// require.NoError(t, err)
	// require.Equal(t, pageSize, int64(len(resp.DatumInfos)))
	// require.Equal(t, int64(int64(numFiles)/pageSize-1), resp.Page)

	// // Last entry should be success
	// require.Equal(t, pps.DatumState_SUCCESS, resp.DatumInfos[len(resp.DatumInfos)-1].State)

	// // Make sure we get error when requesting pages too high
	// _, err = c.ListProjectDatumAll(pfs.DefaultProjectName,jobs[0].Job.ID, pageSize, int64(numPages))
	// require.YesError(t, err)
}

func TestPipelineWithStatsAcrossJobs(t *testing.T) {
	if testing.Short() {
		t.Skip("Skipping integration tests in short mode")
	}

	t.Parallel()
	c, _ := minikubetestenv.AcquireCluster(t)

	project := tu.UniqueString("prj-")
	require.NoError(t, c.CreateProject(project))

	dataRepo := tu.UniqueString("TestPipelineWithStatsAcrossJobs_data")
	require.NoError(t, c.CreateProjectRepo(project, dataRepo))

	numFiles := 10
	commit1, err := c.StartProjectCommit(project, dataRepo, "master")
	require.NoError(t, err)
	for i := 0; i < numFiles; i++ {
		require.NoError(t, c.PutFile(commit1, fmt.Sprintf("foo-%d", i), strings.NewReader(strings.Repeat("foo\n", 100)), client.WithAppendPutFile()))
	}
	require.NoError(t, c.FinishProjectCommit(project, dataRepo, "master", commit1.ID))

	pipeline := tu.UniqueString("StatsAcrossJobs")
	_, err = c.PpsAPIClient.CreatePipeline(context.Background(),
		&pps.CreatePipelineRequest{
			Pipeline: client.NewProjectPipeline(project, pipeline),
			Transform: &pps.Transform{
				Cmd: []string{"bash"},
				Stdin: []string{
					fmt.Sprintf("cp /pfs/%s/* /pfs/out/", dataRepo),
				},
			},
			Input: client.NewProjectPFSInput(project, dataRepo, "/*"),
			ParallelismSpec: &pps.ParallelismSpec{
				Constant: 1,
			},
		})
	require.NoError(t, err)

	outputCommit, err := c.InspectProjectCommit(project, pipeline, "master", "")
	require.NoError(t, err)
	id := outputCommit.Commit.ID

	commitInfos, err := c.WaitCommitSetAll(id)
	require.NoError(t, err)
	// input (alias), output, spec, meta
	require.Equal(t, 4, len(commitInfos))

	jobs, err := c.ListProjectJob(project, pipeline, nil, -1, true)
	require.NoError(t, err)
	require.Equal(t, 1, len(jobs))

	resp, err := c.ListProjectDatumAll(project, pipeline, id)
	require.NoError(t, err)
	require.Equal(t, numFiles, len(resp))

	datum, err := c.InspectProjectDatum(project, pipeline, id, resp[0].Datum.ID)
	require.NoError(t, err)
	require.Equal(t, pps.DatumState_SUCCESS, datum.State)

	commit2, err := c.StartProjectCommit(project, dataRepo, "master")
	require.NoError(t, err)
	for i := 0; i < numFiles; i++ {
		require.NoError(t, c.PutFile(commit2, fmt.Sprintf("bar-%d", i), strings.NewReader(strings.Repeat("bar\n", 100)), client.WithAppendPutFile()))
	}
	require.NoError(t, c.FinishProjectCommit(project, dataRepo, "master", commit2.ID))

	outputCommit, err = c.InspectProjectCommit(project, pipeline, "master", "")
	require.NoError(t, err)
	id = outputCommit.Commit.ID

	commitInfos, err = c.WaitCommitSetAll(id)
	require.NoError(t, err)
	// input (alias), output, spec, meta
	require.Equal(t, 4, len(commitInfos))

	jobs, err = c.ListProjectJob(project, pipeline, nil, -1, true)
	require.NoError(t, err)
	require.Equal(t, 2, len(jobs))

	_, err = c.ListProjectDatumAll(pfs.DefaultProjectName, pipeline, id)
	require.YesError(t, err)
	resp, err = c.ListProjectDatumAll(project, pipeline, id)
	require.NoError(t, err)
	// we should see all the datums from the first job (which should be skipped)
	// in addition to all the new datums processed in this job
	require.Equal(t, numFiles*2, len(resp))

	// test inspect datum
	var skippedCount int
	for _, info := range resp {
		if info.State == pps.DatumState_SKIPPED {
			skippedCount++
		}
		_, err := c.InspectProjectDatum(pfs.DefaultProjectName, pipeline, id, info.Datum.ID)
		require.YesError(t, err)
		inspectedInfo, err := c.InspectProjectDatum(project, pipeline, id, info.Datum.ID)
		require.NoError(t, err)
		require.Equal(t, info.State, inspectedInfo.State)
	}
	require.Equal(t, numFiles, skippedCount)
}

func TestPipelineOnStatsBranch(t *testing.T) {
	if testing.Short() {
		t.Skip("Skipping integration tests in short mode")
	}

	t.Parallel()
	c, _ := minikubetestenv.AcquireCluster(t)

	dataRepo := tu.UniqueString("TestPipelineOnStatsBranch_data")
	require.NoError(t, c.CreateProjectRepo(pfs.DefaultProjectName, dataRepo))

	commit, err := c.StartProjectCommit(pfs.DefaultProjectName, dataRepo, "master")
	require.NoError(t, err)
	require.NoError(t, c.PutFile(commit, "file", strings.NewReader("foo"), client.WithAppendPutFile()))
	require.NoError(t, c.FinishProjectCommit(pfs.DefaultProjectName, dataRepo, commit.Branch.Name, commit.ID))

	pipeline1, pipeline2 := tu.UniqueString("TestPipelineOnStatsBranch1"), tu.UniqueString("TestPipelineOnStatsBranch2")
	_, err = c.PpsAPIClient.CreatePipeline(context.Background(),
		&pps.CreatePipelineRequest{
			Pipeline: client.NewProjectPipeline(pfs.DefaultProjectName, pipeline1),
			Transform: &pps.Transform{
				Cmd: []string{"bash", "-c", "cp -r $(ls -d /pfs/*|grep -v /pfs/out) /pfs/out"},
			},
			Input: client.NewProjectPFSInput(pfs.DefaultProjectName, dataRepo, "/*"),
		})
	require.NoError(t, err)
	_, err = c.PpsAPIClient.CreatePipeline(context.Background(),
		&pps.CreatePipelineRequest{
			Pipeline: client.NewProjectPipeline(pfs.DefaultProjectName, pipeline2),
			Transform: &pps.Transform{
				Cmd: []string{"bash", "-c", "cp -r $(ls -d /pfs/*|grep -v /pfs/out) /pfs/out"},
			},
			Input: &pps.Input{
				Pfs: &pps.PFSInput{
					Repo:     pipeline1,
					RepoType: pfs.MetaRepoType,
					Branch:   "master",
					Glob:     "/*",
				},
			},
		})
	require.NoError(t, err)

	commitInfo, err := c.InspectProjectCommit(pfs.DefaultProjectName, pipeline2, "master", "")
	require.NoError(t, err)

	jobInfos, err := c.WaitJobSetAll(commitInfo.Commit.ID, false)
	require.NoError(t, err)
	require.Equal(t, 1, len(jobInfos))
	for _, ji := range jobInfos {
		require.Equal(t, ji.State.String(), pps.JobState_JOB_SUCCESS.String())
	}
}

func TestSkippedDatums(t *testing.T) {
	if testing.Short() {
		t.Skip("Skipping integration tests in short mode")
	}

	t.Parallel()
	c, _ := minikubetestenv.AcquireCluster(t)
	// create repos
	dataRepo := tu.UniqueString("TestPipeline_data")
	require.NoError(t, c.CreateProjectRepo(pfs.DefaultProjectName, dataRepo))

	// create pipeline
	pipelineName := tu.UniqueString("pipeline")
	//	require.NoError(t, c.CreateProjectPipeline(pfs.DefaultProjectName,
	_, err := c.PpsAPIClient.CreatePipeline(context.Background(),
		&pps.CreatePipelineRequest{
			Pipeline: client.NewProjectPipeline(pfs.DefaultProjectName, pipelineName),
			Transform: &pps.Transform{
				Cmd: []string{"bash"},
				Stdin: []string{
					fmt.Sprintf("cp /pfs/%s/* /pfs/out/", dataRepo),
				},
			},
			ParallelismSpec: &pps.ParallelismSpec{
				Constant: 1,
			},
			Input: client.NewProjectPFSInput(pfs.DefaultProjectName, dataRepo, "/*"),
		})
	require.NoError(t, err)

	// Do first commit to repo
	commit1, err := c.StartProjectCommit(pfs.DefaultProjectName, dataRepo, "master")
	require.NoError(t, err)
	require.NoError(t, c.PutFile(commit1, "file", strings.NewReader("foo\n"), client.WithAppendPutFile()))
	require.NoError(t, c.FinishProjectCommit(pfs.DefaultProjectName, dataRepo, commit1.Branch.Name, commit1.ID))
	jis, err := c.WaitJobSetAll(commit1.ID, false)
	require.NoError(t, err)
	require.Equal(t, 1, len(jis))
	ji := jis[0]
	require.Equal(t, ji.State, pps.JobState_JOB_SUCCESS)
	var buffer bytes.Buffer
	require.NoError(t, c.GetFile(ji.OutputCommit, "file", &buffer))
	require.Equal(t, "foo\n", buffer.String())

	// Do second commit to repo
	commit2, err := c.StartProjectCommit(pfs.DefaultProjectName, dataRepo, "master")
	require.NoError(t, err)
	require.NoError(t, c.PutFile(commit2, "file2", strings.NewReader("bar\n"), client.WithAppendPutFile()))
	require.NoError(t, c.FinishProjectCommit(pfs.DefaultProjectName, dataRepo, commit2.Branch.Name, commit2.ID))
	jis, err = c.WaitJobSetAll(commit2.ID, false)
	require.NoError(t, err)
	require.Equal(t, 1, len(jis))
	ji = jis[0]
	require.Equal(t, ji.State, pps.JobState_JOB_SUCCESS)

	jobs, err := c.ListProjectJob(pfs.DefaultProjectName, pipelineName, nil, -1, true)
	require.NoError(t, err)
	require.Equal(t, 3, len(jobs))

	job1 := jobs[1]
	datums, err := c.ListProjectDatumAll(pfs.DefaultProjectName, pipelineName, job1.Job.ID)
	require.NoError(t, err)
	require.Equal(t, 1, len(datums))
	datum, err := c.InspectProjectDatum(pfs.DefaultProjectName, pipelineName, job1.Job.ID, datums[0].Datum.ID)
	require.NoError(t, err)
	require.Equal(t, pps.DatumState_SUCCESS, datum.State)

	job2 := jobs[0]
	// check the successful datum from job1 is now skipped
	datum, err = c.InspectProjectDatum(pfs.DefaultProjectName, pipelineName, job2.Job.ID, datums[0].Datum.ID)
	require.NoError(t, err)
	require.Equal(t, pps.DatumState_SKIPPED, datum.State)
	// load datums for job2
	datums, err = c.ListProjectDatumAll(pfs.DefaultProjectName, pipelineName, job2.Job.ID)
	require.NoError(t, err)
	require.Equal(t, 2, len(datums))
	require.NoError(t, err)
	require.Equal(t, int64(1), job2.DataSkipped)
	require.Equal(t, pps.JobState_JOB_SUCCESS, job2.State)
}

func TestMetaRepoContents(t *testing.T) {
	if testing.Short() {
		t.Skip("Skipping integration tests in short mode")
	}
	t.Parallel()
	c, _ := minikubetestenv.AcquireCluster(t)
	dataRepo := tu.UniqueString("TestPipeline_data")
	require.NoError(t, c.CreateProjectRepo(pfs.DefaultProjectName, dataRepo))
	pipelineName := tu.UniqueString("pipeline")
	_, err := c.PpsAPIClient.CreatePipeline(context.Background(),
		&pps.CreatePipelineRequest{
			Pipeline: client.NewProjectPipeline(pfs.DefaultProjectName, pipelineName),
			Transform: &pps.Transform{
				Cmd: []string{"bash"},
				Stdin: []string{
					fmt.Sprintf("cp /pfs/%s/* /pfs/out/", dataRepo),
				},
			},
			ParallelismSpec: &pps.ParallelismSpec{
				Constant: 1,
			},
			Input: client.NewProjectPFSInput(pfs.DefaultProjectName, dataRepo, "/*"),
		})
	require.NoError(t, err)
	assertMetaContents := func(commitID string, inputFile string) {
		var datumID string
		require.NoError(t, c.ListProjectDatum(pfs.DefaultProjectName, pipelineName, commitID, func(di *pps.DatumInfo) error {
			datumID = di.Datum.ID
			return nil
		}))
		expectedFiles := map[string]struct{}{
			fmt.Sprintf("/meta/%v/meta", datumID):                      {},
			fmt.Sprintf("/pfs/%v/%v/%v", datumID, dataRepo, inputFile): {},
			fmt.Sprintf("/pfs/%v/out/%v", datumID, inputFile):          {},
		}
		metaCommit := &pfs.Commit{
			Branch: client.NewSystemProjectRepo(pfs.DefaultProjectName, pipelineName, pfs.MetaRepoType).NewBranch("master"),
			ID:     commitID,
		}
		var files []string
		require.NoError(t, c.WalkFile(metaCommit, "", func(fi *pfs.FileInfo) error {
			if fi.FileType == pfs.FileType_FILE {
				files = append(files, fi.File.Path)
			}
			return nil
		}))
		require.Equal(t, len(expectedFiles), len(files))
		for _, f := range files {
			delete(expectedFiles, f)
		}
		require.Equal(t, 0, len(expectedFiles))
	}
	// Do first commit to repo
	commit1, err := c.StartProjectCommit(pfs.DefaultProjectName, dataRepo, "master")
	require.NoError(t, err)
	require.NoError(t, c.PutFile(commit1, "foo", strings.NewReader("foo\n")))
	require.NoError(t, c.FinishProjectCommit(pfs.DefaultProjectName, dataRepo, commit1.Branch.Name, commit1.ID))
	jis, err := c.WaitJobSetAll(commit1.ID, false)
	require.NoError(t, err)
	require.Equal(t, 1, len(jis))
	ji := jis[0]
	require.Equal(t, ji.State, pps.JobState_JOB_SUCCESS)
	assertMetaContents(commit1.ID, "foo")
	// Replace file in input repo
	commit2, err := c.StartProjectCommit(pfs.DefaultProjectName, dataRepo, "master")
	require.NoError(t, err)
	require.NoError(t, c.PutFile(commit2, "bar", strings.NewReader("bar\n")))
	require.NoError(t, c.DeleteFile(commit2, "/foo"))
	require.NoError(t, c.FinishProjectCommit(pfs.DefaultProjectName, dataRepo, commit2.Branch.Name, commit2.ID))
	_, err = c.WaitJobSetAll(commit2.ID, false)
	require.NoError(t, err)
	assertMetaContents(commit2.ID, "bar")
	fileCount := 0
	var fileName string
	require.NoError(t, c.ListFile(client.NewProjectCommit(pfs.DefaultProjectName, pipelineName, "master", commit2.ID), "", func(fi *pfs.FileInfo) error {
		fileCount++
		fileName = fi.File.Path
		return nil
	}))
	require.Equal(t, 1, fileCount)
	require.Equal(t, "/bar", fileName)
}

func TestCronPipeline(t *testing.T) {
	if testing.Short() {
		t.Skip("Skipping integration tests in short mode")
	}

	t.Parallel()
	c, _ := minikubetestenv.AcquireCluster(t)
	t.Run("SimpleCron", func(t *testing.T) {
		defer func() {
			require.NoError(t, c.DeleteAll())
		}()
		pipeline1 := tu.UniqueString("cron1-")
		require.NoError(t, c.CreateProjectPipeline(pfs.DefaultProjectName,
			pipeline1,
			"",
			[]string{"/bin/bash"},
			[]string{"cp /pfs/time/* /pfs/out/"},
			nil,
			client.NewCronInput("time", "@every 10s"),
			"",
			false,
		))
		pipeline2 := tu.UniqueString("cron2-")
		require.NoError(t, c.CreateProjectPipeline(pfs.DefaultProjectName,
			pipeline2,
			"",
			[]string{"/bin/bash"},
			[]string{"cp " + fmt.Sprintf("/pfs/%s/*", pipeline1) + " /pfs/out/"},
			nil,
			client.NewProjectPFSInput(pfs.DefaultProjectName, pipeline1, "/*"),
			"",
			false,
		))

		// subscribe to the pipeline2 cron repo and wait for inputs
		repo := client.NewProjectRepo(pfs.DefaultProjectName, pipeline2)
		ctx, cancel := context.WithTimeout(context.Background(), time.Second*120)
		defer cancel() //cleanup resources
		// We'll look at four commits - with one initial head and one created in each tick
		// We expect the first commit to have 0 files, the second to have 1 file, etc...
		countBreakFunc := newCountBreakFunc(4)
		count := 0
		require.NoError(t, c.WithCtx(ctx).SubscribeCommit(repo, "master", "", pfs.CommitState_STARTED, func(ci *pfs.CommitInfo) error {
			return countBreakFunc(func() error {
				_, err := c.WaitCommitSetAll(ci.Commit.ID)
				require.NoError(t, err)

				files, err := c.ListFileAll(ci.Commit, "")
				require.NoError(t, err)
				require.Equal(t, count, len(files))
				count++

				return nil
			})
		}))
	})

	// Test a CronInput with the overwrite flag set to true
	t.Run("CronOverwrite", func(t *testing.T) {
		defer func() {
			require.NoError(t, c.DeleteAll())
		}()
		pipeline3 := tu.UniqueString("cron3-")
		overwriteInput := client.NewCronInput("time", "@every 10s")
		overwriteInput.Cron.Overwrite = true
		require.NoError(t, c.CreateProjectPipeline(pfs.DefaultProjectName,
			pipeline3,
			"",
			[]string{"/bin/bash"},
			[]string{"cp /pfs/time/* /pfs/out/"},
			nil,
			overwriteInput,
			"",
			false,
		))
		repo := client.NewProjectRepo(pfs.DefaultProjectName, fmt.Sprintf("%s_time", pipeline3))
		ctx, cancel := context.WithTimeout(context.Background(), time.Second*120)
		defer cancel() //cleanup resources
		// We'll look at four commits - with one created in each tick
		// We expect each of the commits to have just a single file in this case
		// except the first, which is the default branch head.
		countBreakFunc := newCountBreakFunc(3)
		count := 0
		require.NoError(t, c.WithCtx(ctx).SubscribeCommit(repo, "master", "", pfs.CommitState_STARTED, func(ci *pfs.CommitInfo) error {
			return countBreakFunc(func() error {
				commitInfos, err := c.WaitCommitSetAll(ci.Commit.ID)
				require.NoError(t, err)
				require.Equal(t, 4, len(commitInfos))

				files, err := c.ListFileAll(ci.Commit, "")
				require.NoError(t, err)
				require.Equal(t, count, len(files))
				count = 1

				return nil
			})
		}))
	})

	// Create a non-cron input repo, and test a pipeline with a cross of cron and
	// non-cron inputs
	t.Run("CronPFSCross", func(t *testing.T) {
		defer func() {
			require.NoError(t, c.DeleteAll())
		}()
		dataRepo := tu.UniqueString("TestCronPipeline_data")
		require.NoError(t, c.CreateProjectRepo(pfs.DefaultProjectName, dataRepo))
		pipeline4 := tu.UniqueString("cron4-")
		require.NoError(t, c.CreateProjectPipeline(pfs.DefaultProjectName,
			pipeline4,
			"",
			[]string{"bash"},
			[]string{
				"cp /pfs/time/time /pfs/out/time",
				fmt.Sprintf("cp /pfs/%s/file /pfs/out/file", dataRepo),
			},
			nil,
			client.NewCrossInput(
				client.NewCronInput("time", "@every 20s"),
				client.NewProjectPFSInput(pfs.DefaultProjectName, dataRepo, "/"),
			),
			"",
			false,
		))
		_, err := c.StartProjectCommit(pfs.DefaultProjectName, dataRepo, "master")
		require.NoError(t, err)
		require.NoError(t, c.PutFile(client.NewProjectCommit(pfs.DefaultProjectName, dataRepo, "master", ""), "file", strings.NewReader("file"), client.WithAppendPutFile()))
		require.NoError(t, c.FinishProjectCommit(pfs.DefaultProjectName, dataRepo, "master", ""))

		repo := client.NewProjectRepo(pfs.DefaultProjectName, fmt.Sprintf("%s_time", pipeline4))
		ctx, cancel := context.WithTimeout(context.Background(), time.Second*30)
		defer cancel() //cleanup resources
		countBreakFunc := newCountBreakFunc(2)
		require.NoError(t, c.WithCtx(ctx).SubscribeCommit(repo, "master", "", pfs.CommitState_STARTED, func(ci *pfs.CommitInfo) error {
			return countBreakFunc(func() error {
				commitInfos, err := c.WaitCommitSetAll(ci.Commit.ID)
				require.NoError(t, err)
				require.Equal(t, 5, len(commitInfos))

				return nil
			})
		}))
	})
	t.Run("RunCron", func(t *testing.T) {
		defer func() {
			require.NoError(t, c.DeleteAll())
		}()
		pipeline5 := tu.UniqueString("cron5-")
		require.NoError(t, c.CreateProjectPipeline(pfs.DefaultProjectName,
			pipeline5,
			"",
			[]string{"/bin/bash"},
			[]string{"cp /pfs/time/* /pfs/out/"},
			nil,
			client.NewCronInput("time", "@every 1h"),
			"",
			false,
		))
		pipeline6 := tu.UniqueString("cron6-")
		require.NoError(t, c.CreateProjectPipeline(pfs.DefaultProjectName,
			pipeline6,
			"",
			[]string{"/bin/bash"},
			[]string{"cp " + fmt.Sprintf("/pfs/%s/*", pipeline5) + " /pfs/out/"},
			nil,
			client.NewProjectPFSInput(pfs.DefaultProjectName, pipeline5, "/*"),
			"",
			false,
		))

		_, err := c.PpsAPIClient.RunCron(context.Background(), &pps.RunCronRequest{Pipeline: client.NewProjectPipeline(pfs.DefaultProjectName, pipeline5)})
		require.NoError(t, err)
		_, err = c.PpsAPIClient.RunCron(context.Background(), &pps.RunCronRequest{Pipeline: client.NewProjectPipeline(pfs.DefaultProjectName, pipeline5)})
		require.NoError(t, err)
		_, err = c.PpsAPIClient.RunCron(context.Background(), &pps.RunCronRequest{Pipeline: client.NewProjectPipeline(pfs.DefaultProjectName, pipeline5)})
		require.NoError(t, err)

		// subscribe to the pipeline6 cron repo and wait for inputs
		repo := client.NewProjectRepo(pfs.DefaultProjectName, pipeline6)
		ctx, cancel := context.WithTimeout(context.Background(), time.Second*120)
		defer cancel() //cleanup resources
		countBreakFunc := newCountBreakFunc(4)
		require.NoError(t, c.WithCtx(ctx).SubscribeCommit(repo, "master", "", pfs.CommitState_STARTED, func(ci *pfs.CommitInfo) error {
			return countBreakFunc(func() error {
				_, err := c.WaitProjectCommit(pfs.DefaultProjectName, pipeline6, "master", ci.Commit.ID)
				require.NoError(t, err)

				return nil
			})
		}))
	})
	t.Run("RunCronOverwrite", func(t *testing.T) {
		defer func() {
			require.NoError(t, c.DeleteAll())
		}()
		pipeline7 := tu.UniqueString("cron7-")
		require.NoError(t, c.CreateProjectPipeline(pfs.DefaultProjectName,
			pipeline7,
			"",
			[]string{"/bin/bash"},
			[]string{"cp /pfs/time/* /pfs/out/"},
			nil,
			client.NewCronInputOpts("time", "", "*/1 * * * *", true, nil), // every minute
			"",
			false,
		))
		pipeline8 := tu.UniqueString("cron8-")
		require.NoError(t, c.CreateProjectPipeline(pfs.DefaultProjectName,
			pipeline8,
			"",
			[]string{"/bin/bash"},
			[]string{"cp " + fmt.Sprintf("/pfs/%s/*", pipeline7) + " /pfs/out/"},
			nil,
			client.NewProjectPFSInput(pfs.DefaultProjectName, pipeline7, "/*"),
			"",
			false,
		))

		// subscribe to the pipeline1 cron repo and wait for inputs
		repo := fmt.Sprintf("%s_%s", pipeline7, "time")
		// if the runcron is run too soon, it will have the same timestamp and we won't hit the weird bug
		time.Sleep(2 * time.Second)

		nCronticks := 3
		for i := 0; i < nCronticks; i++ {
			_, err := c.PpsAPIClient.RunCron(context.Background(), &pps.RunCronRequest{Pipeline: client.NewProjectPipeline(pfs.DefaultProjectName, pipeline7)})
			require.NoError(t, err)
			_, err = c.WaitProjectCommit(pfs.DefaultProjectName, repo, "master", "")
			require.NoError(t, err)
		}

		ctx, cancel := context.WithTimeout(context.Background(), time.Second*120)
		defer cancel() //cleanup resources
		countBreakFunc := newCountBreakFunc(1)
		require.NoError(t, c.WithCtx(ctx).SubscribeCommit(client.NewProjectRepo(pfs.DefaultProjectName, repo), "master", "", pfs.CommitState_FINISHED, func(ci *pfs.CommitInfo) error {
			return countBreakFunc(func() error {
				ctx, cancel = context.WithTimeout(context.Background(), time.Second*120)
				defer cancel() //cleanup resources
				// We expect to see four commits, despite the schedule being every minute, and the timeout 120 seconds
				// We expect each of the commits to have just a single file in this case
				// We check four so that we can make sure the scheduled cron is not messed up by the run crons
				countBreakFunc := newCountBreakFunc(nCronticks + 1)
				require.NoError(t, c.WithCtx(ctx).SubscribeCommit(client.NewProjectRepo(pfs.DefaultProjectName, repo), "master", ci.Commit.ID, pfs.CommitState_STARTED, func(ci *pfs.CommitInfo) error {
					return countBreakFunc(func() error {
						_, err := c.WaitProjectCommit(pfs.DefaultProjectName, repo, "", ci.Commit.ID)
						require.NoError(t, err)
						files, err := c.ListFileAll(ci.Commit, "/")
						require.NoError(t, err)
						require.Equal(t, 1, len(files))
						return nil
					})
				}))
				return nil
			})
		}))
	})
	t.Run("RunCronCross", func(t *testing.T) {
		defer func() {
			require.NoError(t, c.DeleteAll())
		}()
		pipeline9 := tu.UniqueString("cron9-")
		// schedule cron ticks so they definitely won't occur
		futureMonth := int(time.Now().AddDate(0, 2, 0).Month())
		require.NoError(t, c.CreateProjectPipeline(pfs.DefaultProjectName,
			pipeline9,
			"",
			[]string{"/bin/bash"},
			[]string{"echo 'tick'"},
			nil,
			client.NewCrossInput(
				client.NewCronInput("time1", fmt.Sprintf("0 0 1 %d *", futureMonth)),
				client.NewCronInput("time2", fmt.Sprintf("0 0 15 %d *", futureMonth)),
			),
			"",
			false,
		))

		_, err := c.PpsAPIClient.RunCron(context.Background(), &pps.RunCronRequest{Pipeline: client.NewProjectPipeline(pfs.DefaultProjectName, pipeline9)})
		require.NoError(t, err)
		_, err = c.PpsAPIClient.RunCron(context.Background(), &pps.RunCronRequest{Pipeline: client.NewProjectPipeline(pfs.DefaultProjectName, pipeline9)})
		require.NoError(t, err)
		_, err = c.PpsAPIClient.RunCron(context.Background(), &pps.RunCronRequest{Pipeline: client.NewProjectPipeline(pfs.DefaultProjectName, pipeline9)})
		require.NoError(t, err)

		// We should see an initial empty commit, exactly six from our RunCron calls (two each), and nothing else
		commits, err := c.ListCommit(client.NewProjectRepo(pfs.DefaultProjectName, pipeline9), nil, nil, 0)
		require.NoError(t, err)
		require.Equal(t, 7, len(commits))
	})

	// Cron input with overwrite, and a start time in the past, so that the cron tick has to catch up.
	// Ensure that the deletion of the previous cron tick file completes before the new cron tick file is created.
	t.Run("CronOverwriteStartCatchup", func(t *testing.T) {
		defer func() {
			require.NoError(t, c.DeleteAll())
		}()
		pipeline := tu.UniqueString("testCron-")
		start, err := types.TimestampProto(time.Now().Add(-10 * time.Hour))
		require.NoError(t, err)
		require.NoError(t, c.CreateProjectPipeline(pfs.DefaultProjectName,
			pipeline,
			"",
			[]string{"/bin/bash"},
			[]string{"cp /pfs/time/* /pfs/out/"},
			nil,
			client.NewCronInputOpts("in", "", "@every 1h", true, start),
			"",
			false,
		))

		repo := client.NewProjectRepo(pfs.DefaultProjectName, fmt.Sprintf("%s_in", pipeline))
		ctx, cancel := context.WithTimeout(context.Background(), 1*time.Minute)
		defer cancel()
		count := 0
		countBreakFunc := newCountBreakFunc(11)
		require.NoError(t,
			c.WithCtx(ctx).SubscribeCommit(repo, "master", "", pfs.CommitState_STARTED, func(ci *pfs.CommitInfo) error {
				return countBreakFunc(func() error {
					commitInfos, err := c.WaitCommitSetAll(ci.Commit.ID)
					require.NoError(t, err)
					require.Equal(t, 4, len(commitInfos))

					files, err := c.ListFileAll(ci.Commit, "")
					require.NoError(t, err)
					require.Equal(t, count, len(files))
					count = 1
					return nil
				})
			}))
	})
}

func TestSelfReferentialPipeline(t *testing.T) {
	if testing.Short() {
		t.Skip("Skipping integration tests in short mode")
	}

	t.Parallel()
	c, _ := minikubetestenv.AcquireCluster(t)
	pipeline := tu.UniqueString("pipeline")
	require.YesError(t, c.CreateProjectPipeline(pfs.DefaultProjectName,
		pipeline,
		"",
		[]string{"true"},
		nil,
		nil,
		client.NewProjectPFSInput(pfs.DefaultProjectName, pipeline, "/"),
		"",
		false,
	))
}

func TestPipelineBadImage(t *testing.T) {
	if testing.Short() {
		t.Skip("Skipping integration tests in short mode")
	}

	t.Parallel()
	c, _ := minikubetestenv.AcquireCluster(t)
	pipeline1 := tu.UniqueString("bad_pipeline_1_")
	require.NoError(t, c.CreateProjectPipeline(pfs.DefaultProjectName,
		pipeline1,
		"BadImage",
		[]string{"true"},
		nil,
		nil,
		client.NewCronInput("time", "@every 20s"),
		"",
		false,
	))
	pipeline2 := tu.UniqueString("bad_pipeline_2_")
	require.NoError(t, c.CreateProjectPipeline(pfs.DefaultProjectName,
		pipeline2,
		"bs/badimage:vcrap",
		[]string{"true"},
		nil,
		nil,
		client.NewCronInput("time", "@every 20s"),
		"",
		false,
	))
	require.NoError(t, backoff.Retry(func() error {
		for _, pipeline := range []string{pipeline1, pipeline2} {
			pipelineInfo, err := c.InspectProjectPipeline(pfs.DefaultProjectName, pipeline, false)
			if err != nil {
				return err
			}
			if pipelineInfo.State != pps.PipelineState_PIPELINE_CRASHING {
				return errors.Errorf("pipeline %s should be in crashing", pipeline)
			}
			require.True(t, pipelineInfo.Reason != "")
		}
		return nil
	}, backoff.NewTestingBackOff()))
}

func TestFixPipeline(t *testing.T) {
	if testing.Short() {
		t.Skip("Skipping integration tests in short mode")
	}

	t.Parallel()
	c, _ := minikubetestenv.AcquireCluster(t)
	// create repos
	dataRepo := tu.UniqueString("TestFixPipeline_data")
	require.NoError(t, c.CreateProjectRepo(pfs.DefaultProjectName, dataRepo))
	commit, err := c.StartProjectCommit(pfs.DefaultProjectName, dataRepo, "master")
	require.NoError(t, err)
	require.NoError(t, c.PutFile(commit, "file", strings.NewReader("1"), client.WithAppendPutFile()))
	require.NoError(t, c.FinishProjectCommit(pfs.DefaultProjectName, dataRepo, "master", ""))
	pipelineName := tu.UniqueString("TestFixPipeline_pipeline")
	require.NoError(t, c.CreateProjectPipeline(pfs.DefaultProjectName,
		pipelineName,
		"",
		[]string{"exit 1"},
		nil,
		&pps.ParallelismSpec{
			Constant: 1,
		},
		client.NewProjectPFSInput(pfs.DefaultProjectName, dataRepo, "/*"),
		"",
		false,
	))

	require.NoError(t, backoff.Retry(func() error {
		jobInfos, err := c.ListProjectJob(pfs.DefaultProjectName, pipelineName, nil, -1, true)
		require.NoError(t, err)
		if len(jobInfos) != 1 {
			return errors.Errorf("expected 1 jobs, got %d", len(jobInfos))
		}
		jobInfo, err := c.WaitProjectJob(pfs.DefaultProjectName, jobInfos[0].Job.Pipeline.Name, jobInfos[0].Job.ID, false)
		require.NoError(t, err)
		require.Equal(t, pps.JobState_JOB_FAILURE, jobInfo.State)
		return nil
	}, backoff.NewTestingBackOff()))

	// Update the pipeline, this will not create a new pipeline as reprocess
	// isn't set to true.
	require.NoError(t, c.CreateProjectPipeline(pfs.DefaultProjectName,
		pipelineName,
		"",
		[]string{"bash"},
		[]string{"echo bar >/pfs/out/file"},
		&pps.ParallelismSpec{
			Constant: 1,
		},
		client.NewProjectPFSInput(pfs.DefaultProjectName, dataRepo, "/*"),
		"",
		true,
	))

	require.NoError(t, backoff.Retry(func() error {
		jobInfos, err := c.ListProjectJob(pfs.DefaultProjectName, pipelineName, nil, -1, true)
		require.NoError(t, err)
		if len(jobInfos) != 2 {
			return errors.Errorf("expected 2 jobs, got %d", len(jobInfos))
		}
		jobInfo, err := c.WaitProjectJob(pfs.DefaultProjectName, jobInfos[0].Job.Pipeline.Name, jobInfos[0].Job.ID, false)
		require.NoError(t, err)
		require.Equal(t, pps.JobState_JOB_SUCCESS, jobInfo.State)
		return nil
	}, backoff.NewTestingBackOff()))
}

func TestListJobTruncated(t *testing.T) {
	if testing.Short() {
		t.Skip("Skipping integration tests in short mode")
	}
	t.Parallel()
	c, _ := minikubetestenv.AcquireCluster(t)

	dataRepo := tu.UniqueString("TestListJobTruncated_data")
	require.NoError(t, c.CreateProjectRepo(pfs.DefaultProjectName, dataRepo))

	pipeline := tu.UniqueString("pipeline")
	require.NoError(t, c.CreateProjectPipeline(pfs.DefaultProjectName,
		pipeline,
		"",
		[]string{"bash"},
		[]string{
			fmt.Sprintf("cp /pfs/%s/* /pfs/out/", dataRepo),
		},
		nil,
		client.NewProjectPFSInput(pfs.DefaultProjectName, dataRepo, "/*"),
		"",
		false,
	))

	commit1, err := c.StartProjectCommit(pfs.DefaultProjectName, dataRepo, "master")
	require.NoError(t, err)
	require.NoError(t, c.PutFile(commit1, "file", strings.NewReader("foo"), client.WithAppendPutFile()))
	require.NoError(t, c.FinishProjectCommit(pfs.DefaultProjectName, dataRepo, commit1.Branch.Name, commit1.ID))

	commitInfos, err := c.WaitCommitSetAll(commit1.ID)
	require.NoError(t, err)
	require.Equal(t, 4, len(commitInfos))

	liteJobInfos, err := c.ListProjectJob(pfs.DefaultProjectName, pipeline, nil, 0, false)
	require.NoError(t, err)
	require.Equal(t, 2, len(liteJobInfos))
	require.Equal(t, commit1.ID, liteJobInfos[0].Job.ID)
	fullJobInfos, err := c.ListProjectJob(pfs.DefaultProjectName, pipeline, nil, 0, true)
	require.NoError(t, err)
	require.Equal(t, commit1.ID, fullJobInfos[0].Job.ID)

	// Check that details are missing when not requested
	require.Nil(t, liteJobInfos[0].Details)
	require.Equal(t, pipeline, liteJobInfos[0].Job.Pipeline.Name)

	// Check that all fields are present when requested
	require.NotNil(t, fullJobInfos[0].Details)
	require.NotNil(t, fullJobInfos[0].Details.Transform)
	require.NotNil(t, fullJobInfos[0].Details.Input)
	require.Equal(t, pipeline, fullJobInfos[0].Job.Pipeline.Name)
}
func TestListJobSetPaged(t *testing.T) {
	if testing.Short() {
		t.Skip("Skipping integration tests in short mode")
	}
	t.Parallel()
	c, _ := minikubetestenv.AcquireCluster(t)

	dataRepo := tu.UniqueString("TestListJobPaged_data")
	require.NoError(t, c.CreateProjectRepo(pfs.DefaultProjectName, dataRepo))

	pipeline1Name := tu.UniqueString("pipeline1")
	require.NoError(t, c.CreateProjectPipeline(pfs.DefaultProjectName,
		pipeline1Name,
		"",
		[]string{"bash"},
		[]string{
			fmt.Sprintf("cp /pfs/%s/* /pfs/out/", dataRepo),
		},
		nil,
		client.NewProjectPFSInput(pfs.DefaultProjectName, dataRepo, "/*"),
		"",
		false,
	))

	pipeline2Name := tu.UniqueString("pipeline2")
	require.NoError(t, c.CreateProjectPipeline(pfs.DefaultProjectName,
		pipeline2Name,
		"",
		[]string{"bash"},
		[]string{
			fmt.Sprintf("cp /pfs/%s/* /pfs/out/", pipeline1Name),
		},
		nil,
		client.NewProjectPFSInput(pfs.DefaultProjectName, pipeline1Name, "/*"),
		"",
		false,
	))

	numFiles := 7
	for i := 0; i < numFiles; i++ {
		commit, err := c.StartProjectCommit(pfs.DefaultProjectName, dataRepo, "master")
		require.NoError(t, err)
		require.NoError(t, c.PutFile(commit, fmt.Sprintf("file-%d", i), strings.NewReader(fmt.Sprintf("%d", i)), client.WithAppendPutFile()))
		require.NoError(t, c.FinishProjectCommit(pfs.DefaultProjectName, dataRepo, commit.Branch.Name, commit.ID))
		commitInfos, err := c.WaitCommitSetAll(commit.ID)
		require.NoError(t, err)
		require.Equal(t, 7, len(commitInfos))
	}
	jobInfos, err := c.ListProjectJob(pfs.DefaultProjectName, pipeline1Name, nil, 0, true)
	require.NoError(t, err)
	require.Equal(t, 8, len(jobInfos))
	jobInfos, err = c.ListProjectJob(pfs.DefaultProjectName, pipeline2Name, nil, 0, true)
	require.NoError(t, err)
	require.Equal(t, 8, len(jobInfos))
	listJobSetRequest := &pps.ListJobSetRequest{}
	client, err := c.PpsAPIClient.ListJobSet(c.Ctx(), listJobSetRequest)
	require.NoError(t, err)
	allJobSetInfos, err := clientsdk.ListJobSet(client)
	require.NoError(t, err)
	require.Equal(t, 9, len(allJobSetInfos))

	// Test pagination
	var pagedJSIs []*pps.JobSetInfo
	// get first page
	listJobSetRequest = &pps.ListJobSetRequest{Number: 3}
	client, err = c.PpsAPIClient.ListJobSet(c.Ctx(), listJobSetRequest)
	require.NoError(t, err)
	jsis, err := clientsdk.ListJobSet(client)
	require.NoError(t, err)
	require.Equal(t, 3, len(jsis))
	pagedJSIs = append(pagedJSIs, jsis...)
	// get next two pages
	for i := 0; i < 2; i++ {
		listJobSetRequest = &pps.ListJobSetRequest{Number: 3, PaginationMarker: jsis[len(jsis)-1].Jobs[1].Created}
		client, err = c.PpsAPIClient.ListJobSet(c.Ctx(), listJobSetRequest)
		require.NoError(t, err)
		jsis, err = clientsdk.ListJobSet(client)
		require.NoError(t, err)
		require.Equal(t, 3, len(jsis))
		pagedJSIs = append(pagedJSIs, jsis...)
	}
	require.Equal(t, len(allJobSetInfos), len(pagedJSIs))
	var reverseJIs []*pps.JobSetInfo
	// get last page
	listJobSetRequest = &pps.ListJobSetRequest{Number: 3, Reverse: true}
	client, err = c.PpsAPIClient.ListJobSet(c.Ctx(), listJobSetRequest)
	require.NoError(t, err)
	jsis, err = clientsdk.ListJobSet(client)
	require.NoError(t, err)
	require.Equal(t, 3, len(jsis))
	reverseJIs = append(reverseJIs, jsis...)
	// get previous two pages
	for i := 0; i < 2; i++ {
		listJobSetRequest = &pps.ListJobSetRequest{Number: 3, Reverse: true, PaginationMarker: jsis[2].Jobs[0].Created}
		client, err = c.PpsAPIClient.ListJobSet(c.Ctx(), listJobSetRequest)
		require.NoError(t, err)
		jsis, err = clientsdk.ListJobSet(client)
		require.NoError(t, err)
		require.Equal(t, 3, len(jsis))
		reverseJIs = append(reverseJIs, jsis...)
	}
	require.Equal(t, len(allJobSetInfos), len(reverseJIs))
}

func TestListJobPaged(t *testing.T) {
	if testing.Short() {
		t.Skip("Skipping integration tests in short mode")
	}
	t.Parallel()
	c, _ := minikubetestenv.AcquireCluster(t)

	dataRepo := tu.UniqueString("TestListJobPaged_data")
	require.NoError(t, c.CreateProjectRepo(pfs.DefaultProjectName, dataRepo))

	pipelineName := tu.UniqueString("pipeline")
	require.NoError(t, c.CreateProjectPipeline(pfs.DefaultProjectName,
		pipelineName,
		"",
		[]string{"bash"},
		[]string{
			fmt.Sprintf("cp /pfs/%s/* /pfs/out/", dataRepo),
		},
		nil,
		client.NewProjectPFSInput(pfs.DefaultProjectName, dataRepo, "/*"),
		"",
		false,
	))

	numFiles := 8
	for i := 0; i < numFiles; i++ {
		commit, err := c.StartProjectCommit(pfs.DefaultProjectName, dataRepo, "master")
		require.NoError(t, err)
		require.NoError(t, c.PutFile(commit, fmt.Sprintf("file-%d", i), strings.NewReader(fmt.Sprintf("%d", i)), client.WithAppendPutFile()))
		require.NoError(t, c.FinishProjectCommit(pfs.DefaultProjectName, dataRepo, commit.Branch.Name, commit.ID))
		commitInfos, err := c.WaitCommitSetAll(commit.ID)
		require.NoError(t, err)
		require.Equal(t, 4, len(commitInfos))
	}

	jobInfos, err := c.ListProjectJob(pfs.DefaultProjectName, pipelineName, nil, 0, true)
	require.NoError(t, err)
	require.Equal(t, 9, len(jobInfos))

	pipeline := client.NewProjectPipeline(pfs.DefaultProjectName, pipelineName)
	listJobRequest := &pps.ListJobRequest{Pipeline: pipeline}
	client, err := c.PpsAPIClient.ListJob(c.Ctx(), listJobRequest)
	require.NoError(t, err)
	allJobInfos, err := clientsdk.ListJob(client)
	require.NoError(t, err)
	require.Equal(t, 9, len(allJobInfos))

	// Test pagination
	var pagedJIs []*pps.JobInfo
	// get first page
	listJobRequest = &pps.ListJobRequest{Pipeline: pipeline, Number: 3}
	client, err = c.PpsAPIClient.ListJob(c.Ctx(), listJobRequest)
	require.NoError(t, err)
	jis, err := clientsdk.ListJob(client)
	require.NoError(t, err)
	require.Equal(t, 3, len(jis))
	pagedJIs = append(pagedJIs, jis...)
	// get next two pages
	for i := 0; i < 2; i++ {
		listJobRequest = &pps.ListJobRequest{Pipeline: pipeline, Number: 3, PaginationMarker: jis[len(jis)-1].Created}
		client, err = c.PpsAPIClient.ListJob(c.Ctx(), listJobRequest)
		require.NoError(t, err)
		jis, err = clientsdk.ListJob(client)
		require.NoError(t, err)
		require.Equal(t, 3, len(jis))
		pagedJIs = append(pagedJIs, jis...)
	}
	for i, ji := range allJobInfos {
		require.Equal(t, ji.Job.ID, pagedJIs[i].Job.ID)
	}
	var reverseJIs []*pps.JobInfo
	// get last page
	listJobRequest = &pps.ListJobRequest{Pipeline: pipeline, Number: 3, Reverse: true}
	client, err = c.PpsAPIClient.ListJob(c.Ctx(), listJobRequest)
	require.NoError(t, err)
	jis, err = clientsdk.ListJob(client)
	require.NoError(t, err)
	require.Equal(t, 3, len(jis))
	reverseJIs = append(reverseJIs, jis...)
	// get previous two pages
	for i := 0; i < 2; i++ {
		listJobRequest = &pps.ListJobRequest{Pipeline: pipeline, Number: 3, Reverse: true, PaginationMarker: jis[2].Created}
		client, err = c.PpsAPIClient.ListJob(c.Ctx(), listJobRequest)
		require.NoError(t, err)
		jis, err = clientsdk.ListJob(client)
		require.NoError(t, err)
		require.Equal(t, 3, len(jis))
		reverseJIs = append(reverseJIs, jis...)
	}
	for i, ji := range allJobInfos {
		require.Equal(t, ji.Job.ID, reverseJIs[len(reverseJIs)-1-i].Job.ID)
	}
}

func TestPipelineEnvVarAlias(t *testing.T) {
	if testing.Short() {
		t.Skip("Skipping integration tests in short mode")
	}

	t.Parallel()
	c, _ := minikubetestenv.AcquireCluster(t)

	dataRepo := tu.UniqueString("TestPipelineEnvVarAlias_data")
	require.NoError(t, c.CreateProjectRepo(pfs.DefaultProjectName, dataRepo))

	pipeline := tu.UniqueString("pipeline")
	require.NoError(t, c.CreateProjectPipeline(pfs.DefaultProjectName,
		pipeline,
		"",
		[]string{"bash"},
		[]string{
			"env",
			fmt.Sprintf("cp $%s /pfs/out/", dataRepo),
		},
		nil,
		client.NewProjectPFSInput(pfs.DefaultProjectName, dataRepo, "/*"),
		"",
		false,
	))

	numFiles := 10
	commit1, err := c.StartProjectCommit(pfs.DefaultProjectName, dataRepo, "master")
	require.NoError(t, err)
	for i := 0; i < numFiles; i++ {
		require.NoError(t, c.PutFile(commit1, fmt.Sprintf("file-%d", i), strings.NewReader(fmt.Sprintf("%d", i)), client.WithAppendPutFile()))
	}
	require.NoError(t, c.FinishProjectCommit(pfs.DefaultProjectName, dataRepo, commit1.Branch.Name, commit1.ID))

	commitInfos, err := c.WaitCommitSetAll(commit1.ID)
	require.NoError(t, err)
	require.Equal(t, 4, len(commitInfos))

	outputCommit := client.NewProjectCommit(pfs.DefaultProjectName, pipeline, "master", commit1.ID)

	for i := 0; i < numFiles; i++ {
		var buf bytes.Buffer
		require.NoError(t, c.GetFile(outputCommit, fmt.Sprintf("file-%d", i), &buf))
		require.Equal(t, fmt.Sprintf("%d", i), buf.String())
	}
}

func TestPipelineEnvVarJoinOn(t *testing.T) {
	if testing.Short() {
		t.Skip("Skipping integration tests in short mode")
	}

	t.Parallel()
	c, _ := minikubetestenv.AcquireCluster(t)
	// create repos
	repo1 := tu.UniqueString("TestPipelineEnvVarJoinOn_repo1")
	require.NoError(t, c.CreateProjectRepo(pfs.DefaultProjectName, repo1))
	repo2 := tu.UniqueString("TestPipelineEnvVarJoinOn_repo2")
	require.NoError(t, c.CreateProjectRepo(pfs.DefaultProjectName, repo2))

	input := client.NewJoinInput(
		client.NewProjectPFSInput(pfs.DefaultProjectName, repo1, "/(*)"),
		client.NewProjectPFSInput(pfs.DefaultProjectName, repo2, "/(*)"),
	)
	input.Join[0].Pfs.Name = "repo1"
	input.Join[1].Pfs.Name = "repo2"
	input.Join[0].Pfs.JoinOn = "$1"
	input.Join[1].Pfs.JoinOn = "$1"

	require.NoError(t, c.PutFile(client.NewProjectCommit(pfs.DefaultProjectName, repo1, "master", ""), "a", strings.NewReader("foo")))
	require.NoError(t, c.PutFile(client.NewProjectCommit(pfs.DefaultProjectName, repo2, "master", ""), "a", strings.NewReader("bar")))

	// create pipeline
	pipeline := tu.UniqueString("pipeline")
	_, err := c.PpsAPIClient.CreatePipeline(
		context.Background(),
		&pps.CreatePipelineRequest{
			Pipeline: client.NewProjectPipeline(pfs.DefaultProjectName, pipeline),
			Transform: &pps.Transform{
				Cmd: []string{"bash"},
				Stdin: []string{
					"touch /pfs/out/repo1-$PACH_DATUM_repo1_JOIN_ON",
					"touch /pfs/out/repo2-$PACH_DATUM_repo2_JOIN_ON",
				},
			},
			Input:  input,
			Update: true,
		},
	)
	require.NoError(t, err)

	// wait for job and get its datums
	jobs, err := c.ListProjectJob(pfs.DefaultProjectName, pipeline, nil, 0, false)
	require.NoError(t, err)
	require.Equal(t, 1, len(jobs))
	jobInfo, err := c.WaitProjectJob(pfs.DefaultProjectName, pipeline, jobs[0].Job.ID, false)
	require.NoError(t, err)
	require.Equal(t, pps.JobState_JOB_SUCCESS, jobInfo.State)

	// check the value of JOIN_ON env variable
	require.NoError(t, c.GetFile(jobInfo.OutputCommit, "repo1-a", &bytes.Buffer{}))
	require.NoError(t, c.GetFile(jobInfo.OutputCommit, "repo2-a", &bytes.Buffer{}))
}

func TestPipelineEnvVarGroupBy(t *testing.T) {
	if testing.Short() {
		t.Skip("Skipping integration tests in short mode")
	}

	t.Parallel()
	c, _ := minikubetestenv.AcquireCluster(t)

	// create repos
	repo := tu.UniqueString("TestPipelineEnvVarGroupBy_repo")
	require.NoError(t, c.CreateProjectRepo(pfs.DefaultProjectName, repo))

	input := client.NewGroupInput(
		client.NewProjectPFSInput(pfs.DefaultProjectName, repo, "/(*)-*"),
	)
	input.Group[0].Pfs.Name = "repo"
	input.Group[0].Pfs.GroupBy = "$1"

	commit, err := c.StartProjectCommit(pfs.DefaultProjectName, repo, "master")
	require.NoError(t, err)
	require.NoError(t, c.PutFile(commit, "a-1", strings.NewReader("foo")))
	require.NoError(t, c.PutFile(commit, "a-2", strings.NewReader("foo")))
	require.NoError(t, c.PutFile(commit, "b-1", strings.NewReader("foo")))
	require.NoError(t, c.PutFile(commit, "b-2", strings.NewReader("foo")))
	require.NoError(t, c.FinishProjectCommit(pfs.DefaultProjectName, repo, commit.Branch.Name, commit.ID))

	// create pipeline
	pipeline := tu.UniqueString("pipeline")
	_, err = c.PpsAPIClient.CreatePipeline(
		context.Background(),
		&pps.CreatePipelineRequest{
			Pipeline: client.NewProjectPipeline(pfs.DefaultProjectName, pipeline),
			Transform: &pps.Transform{
				Cmd: []string{"bash"},
				Stdin: []string{
					"touch /pfs/out/$PACH_DATUM_repo_GROUP_BY",
				},
			},
			Input:  input,
			Update: true,
		},
	)
	require.NoError(t, err)

	// wait for job to finish
	jobs, err := c.ListProjectJob(pfs.DefaultProjectName, pipeline, nil, 0, false)
	require.NoError(t, err)
	require.Equal(t, 1, len(jobs))
	jobInfo, err := c.WaitProjectJob(pfs.DefaultProjectName, pipeline, jobs[0].Job.ID, false)
	require.NoError(t, err)
	require.Equal(t, pps.JobState_JOB_SUCCESS, jobInfo.State)

	// check the value of the GROUP_BY env var
	require.NoError(t, c.GetFile(jobInfo.OutputCommit, "a", &bytes.Buffer{}))
	require.NoError(t, c.GetFile(jobInfo.OutputCommit, "b", &bytes.Buffer{}))
}

func TestService(t *testing.T) {
	if testing.Short() {
		t.Skip("Skipping integration tests in short mode")
	}
	t.Parallel()
	c, ns := minikubetestenv.AcquireCluster(t)

	dataRepo := tu.UniqueString("TestService_data")
	require.NoError(t, c.CreateProjectRepo(pfs.DefaultProjectName, dataRepo))

	commit1, err := c.StartProjectCommit(pfs.DefaultProjectName, dataRepo, "master")
	require.NoError(t, err)
	require.NoError(t, c.PutFile(commit1, "file1", strings.NewReader("foo")))
	require.NoError(t, c.FinishProjectCommit(pfs.DefaultProjectName, dataRepo, commit1.Branch.Name, commit1.ID))

	annotations := map[string]string{"foo": "bar"}

	pipeline := tu.UniqueString("pipelineservice")
	// This pipeline sleeps for 10 secs per datum
	require.NoError(t, c.CreateProjectPipelineService(pfs.DefaultProjectName,
		pipeline,
		"trinitronx/python-simplehttpserver",
		[]string{"sh"},
		[]string{
			"cd /pfs",
			// Note: a correct shell script would "exec python ..." here, but we want to
			// test that the server gets properly killed even if the user messes this
			// up.
			"python -m SimpleHTTPServer 8000",
		},
		&pps.ParallelismSpec{
			Constant: 1,
		},
		client.NewProjectPFSInput(pfs.DefaultProjectName, dataRepo, "/"),
		false,
		8000,
		31800,
		annotations,
	))
	time.Sleep(10 * time.Second)

	// Lookup the address for 'pipelineservice' (different inside vs outside k8s)
	serviceAddr := func() string {
		// Hack: detect if running inside the cluster by looking for this env var
		if _, ok := os.LookupEnv("KUBERNETES_PORT"); !ok {
			// Outside cluster: Re-use external IP and external port defined above
			host := c.GetAddress().Host
			return net.JoinHostPort(host, "31800")
		}
		// Get k8s service corresponding to pachyderm service above--must access
		// via internal cluster IP, but we don't know what that is
		var address string
		kubeClient := tu.GetKubeClient(t)
		backoff.Retry(func() error { //nolint:errcheck
			svcs, err := kubeClient.CoreV1().Services(ns).List(context.Background(), metav1.ListOptions{})
			require.NoError(t, err)
			for _, svc := range svcs.Items {
				// Pachyderm actually generates two services for pipelineservice: one
				// for pachyderm (a ClusterIP service) and one for the user container
				// (a NodePort service, which is the one we want)
				rightName := strings.Contains(svc.Name, "pipelineservice")
				rightType := svc.Spec.Type == v1.ServiceTypeNodePort
				if !rightName || !rightType {
					continue
				}
				host := svc.Spec.ClusterIP
				port := fmt.Sprintf("%d", svc.Spec.Ports[0].Port)
				address = net.JoinHostPort(host, port)

				actualAnnotations := svc.Annotations
				delete(actualAnnotations, "pipelineName")
				if !reflect.DeepEqual(actualAnnotations, annotations) {
					return errors.Errorf(
						"expected service annotations map %#v, got %#v",
						annotations,
						actualAnnotations,
					)
				}

				return nil
			}
			return errors.Errorf("no matching k8s service found")
		}, backoff.NewTestingBackOff())

		require.NotEqual(t, "", address)
		return address
	}()
	httpClient := &http.Client{
		Timeout: 3 * time.Second,
	}
	checkFile := func(expected string) {
		require.NoError(t, backoff.Retry(func() error {
			resp, err := httpClient.Get(fmt.Sprintf("http://%s/%s/file1", serviceAddr, dataRepo))
			if err != nil {
				return errors.EnsureStack(err)
			}
			defer func() {
				_ = resp.Body.Close()
			}()
			if resp.StatusCode != 200 {
				return errors.Errorf("GET returned %d", resp.StatusCode)
			}
			content, err := io.ReadAll(resp.Body)
			if err != nil {
				return errors.EnsureStack(err)
			}
			if string(content) != expected {
				return errors.Errorf("wrong content for file1: expected %s, got %s", expected, string(content))
			}
			return nil
		}, backoff.NewTestingBackOff()))
	}
	checkFile("foo")

	// overwrite file, and check that we can access the new contents
	require.NoError(t, c.PutFile(client.NewProjectCommit(pfs.DefaultProjectName, dataRepo, "master", ""), "file1", strings.NewReader("bar")))
	checkFile("bar")
}

func TestServiceEnvVars(t *testing.T) {
	if testing.Short() {
		t.Skip("Skipping integration tests in short mode")
	}
	t.Parallel()
	c, ns := minikubetestenv.AcquireCluster(t)

	dataRepo := tu.UniqueString(t.Name() + "-input")
	require.NoError(t, c.CreateProjectRepo(pfs.DefaultProjectName, dataRepo))

	require.NoError(t, c.PutFile(client.NewProjectCommit(pfs.DefaultProjectName, dataRepo, "master", ""), "file1", strings.NewReader("foo"), client.WithAppendPutFile()))

	pipeline := tu.UniqueString("pipelineservice")
	_, err := c.PpsAPIClient.CreatePipeline(
		c.Ctx(),
		&pps.CreatePipelineRequest{
			Pipeline: client.NewProjectPipeline(pfs.DefaultProjectName, pipeline),
			Transform: &pps.Transform{
				Image: "trinitronx/python-simplehttpserver",
				Cmd:   []string{"sh"},
				Stdin: []string{
					"echo ${CUSTOM_ENV_VAR} >/pfs/custom_env_var",
					"cd /pfs",
					"exec python -m SimpleHTTPServer 8000",
				},
				Env: map[string]string{
					"CUSTOM_ENV_VAR": "custom-value",
				},
			},
			ParallelismSpec: &pps.ParallelismSpec{
				Constant: 1,
			},
			Input:  client.NewProjectPFSInput(pfs.DefaultProjectName, dataRepo, "/"),
			Update: false,
			Service: &pps.Service{
				InternalPort: 8000,
				ExternalPort: 31801,
			},
		})
	require.NoError(t, err)

	// Lookup the address for 'pipelineservice' (different inside vs outside k8s)
	serviceAddr := func() string {
		// Hack: detect if running inside the cluster by looking for this env var
		if _, ok := os.LookupEnv("KUBERNETES_PORT"); !ok {
			// Outside cluster: Re-use external IP and external port defined above
			host := c.GetAddress().Host
			return net.JoinHostPort(host, "31801")
		}
		// Get k8s service corresponding to pachyderm service above--must access
		// via internal cluster IP, but we don't know what that is
		var address string
		kubeClient := tu.GetKubeClient(t)
		backoff.Retry(func() error { //nolint:errcheck
			svcs, err := kubeClient.CoreV1().Services(ns).List(context.Background(), metav1.ListOptions{})
			require.NoError(t, err)
			for _, svc := range svcs.Items {
				// Pachyderm actually generates two services for pipelineservice: one
				// for pachyderm (a ClusterIP service) and one for the user container
				// (a NodePort service, which is the one we want)
				rightName := strings.Contains(svc.Name, "pipelineservice")
				rightType := svc.Spec.Type == v1.ServiceTypeNodePort
				if !rightName || !rightType {
					continue
				}
				host := svc.Spec.ClusterIP
				port := fmt.Sprintf("%d", svc.Spec.Ports[0].Port)
				address = net.JoinHostPort(host, port)
				return nil
			}
			return errors.Errorf("no matching k8s service found")
		}, backoff.NewTestingBackOff())

		require.NotEqual(t, "", address)
		return address
	}()

	var envValue []byte
	require.NoErrorWithinTRetry(t, 2*time.Minute, func() error {
		httpC := http.Client{
			Timeout: 3 * time.Second, // fail fast
		}
		resp, err := httpC.Get(fmt.Sprintf("http://%s/custom_env_var", serviceAddr))
		if err != nil {
			// sleep => don't spam retries. Seems to make test less flaky
			time.Sleep(time.Second)
			return errors.EnsureStack(err)
		}
		if resp.StatusCode != 200 {
			return errors.Errorf("GET returned %d", resp.StatusCode)
		}
		envValue, err = io.ReadAll(resp.Body)
		if err != nil {
			return errors.EnsureStack(err)
		}
		return nil
	})
	require.Equal(t, "custom-value", strings.TrimSpace(string(envValue)))
}

func TestDatumSetSpec(t *testing.T) {
	if testing.Short() {
		t.Skip("Skipping integration tests in short mode")
	}

	t.Parallel()
	c, _ := minikubetestenv.AcquireCluster(t)

	dataRepo := tu.UniqueString("TestDatumSetSpec_data")
	require.NoError(t, c.CreateProjectRepo(pfs.DefaultProjectName, dataRepo))

	commit1, err := c.StartProjectCommit(pfs.DefaultProjectName, dataRepo, "master")
	require.NoError(t, err)
	numFiles := 101
	for i := 0; i < numFiles; i++ {
		require.NoError(t, c.PutFile(commit1, fmt.Sprintf("file%d", i), strings.NewReader("foo"), client.WithAppendPutFile()))
	}
	require.NoError(t, c.FinishProjectCommit(pfs.DefaultProjectName, dataRepo, commit1.Branch.Name, commit1.ID))

	t.Run("number", func(t *testing.T) {
		pipeline := tu.UniqueString("TestDatumSetSpec")
		_, err := c.PpsAPIClient.CreatePipeline(context.Background(),
			&pps.CreatePipelineRequest{
				Pipeline: client.NewProjectPipeline(pfs.DefaultProjectName, pipeline),
				Transform: &pps.Transform{
					Cmd: []string{"bash"},
					Stdin: []string{
						fmt.Sprintf("cp /pfs/%s/* /pfs/out/", dataRepo),
					},
				},
				Input:        client.NewProjectPFSInput(pfs.DefaultProjectName, dataRepo, "/*"),
				DatumSetSpec: &pps.DatumSetSpec{Number: 1},
			})
		require.NoError(t, err)

		commitInfo, err := c.WaitProjectCommit(pfs.DefaultProjectName, pipeline, "master", "")
		require.NoError(t, err)

		for i := 0; i < numFiles; i++ {
			var buf bytes.Buffer
			require.NoError(t, c.GetFile(commitInfo.Commit, fmt.Sprintf("file%d", i), &buf))
			require.Equal(t, "foo", buf.String())
		}
	})
	t.Run("size", func(t *testing.T) {
		pipeline := tu.UniqueString("TestDatumSetSpec")
		_, err := c.PpsAPIClient.CreatePipeline(context.Background(),
			&pps.CreatePipelineRequest{
				Pipeline: client.NewProjectPipeline(pfs.DefaultProjectName, pipeline),
				Transform: &pps.Transform{
					Cmd: []string{"bash"},
					Stdin: []string{
						fmt.Sprintf("cp /pfs/%s/* /pfs/out/", dataRepo),
					},
				},
				Input:        client.NewProjectPFSInput(pfs.DefaultProjectName, dataRepo, "/*"),
				DatumSetSpec: &pps.DatumSetSpec{SizeBytes: 5},
			})
		require.NoError(t, err)

		commitInfo, err := c.WaitProjectCommit(pfs.DefaultProjectName, pipeline, "master", "")
		require.NoError(t, err)

		for i := 0; i < numFiles; i++ {
			var buf bytes.Buffer
			require.NoError(t, c.GetFile(commitInfo.Commit, fmt.Sprintf("file%d", i), &buf))
			require.Equal(t, "foo", buf.String())
		}
	})
}

func TestLongDatums(t *testing.T) {
	if testing.Short() {
		t.Skip("Skipping integration tests in short mode")
	}

	t.Parallel()
	c, _ := minikubetestenv.AcquireCluster(t)

	dataRepo := tu.UniqueString("TestLongDatums_data")
	require.NoError(t, c.CreateProjectRepo(pfs.DefaultProjectName, dataRepo))

	pipeline := tu.UniqueString("TestLongDatums")
	require.NoError(t, c.CreateProjectPipeline(pfs.DefaultProjectName,
		pipeline,
		"",
		[]string{"bash"},
		[]string{
			"sleep 2s",
			fmt.Sprintf("cp /pfs/%s/* /pfs/out/", dataRepo),
		},
		&pps.ParallelismSpec{
			Constant: 4,
		},
		client.NewProjectPFSInput(pfs.DefaultProjectName, dataRepo, "/*"),
		"",
		false,
	))

	commit1, err := c.StartProjectCommit(pfs.DefaultProjectName, dataRepo, "master")
	require.NoError(t, err)
	numFiles := 8
	for i := 0; i < numFiles; i++ {
		require.NoError(t, c.PutFile(commit1, fmt.Sprintf("file%d", i), strings.NewReader("foo"), client.WithAppendPutFile()))
	}
	require.NoError(t, c.FinishProjectCommit(pfs.DefaultProjectName, dataRepo, commit1.Branch.Name, commit1.ID))

	commitInfos, err := c.WaitCommitSetAll(commit1.ID)
	require.NoError(t, err)
	require.Equal(t, 4, len(commitInfos))

	outputCommit := client.NewProjectCommit(pfs.DefaultProjectName, pipeline, "master", commit1.ID)

	for i := 0; i < numFiles; i++ {
		var buf bytes.Buffer
		require.NoError(t, c.GetFile(outputCommit, fmt.Sprintf("file%d", i), &buf))
		require.Equal(t, "foo", buf.String())
	}
}

func TestPipelineWithDatumTimeout(t *testing.T) {
	if testing.Short() {
		t.Skip("Skipping integration tests in short mode")
	}

	t.Parallel()
	c, _ := minikubetestenv.AcquireCluster(t)

	dataRepo := tu.UniqueString("TestPipelineWithDatumTimeout_data")
	require.NoError(t, c.CreateProjectRepo(pfs.DefaultProjectName, dataRepo))

	commit1, err := c.StartProjectCommit(pfs.DefaultProjectName, dataRepo, "master")
	require.NoError(t, err)
	require.NoError(t, c.PutFile(commit1, "file", strings.NewReader("foo"), client.WithAppendPutFile()))
	require.NoError(t, c.FinishProjectCommit(pfs.DefaultProjectName, dataRepo, commit1.Branch.Name, commit1.ID))
	timeout := 20
	pipeline := tu.UniqueString("pipeline")
	duration, err := time.ParseDuration(fmt.Sprintf("%vs", timeout))
	require.NoError(t, err)
	_, err = c.PpsAPIClient.CreatePipeline(
		context.Background(),
		&pps.CreatePipelineRequest{
			Pipeline: client.NewProjectPipeline(pfs.DefaultProjectName, pipeline),
			Transform: &pps.Transform{
				Cmd: []string{"bash"},
				Stdin: []string{
					"while true; do sleep 1; date; done",
					fmt.Sprintf("cp /pfs/%s/* /pfs/out/", dataRepo),
				},
			},
			Input:        client.NewProjectPFSInput(pfs.DefaultProjectName, dataRepo, "/*"),
			DatumTimeout: types.DurationProto(duration),
		},
	)
	require.NoError(t, err)

	jobs, err := c.ListProjectJob(pfs.DefaultProjectName, pipeline, nil, -1, true)
	require.NoError(t, err)
	require.Equal(t, 1, len(jobs))
	// Block on the job being complete before we call ListDatum
	jobInfo, err := c.WaitProjectJob(pfs.DefaultProjectName, jobs[0].Job.Pipeline.Name, jobs[0].Job.ID, false)
	require.NoError(t, err)
	require.Equal(t, pps.JobState_JOB_FAILURE, jobInfo.State)

	// Now validate the datum timed out properly
	dis, err := c.ListProjectDatumAll(pfs.DefaultProjectName, jobs[0].Job.Pipeline.Name, jobs[0].Job.ID)
	require.NoError(t, err)
	require.Equal(t, 1, len(dis))

	datum, err := c.InspectProjectDatum(pfs.DefaultProjectName, jobs[0].Job.Pipeline.Name, jobs[0].Job.ID, dis[0].Datum.ID)
	require.NoError(t, err)
	require.Equal(t, pps.DatumState_FAILED, datum.State)
	// ProcessTime looks like "20 seconds"
	tokens := strings.Split(pretty.Duration(datum.Stats.ProcessTime), " ")
	require.Equal(t, 2, len(tokens))
	seconds, err := strconv.Atoi(tokens[0])
	require.NoError(t, err)
	require.Equal(t, timeout, seconds)
}

func TestListDatumDuringJob(t *testing.T) {
	if testing.Short() {
		t.Skip("Skipping integration tests in short mode")
	}

	t.Parallel()
	c, _ := minikubetestenv.AcquireCluster(t)

	dataRepo := tu.UniqueString("TestListDatumDuringJob_data")
	require.NoError(t, c.CreateProjectRepo(pfs.DefaultProjectName, dataRepo))

	commit1, err := c.StartProjectCommit(pfs.DefaultProjectName, dataRepo, "master")
	require.NoError(t, err)

	fileCount := 10
	for i := 0; i < fileCount; i++ {
		fileName := "file" + strconv.Itoa(i)
		require.NoError(t, c.PutFile(commit1, fileName, strings.NewReader("foo")))
	}

	require.NoError(t, c.FinishProjectCommit(pfs.DefaultProjectName, dataRepo, commit1.Branch.Name, commit1.ID))
	timeout := 20
	pipeline := tu.UniqueString("TestListDatumDuringJob_pipeline")
	duration, err := time.ParseDuration(fmt.Sprintf("%vs", timeout))
	require.NoError(t, err)
	_, err = c.PpsAPIClient.CreatePipeline(
		context.Background(),
		&pps.CreatePipelineRequest{
			Pipeline: client.NewProjectPipeline(pfs.DefaultProjectName, pipeline),
			Transform: &pps.Transform{
				Cmd: []string{"bash"},
				Stdin: []string{
					"sleep 5;",
					fmt.Sprintf("cp /pfs/%s/* /pfs/out/", dataRepo),
				},
			},
			Input:        client.NewProjectPFSInput(pfs.DefaultProjectName, dataRepo, "/*"),
			DatumTimeout: types.DurationProto(duration),
			DatumSetSpec: &pps.DatumSetSpec{
				Number: 2, // since we set the DatumSetSpec number to 2, we expect our datums to be processed in 5 datum sets (10 files / 2 files per set)
			},
		},
	)
	require.NoError(t, err)

	var jobInfo *pps.JobInfo
	require.NoErrorWithinT(t, 30*time.Second, func() error {
		return backoff.Retry(func() error {
			jobInfos, err := c.ListProjectJob(pfs.DefaultProjectName, pipeline, nil, -1, true)
			if err != nil {
				return err
			}
			if len(jobInfos) != 1 {
				return errors.Errorf("Expected one job, but got %d: %v", len(jobInfos), jobInfos)
			}
			jobInfo = jobInfos[0]
			return nil
		}, backoff.NewTestingBackOff())
	})

	// initially since no datum chunks have been processed, we receive 0 datums
	dis, err := c.ListProjectDatumAll(pfs.DefaultProjectName, jobInfo.Job.Pipeline.Name, jobInfo.Job.ID)
	require.NoError(t, err)
	require.Equal(t, 0, len(dis))

	// test job progress by waiting until some datums are returned, and verify that it's not all of them
	require.NoErrorWithinT(t, 60*time.Second, func() error {
		return backoff.Retry(func() error {
			dis, err = c.ListProjectDatumAll(pfs.DefaultProjectName, jobInfo.Job.Pipeline.Name, jobInfo.Job.ID)
			if err != nil {
				return err
			}
			if len(dis) == 0 {
				return errors.Errorf("expected some datums to be listed")
			}
			return nil
		}, backoff.NewTestingBackOff())
	})

	// fewer than all the datums have been processed
	require.True(t, len(dis) < fileCount)

	// wait until all datums are processed
	_, err = c.WaitCommitSetAll(jobInfo.Job.ID)
	require.NoError(t, err)

	dis, err = c.ListProjectDatumAll(pfs.DefaultProjectName, jobInfo.Job.Pipeline.Name, jobInfo.Job.ID)
	require.NoError(t, err)
	require.Equal(t, fileCount, len(dis))
}

func TestPipelineWithDatumTimeoutControl(t *testing.T) {
	if testing.Short() {
		t.Skip("Skipping integration tests in short mode")
	}

	t.Parallel()
	c, _ := minikubetestenv.AcquireCluster(t)

	dataRepo := tu.UniqueString("TestPipelineWithDatumTimeoutControl_data")
	require.NoError(t, c.CreateProjectRepo(pfs.DefaultProjectName, dataRepo))

	commit1, err := c.StartProjectCommit(pfs.DefaultProjectName, dataRepo, "master")
	require.NoError(t, err)
	require.NoError(t, c.PutFile(commit1, "file", strings.NewReader("foo"), client.WithAppendPutFile()))
	require.NoError(t, c.FinishProjectCommit(pfs.DefaultProjectName, dataRepo, commit1.Branch.Name, commit1.ID))

	timeout := 20
	pipeline := tu.UniqueString("pipeline")
	duration, err := time.ParseDuration(fmt.Sprintf("%vs", timeout))
	require.NoError(t, err)
	_, err = c.PpsAPIClient.CreatePipeline(
		context.Background(),
		&pps.CreatePipelineRequest{
			Pipeline: client.NewProjectPipeline(pfs.DefaultProjectName, pipeline),
			Transform: &pps.Transform{
				Cmd: []string{"bash"},
				Stdin: []string{
					fmt.Sprintf("sleep %v", timeout-10),
					fmt.Sprintf("cp /pfs/%s/* /pfs/out/", dataRepo),
				},
			},
			Input:        client.NewProjectPFSInput(pfs.DefaultProjectName, dataRepo, "/*"),
			DatumTimeout: types.DurationProto(duration),
		},
	)
	require.NoError(t, err)

	commitInfo, err := c.InspectProjectCommit(pfs.DefaultProjectName, pipeline, "master", "")
	require.NoError(t, err)
	commitInfos, err := c.WaitCommitSetAll(commitInfo.Commit.ID)
	require.NoError(t, err)
	require.Equal(t, 4, len(commitInfos))

	jobs, err := c.ListProjectJob(pfs.DefaultProjectName, pipeline, nil, -1, true)
	require.NoError(t, err)
	require.Equal(t, 1, len(jobs))

	// Block on the job being complete before we call ListDatum
	jobInfo, err := c.WaitProjectJob(pfs.DefaultProjectName, jobs[0].Job.Pipeline.Name, jobs[0].Job.ID, false)
	require.NoError(t, err)
	require.Equal(t, pps.JobState_JOB_SUCCESS, jobInfo.State)
}

func TestPipelineWithJobTimeout(t *testing.T) {
	if testing.Short() {
		t.Skip("Skipping integration tests in short mode")
	}

	t.Parallel()
	c, _ := minikubetestenv.AcquireCluster(t)

	dataRepo := tu.UniqueString("TestPipelineWithDatumTimeout_data")
	require.NoError(t, c.CreateProjectRepo(pfs.DefaultProjectName, dataRepo))

	commit1, err := c.StartProjectCommit(pfs.DefaultProjectName, dataRepo, "master")
	require.NoError(t, err)
	numFiles := 2
	for i := 0; i < numFiles; i++ {
		require.NoError(t, c.PutFile(commit1, fmt.Sprintf("file-%v", i), strings.NewReader("foo"), client.WithAppendPutFile()))
	}
	require.NoError(t, c.FinishProjectCommit(pfs.DefaultProjectName, dataRepo, commit1.Branch.Name, commit1.ID))
	timeout := 20
	pipeline := tu.UniqueString("pipeline")
	duration, err := time.ParseDuration(fmt.Sprintf("%vs", timeout))
	require.NoError(t, err)
	_, err = c.PpsAPIClient.CreatePipeline(
		context.Background(),
		&pps.CreatePipelineRequest{
			Pipeline: client.NewProjectPipeline(pfs.DefaultProjectName, pipeline),
			Transform: &pps.Transform{
				Cmd: []string{"bash"},
				Stdin: []string{
					fmt.Sprintf("sleep %v", timeout), // we have 2 datums, so the total exec time will more than double the timeout value
					fmt.Sprintf("cp /pfs/%s/* /pfs/out/", dataRepo),
				},
			},
			Input:      client.NewProjectPFSInput(pfs.DefaultProjectName, dataRepo, "/*"),
			JobTimeout: types.DurationProto(duration),
		},
	)
	require.NoError(t, err)

	// Wait for the job to get scheduled / appear in listjob
	var job *pps.JobInfo
	require.NoErrorWithinTRetry(t, 90*time.Second, func() error {
		jobs, err := c.ListProjectJob(pfs.DefaultProjectName, pipeline, nil, -1, true)
		if err != nil {
			return fmt.Errorf("list job: %w", err) //nolint:wrapcheck

		}
		if got, want := len(jobs), 1; got != want {
			return fmt.Errorf("job count: got %v want %v (jobs: %v)", got, want, jobs) //nolint:wrapcheck
		}
		job = jobs[0]
		return nil
	}, "pipeline should appear in list jobs")

	// Block on the job being complete before we call ListDatum
	jobInfo, err := c.WaitProjectJob(pfs.DefaultProjectName, job.Job.Pipeline.Name, job.Job.ID, false)
	require.NoError(t, err)
	require.Equal(t, pps.JobState_JOB_KILLED.String(), jobInfo.State.String())
	started, err := types.TimestampFromProto(jobInfo.Started)
	require.NoError(t, err)
	finished, err := types.TimestampFromProto(jobInfo.Finished)
	require.NoError(t, err)
	require.True(t, math.Abs((finished.Sub(started)-(time.Second*20)).Seconds()) <= 1.0)
}

func TestCommitDescription(t *testing.T) {
	if testing.Short() {
		t.Skip("Skipping integration tests in short mode")
	}

	t.Parallel()
	c, _ := minikubetestenv.AcquireCluster(t)
	ctx, cancel := context.WithTimeout(context.Background(), 60*time.Second)
	defer cancel()

	dataRepo := tu.UniqueString("TestCommitDescription")
	require.NoError(t, c.CreateProjectRepo(pfs.DefaultProjectName, dataRepo))

	// Test putting a message in StartCommit
	commit, err := c.PfsAPIClient.StartCommit(ctx, &pfs.StartCommitRequest{
		Branch:      client.NewProjectBranch(pfs.DefaultProjectName, dataRepo, "master"),
		Description: "test commit description in 'start commit'",
	})
	require.NoError(t, err)
	require.NoError(t, c.FinishProjectCommit(pfs.DefaultProjectName, dataRepo, commit.Branch.Name, commit.ID))
	commitInfo, err := c.InspectProjectCommit(pfs.DefaultProjectName, dataRepo, commit.Branch.Name, commit.ID)
	require.NoError(t, err)
	require.Equal(t, "test commit description in 'start commit'", commitInfo.Description)
	require.NoError(t, pfspretty.PrintDetailedCommitInfo(os.Stdout, pfspretty.NewPrintableCommitInfo(commitInfo)))

	// Test putting a message in FinishCommit
	commit, err = c.StartProjectCommit(pfs.DefaultProjectName, dataRepo, "master")
	require.NoError(t, err)
	_, err = c.PfsAPIClient.FinishCommit(ctx, &pfs.FinishCommitRequest{
		Commit:      commit,
		Description: "test commit description in 'finish commit'",
	})
	require.NoError(t, err)
	commitInfo, err = c.InspectProjectCommit(pfs.DefaultProjectName, dataRepo, commit.Branch.Name, commit.ID)
	require.NoError(t, err)
	require.Equal(t, "test commit description in 'finish commit'", commitInfo.Description)
	require.NoError(t, pfspretty.PrintDetailedCommitInfo(os.Stdout, pfspretty.NewPrintableCommitInfo(commitInfo)))

	// Test overwriting a commit message
	commit, err = c.PfsAPIClient.StartCommit(ctx, &pfs.StartCommitRequest{
		Branch:      client.NewProjectBranch(pfs.DefaultProjectName, dataRepo, "master"),
		Description: "test commit description in 'start commit'",
	})
	require.NoError(t, err)
	_, err = c.PfsAPIClient.FinishCommit(ctx, &pfs.FinishCommitRequest{
		Commit:      commit,
		Description: "test commit description in 'finish commit' that overwrites",
	})
	require.NoError(t, err)
	commitInfo, err = c.InspectProjectCommit(pfs.DefaultProjectName, dataRepo, commit.Branch.Name, commit.ID)
	require.NoError(t, err)
	require.Equal(t, "test commit description in 'finish commit' that overwrites", commitInfo.Description)
	require.NoError(t, pfspretty.PrintDetailedCommitInfo(os.Stdout, pfspretty.NewPrintableCommitInfo(commitInfo)))
}

func TestPipelineDescription(t *testing.T) {
	if testing.Short() {
		t.Skip("Skipping integration tests in short mode")
	}

	t.Parallel()
	c, _ := minikubetestenv.AcquireCluster(t)

	dataRepo := tu.UniqueString("TestPipelineDescription_data")
	require.NoError(t, c.CreateProjectRepo(pfs.DefaultProjectName, dataRepo))

	description := "pipeline description"
	pipeline := tu.UniqueString("TestPipelineDescription")
	_, err := c.PpsAPIClient.CreatePipeline(
		context.Background(),
		&pps.CreatePipelineRequest{
			Pipeline:    client.NewProjectPipeline(pfs.DefaultProjectName, pipeline),
			Transform:   &pps.Transform{Cmd: []string{"true"}},
			Description: description,
			Input:       client.NewProjectPFSInput(pfs.DefaultProjectName, dataRepo, "/"),
		})
	require.NoError(t, err)
	pi, err := c.InspectProjectPipeline(pfs.DefaultProjectName, pipeline, true)
	require.NoError(t, err)
	require.Equal(t, description, pi.Details.Description)
}

func TestListJobInputCommits(t *testing.T) {
	// TODO(optional 2.0): listing jobs by their input commits is not supported in 2.0
	t.Skip("Listing jobs by their input commits is not supported in 2.0")
	if testing.Short() {
		t.Skip("Skipping integration tests in short mode")
	}

	t.Parallel()
	c, _ := minikubetestenv.AcquireCluster(t)

	aRepo := tu.UniqueString("TestListJobInputCommits_data_a")
	require.NoError(t, c.CreateProjectRepo(pfs.DefaultProjectName, aRepo))
	bRepo := tu.UniqueString("TestListJobInputCommits_data_b")
	require.NoError(t, c.CreateProjectRepo(pfs.DefaultProjectName, bRepo))

	pipeline := tu.UniqueString("TestListJobInputCommits")
	require.NoError(t, c.CreateProjectPipeline(pfs.DefaultProjectName,
		pipeline,
		"",
		[]string{"bash"},
		[]string{
			fmt.Sprintf("cp /pfs/%s/* /pfs/out/", aRepo),
			fmt.Sprintf("cp /pfs/%s/* /pfs/out/", bRepo),
		},
		&pps.ParallelismSpec{
			Constant: 1,
		},
		client.NewCrossInput(
			client.NewProjectPFSInput(pfs.DefaultProjectName, aRepo, "/*"),
			client.NewProjectPFSInput(pfs.DefaultProjectName, bRepo, "/*"),
		),
		"",
		false,
	))

	commita1, err := c.StartProjectCommit(pfs.DefaultProjectName, aRepo, "master")
	require.NoError(t, err)
	require.NoError(t, c.PutFile(commita1, "file", strings.NewReader("foo"), client.WithAppendPutFile()))
	require.NoError(t, c.FinishProjectCommit(pfs.DefaultProjectName, aRepo, "master", ""))

	commitb1, err := c.StartProjectCommit(pfs.DefaultProjectName, bRepo, "master")
	require.NoError(t, err)
	require.NoError(t, c.PutFile(commitb1, "file", strings.NewReader("foo"), client.WithAppendPutFile()))
	require.NoError(t, c.FinishProjectCommit(pfs.DefaultProjectName, bRepo, "master", ""))

	commitInfos, err := c.WaitCommitSetAll(commitb1.ID)
	require.NoError(t, err)
	require.Equal(t, 5, len(commitInfos))

	commita2, err := c.StartProjectCommit(pfs.DefaultProjectName, aRepo, "master")
	require.NoError(t, err)
	require.NoError(t, c.PutFile(commita2, "file", strings.NewReader("bar"), client.WithAppendPutFile()))
	require.NoError(t, c.FinishProjectCommit(pfs.DefaultProjectName, aRepo, "master", ""))

	commitInfos, err = c.WaitCommitSetAll(commita2.ID)
	require.NoError(t, err)
	require.Equal(t, 5, len(commitInfos))

	commitb2, err := c.StartProjectCommit(pfs.DefaultProjectName, bRepo, "master")
	require.NoError(t, err)
	require.NoError(t, c.PutFile(commitb2, "file", strings.NewReader("bar"), client.WithAppendPutFile()))
	require.NoError(t, c.FinishProjectCommit(pfs.DefaultProjectName, bRepo, "master", ""))

	commitInfos, err = c.WaitCommitSetAll(commitb2.ID)
	require.NoError(t, err)
	require.Equal(t, 5, len(commitInfos))

	jobInfos, err := c.ListProjectJob(pfs.DefaultProjectName, "", []*pfs.Commit{commita1}, -1, true)
	require.NoError(t, err)
	require.Equal(t, 2, len(jobInfos)) // a1 + nil and a1 + b1

	jobInfos, err = c.ListProjectJob(pfs.DefaultProjectName, "", []*pfs.Commit{commitb1}, -1, true)
	require.NoError(t, err)
	require.Equal(t, 2, len(jobInfos)) // a1 + b1 and a2 + b1

	jobInfos, err = c.ListProjectJob(pfs.DefaultProjectName, "", []*pfs.Commit{commita2}, -1, true)
	require.NoError(t, err)
	require.Equal(t, 2, len(jobInfos)) // a2 + b1 and a2 + b2

	jobInfos, err = c.ListProjectJob(pfs.DefaultProjectName, "", []*pfs.Commit{commitb2}, -1, true)
	require.NoError(t, err)
	require.Equal(t, 1, len(jobInfos)) // a2 + b2

	jobInfos, err = c.ListProjectJob(pfs.DefaultProjectName, "", []*pfs.Commit{commita1, commitb1}, -1, true)
	require.NoError(t, err)
	require.Equal(t, 1, len(jobInfos))

	jobInfos, err = c.ListProjectJob(pfs.DefaultProjectName, "", []*pfs.Commit{commita2, commitb1}, -1, true)
	require.NoError(t, err)
	require.Equal(t, 1, len(jobInfos))

	jobInfos, err = c.ListProjectJob(pfs.DefaultProjectName, "", []*pfs.Commit{commita2, commitb2}, -1, true)
	require.NoError(t, err)
	require.Equal(t, 1, len(jobInfos))

	jobInfos, err = c.ListProjectJob(pfs.DefaultProjectName, "", []*pfs.Commit{client.NewProjectCommit(pfs.DefaultProjectName, aRepo, "master", ""), client.NewProjectCommit(pfs.DefaultProjectName, bRepo, "master", "")}, -1, true)
	require.NoError(t, err)
	require.Equal(t, 1, len(jobInfos))
}

// TestCancelJob creates a long-running job and then kills it, testing
// that the user process is killed.
func TestCancelJob(t *testing.T) {
	if testing.Short() {
		t.Skip("Skipping integration tests in short mode")
	}

	t.Parallel()
	c, _ := minikubetestenv.AcquireCluster(t)

	// Create an input repo
	repo := tu.UniqueString("TestCancelJob")
	require.NoError(t, c.CreateProjectRepo(pfs.DefaultProjectName, repo))

	// Create an input commit
	commit, err := c.StartProjectCommit(pfs.DefaultProjectName, repo, "master")
	require.NoError(t, err)
	require.NoError(t, c.PutFile(commit, "/time", strings.NewReader("600"), client.WithAppendPutFile()))
	require.NoError(t, c.PutFile(commit, "/data", strings.NewReader("commit data"), client.WithAppendPutFile()))
	require.NoError(t, c.FinishProjectCommit(pfs.DefaultProjectName, repo, commit.Branch.Name, commit.ID))

	// Create sleep + copy pipeline
	pipeline := tu.UniqueString("pipeline")
	require.NoError(t, c.CreateProjectPipeline(pfs.DefaultProjectName,
		pipeline,
		"",
		[]string{"bash"},
		[]string{
			"sleep `cat /pfs/*/time`",
			"cp /pfs/*/data /pfs/out/",
		},
		&pps.ParallelismSpec{
			Constant: 1,
		},
		client.NewProjectPFSInput(pfs.DefaultProjectName, repo, "/"),
		"",
		false,
	))

	// Wait until PPS has started processing commit
	var jobInfo *pps.JobInfo
	require.NoErrorWithinT(t, 30*time.Second, func() error {
		return backoff.Retry(func() error {
			jobInfos, err := c.ListProjectJob(pfs.DefaultProjectName, pipeline, nil, -1, true)
			if err != nil {
				return err
			}
			if len(jobInfos) != 1 {
				return errors.Errorf("Expected one job, but got %d: %v", len(jobInfos), jobInfos)
			}
			jobInfo = jobInfos[0]
			return nil
		}, backoff.NewTestingBackOff())
	})

	// stop the job
	require.NoError(t, c.StopProjectJob(pfs.DefaultProjectName, jobInfo.Job.Pipeline.Name, jobInfo.Job.ID))

	// Wait until the job is cancelled
	require.NoErrorWithinT(t, 30*time.Second, func() error {
		return backoff.Retry(func() error {
			updatedJobInfo, err := c.InspectProjectJob(pfs.DefaultProjectName, jobInfo.Job.Pipeline.Name, jobInfo.Job.ID, false)
			if err != nil {
				return err
			}
			if updatedJobInfo.State != pps.JobState_JOB_KILLED {
				return errors.Errorf("job %s is still running, but should be KILLED", jobInfo.Job.ID)
			}
			return nil
		}, backoff.NewTestingBackOff())
	})

	// Create one more commit to make sure the pipeline can still process input
	// commits
	commit2, err := c.StartProjectCommit(pfs.DefaultProjectName, repo, "master")
	require.NoError(t, err)
	require.NoError(t, c.DeleteFile(commit2, "/time"))
	require.NoError(t, c.PutFile(commit2, "/time", strings.NewReader("1"), client.WithAppendPutFile()))
	require.NoError(t, c.DeleteFile(commit2, "/data"))
	require.NoError(t, c.PutFile(commit2, "/data", strings.NewReader("commit 2 data"), client.WithAppendPutFile()))
	require.NoError(t, c.FinishProjectCommit(pfs.DefaultProjectName, repo, commit2.Branch.Name, commit2.ID))

	// Flush commit2, and make sure the output is as expected
	commitInfo, err := c.WaitProjectCommit(pfs.DefaultProjectName, pipeline, "master", commit2.ID)
	require.NoError(t, err)

	buf := bytes.Buffer{}
	err = c.GetFile(commitInfo.Commit, "/data", &buf)
	require.NoError(t, err)
	require.Equal(t, "commit 2 data", buf.String())
}

// TestCancelManyJobs creates many jobs to test that the handling of many
// incoming job events is correct. Each job comes up (which tests that that
// cancelling job 'a' does not cancel subsequent job 'b'), must be the only job
// running (which tests that only one job can run at a time), and then is
// cancelled.
func TestCancelManyJobs(t *testing.T) {
	if testing.Short() {
		t.Skip("Skipping integration tests in short mode")
	}

	t.Parallel()
	c, _ := minikubetestenv.AcquireCluster(t)

	// Create an input repo
	repo := tu.UniqueString("TestCancelManyJobs")
	require.NoError(t, c.CreateProjectRepo(pfs.DefaultProjectName, repo))

	// Create sleep pipeline
	pipeline := tu.UniqueString("pipeline")
	require.NoError(t, c.CreateProjectPipeline(pfs.DefaultProjectName,
		pipeline,
		"",
		[]string{"sleep", "600"},
		nil,
		&pps.ParallelismSpec{
			Constant: 1,
		},
		client.NewProjectPFSInput(pfs.DefaultProjectName, repo, "/*"),
		"",
		false,
	))

	// Create 10 input commits, to spawn 10 jobs
	var commits []*pfs.Commit
	for i := 0; i < 10; i++ {
		commit, err := c.StartProjectCommit(pfs.DefaultProjectName, repo, "master")
		require.NoError(t, c.PutFile(commit, "file", strings.NewReader("foo")))
		require.NoError(t, err)
		require.NoError(t, c.FinishProjectCommit(pfs.DefaultProjectName, repo, commit.Branch.Name, commit.ID))
		commits = append(commits, commit)
	}

	// For each expected job: watch to make sure the input job comes up, make
	// sure that it's the only job running, then cancel it
	for _, commit := range commits {
		// Wait until PPS has started processing commit
		var jobInfo *pps.JobInfo
		require.NoErrorWithinT(t, 30*time.Second, func() error {
			return backoff.Retry(func() error {
				jobInfos, err := c.ListProjectJob(pfs.DefaultProjectName, pipeline, []*pfs.Commit{commit}, -1, true)
				if err != nil {
					return err
				}
				if len(jobInfos) != 1 {
					return errors.Errorf("Expected one job, but got %d: %v", len(jobInfos), jobInfos)
				}
				jobInfo = jobInfos[0]
				return nil
			}, backoff.NewTestingBackOff())
		})

		// Stop the job
		require.NoError(t, c.StopProjectJob(pfs.DefaultProjectName, jobInfo.Job.Pipeline.Name, jobInfo.Job.ID))

		// Check that the job is now killed
		require.NoErrorWithinT(t, 30*time.Second, func() error {
			return backoff.Retry(func() error {
				// TODO(msteffen): once github.com/pachyderm/pachyderm/v2/pull/2642 is
				// submitted, change ListJob here to filter on commit1 as the input commit,
				// rather than inspecting the input in the test
				updatedJobInfo, err := c.InspectProjectJob(pfs.DefaultProjectName, jobInfo.Job.Pipeline.Name, jobInfo.Job.ID, false)
				if err != nil {
					return err
				}
				if updatedJobInfo.State != pps.JobState_JOB_KILLED {
					return errors.Errorf("job %s is still running, but should be KILLED", jobInfo.Job.ID)
				}
				return nil
			}, backoff.NewTestingBackOff())
		})
	}
}

// TestSquashCommitSetPropagation deletes an input commit and makes sure all
// downstream commits are also deleted.
// DAG in this test: repo -> pipeline[0] -> pipeline[1]
func TestSquashCommitSetPropagation(t *testing.T) {
	// TODO(2.0 optional): Implement put file split in V2.
	t.Skip("Put file split not implemented in V2")
	// 	if testing.Short() {
	// 		t.Skip("Skipping integration tests in short mode")
	// 	}

	// 	c := tu.GetPachClient(t)
	// 	require.NoError(t, c.DeleteAll())

	// 	// Create an input repo
	// 	repo := tu.UniqueString("TestSquashCommitSetPropagation")
	// 	require.NoError(t, c.CreateProjectRepo(pfs.DefaultProjectName,repo))
	// 	_, err := c.PutFileSplit(repo, "master", "d", pfs.Delimiter_SQL, 0, 0, 0, false,
	// 		strings.NewReader(tu.TestPGDump))
	// 	require.NoError(t, err)

	// 	// Create a pipeline that roughly validates the header
	// 	pipeline := tu.UniqueString("TestSplitFileReprocessPL")
	// 	require.NoError(t, c.CreateProjectPipeline(pfs.DefaultProjectName,
	// 		pipeline,
	// 		"",
	// 		[]string{"/bin/bash"},
	// 		[]string{
	// 			`ls /pfs/*/d/*`, // for debugging
	// 			`cars_tables="$(grep "CREATE TABLE public.cars" /pfs/*/d/* | sort -u  | wc -l)"`,
	// 			`(( cars_tables == 1 )) && exit 0 || exit 1`,
	// 		},
	// 		&pps.ParallelismSpec{Constant: 1},
	// 		client.NewProjectPFSInput(pfs.DefaultProjectName,repo, "/d/*"),
	// 		"",
	// 		false,
	// 	))

	// 	// wait for job to run & check that all rows were processed
	// 	var jobCount int
	// 	c.FlushJob([]*pfs.Commit{client.NewProjectCommit(pfs.DefaultProjectName,repo, "master")}, nil,
	// 		func(jobInfo *pps.JobInfo) error {
	// 			jobCount++
	// 			require.Equal(t, 1, jobCount)
	// 			require.Equal(t, pps.JobState_JOB_SUCCESS, jobInfo.State)
	// 			require.Equal(t, int64(5), jobInfo.DataProcessed)
	// 			require.Equal(t, int64(0), jobInfo.DataSkipped)
	// 			return nil
	// 		})

	// 	// put empty dataset w/ new header
	// 	_, err = c.PutFileSplit(repo, "master", "d", pfs.Delimiter_SQL, 0, 0, 0, false,
	// 		strings.NewReader(tu.TestPGDumpNewHeader))
	// 	require.NoError(t, err)

	// 	// everything gets reprocessed (hashes all change even though the files
	// 	// themselves weren't altered)
	// 	jobCount = 0
	// 	c.FlushJob([]*pfs.Commit{client.NewProjectCommit(pfs.DefaultProjectName,repo, "master")}, nil,
	// 		func(jobInfo *pps.JobInfo) error {
	// 			jobCount++
	// 			require.Equal(t, 1, jobCount)
	// 			require.Equal(t, pps.JobState_JOB_SUCCESS, jobInfo.State)
	// 			require.Equal(t, int64(5), jobInfo.DataProcessed) // added 3 new rows
	// 			require.Equal(t, int64(0), jobInfo.DataSkipped)
	// 			return nil
	// 		})
}

func TestDeleteSpecRepo(t *testing.T) {
	if testing.Short() {
		t.Skip("Skipping integration tests in short mode")
	}

	t.Parallel()
	c, _ := minikubetestenv.AcquireCluster(t)
	dataRepo := tu.UniqueString("TestDeleteSpecRepo_data")
	require.NoError(t, c.CreateProjectRepo(pfs.DefaultProjectName, dataRepo))

	pipeline := tu.UniqueString("TestSimplePipeline")
	require.NoError(t, c.CreateProjectPipeline(pfs.DefaultProjectName,
		pipeline,
		"",
		[]string{"echo", "foo"},
		nil,
		&pps.ParallelismSpec{
			Constant: 1,
		},
		client.NewProjectPFSInput(pfs.DefaultProjectName, dataRepo, "/"),
		"",
		false,
	))
	_, err := c.PfsAPIClient.DeleteRepo(
		c.Ctx(),
		&pfs.DeleteRepoRequest{
			Repo: client.NewSystemProjectRepo(pfs.DefaultProjectName, pipeline, pfs.SpecRepoType),
		})
	require.YesError(t, err)
}

func TestDontReadStdin(t *testing.T) {
	if testing.Short() {
		t.Skip("Skipping integration tests in short mode")
	}

	t.Parallel()
	c, _ := minikubetestenv.AcquireCluster(t)
	dataRepo := tu.UniqueString("TestDontReadStdin_data")
	require.NoError(t, c.CreateProjectRepo(pfs.DefaultProjectName, dataRepo))

	pipeline := tu.UniqueString("TestDontReadStdin")
	require.NoError(t, c.CreateProjectPipeline(pfs.DefaultProjectName,
		pipeline,
		"",
		[]string{"true"},
		[]string{"stdin that will never be read"},
		&pps.ParallelismSpec{
			Constant: 1,
		},
		client.NewProjectPFSInput(pfs.DefaultProjectName, dataRepo, "/"),
		"",
		false,
	))
	numCommits := 20
	for i := 0; i < numCommits; i++ {
		commit, err := c.StartProjectCommit(pfs.DefaultProjectName, dataRepo, "master")
		require.NoError(t, err)
		require.NoError(t, c.FinishProjectCommit(pfs.DefaultProjectName, dataRepo, "master", ""))
		jobInfos, err := c.WaitJobSetAll(commit.ID, false)
		require.NoError(t, err)
		require.Equal(t, 1, len(jobInfos))
		require.Equal(t, jobInfos[0].State.String(), pps.JobState_JOB_SUCCESS.String())
	}
}

func TestStatsDeleteAll(t *testing.T) {
	if testing.Short() {
		t.Skip("Skipping integration tests in short mode")
	}

	t.Parallel()
	c, _ := minikubetestenv.AcquireCluster(t)

	dataRepo := tu.UniqueString("TestPipelineWithStats_data")
	require.NoError(t, c.CreateProjectRepo(pfs.DefaultProjectName, dataRepo))

	pipeline := tu.UniqueString("pipeline")
	_, err := c.PpsAPIClient.CreatePipeline(context.Background(),
		&pps.CreatePipelineRequest{
			Pipeline: client.NewProjectPipeline(pfs.DefaultProjectName, pipeline),
			Transform: &pps.Transform{
				Cmd: []string{"cp", fmt.Sprintf("/pfs/%s/file", dataRepo), "/pfs/out"},
			},
			Input: client.NewProjectPFSInput(pfs.DefaultProjectName, dataRepo, "/"),
		})
	require.NoError(t, err)

	commit, err := c.StartProjectCommit(pfs.DefaultProjectName, dataRepo, "master")
	require.NoError(t, err)
	require.NoError(t, c.PutFile(commit, "file", strings.NewReader("foo\n"), client.WithAppendPutFile()))
	require.NoError(t, c.FinishProjectCommit(pfs.DefaultProjectName, dataRepo, commit.Branch.Name, commit.ID))

	jis, err := c.WaitJobSetAll(commit.ID, false)
	require.NoError(t, err)
	require.Equal(t, 1, len(jis))
	require.Equal(t, pps.JobState_JOB_SUCCESS.String(), jis[0].State.String())
	require.NoError(t, c.DeleteAll())

	require.NoError(t, c.CreateProjectRepo(pfs.DefaultProjectName, dataRepo))

	_, err = c.PpsAPIClient.CreatePipeline(context.Background(),
		&pps.CreatePipelineRequest{
			Pipeline: client.NewProjectPipeline(pfs.DefaultProjectName, pipeline),
			Transform: &pps.Transform{
				Cmd: []string{"cp", fmt.Sprintf("/pfs/%s/file", dataRepo), "/pfs/out"},
			},
			Input: client.NewProjectPFSInput(pfs.DefaultProjectName, dataRepo, "/*"),
		})
	require.NoError(t, err)

	commit, err = c.StartProjectCommit(pfs.DefaultProjectName, dataRepo, "master")
	require.NoError(t, err)
	require.NoError(t, c.PutFile(commit, "file", strings.NewReader("foo\n"), client.WithAppendPutFile()))
	require.NoError(t, c.FinishProjectCommit(pfs.DefaultProjectName, dataRepo, commit.Branch.Name, commit.ID))

	jis, err = c.WaitJobSetAll(commit.ID, false)
	require.NoError(t, err)
	require.Equal(t, 1, len(jis))
	require.Equal(t, pps.JobState_JOB_SUCCESS.String(), jis[0].State.String())
	require.NoError(t, c.DeleteAll())
}

func TestRapidUpdatePipelines(t *testing.T) {
	if testing.Short() {
		t.Skip("Skipping integration tests in short mode")
	}

	t.Parallel()
	c, namespace := minikubetestenv.AcquireCluster(t)
	pipeline := tu.UniqueString("pipeline-")
	cronInput := client.NewCronInput("time", "@every 20s")
	cronInput.Cron.Overwrite = true

	require.NoError(t, c.CreateProjectPipeline(pfs.DefaultProjectName,
		pipeline,
		"",
		[]string{"/bin/bash"},
		[]string{"cp /pfs/time/* /pfs/out/"},
		nil,
		cronInput,
		"",
		false,
	))
	waitForOnePodReady(t, context.Background(), namespace, fmt.Sprintf("pipelineName=%s", pipeline))

	for i := 0; i < 20; i++ {
		_, err := c.PpsAPIClient.CreatePipeline(
			context.Background(),
			&pps.CreatePipelineRequest{
				Pipeline: client.NewProjectPipeline(pfs.DefaultProjectName, pipeline),
				Transform: &pps.Transform{
					Cmd:   []string{"/bin/bash"},
					Stdin: []string{"cp /pfs/time/* /pfs/out/"},
				},
				Input:     cronInput,
				Update:    true,
				Reprocess: true,
			})
		require.NoError(t, err)
	}
	// TODO ideally this test would not take 5 minutes (or even 3 minutes)
	require.NoErrorWithinTRetryConstant(t, 5*time.Minute, func() error {
		jis, err := c.ListProjectJob(pfs.DefaultProjectName, pipeline, nil, -1, true)
		if err != nil {
			return err
		}
		if len(jis) < 6 {
			return errors.Errorf("should have more than 6 jobs in 5 minutes")
		}
		for i := 0; i < 6; i++ {
			if jis[i].Started == nil {
				return errors.Errorf("not enough jobs have been started yet")
			}
		}
		for i := 0; i < 5; i++ {
			difference := jis[i].Started.Seconds - jis[i+1].Started.Seconds
			if difference < 10 {
				return errors.Errorf("jobs too close together")
			} else if difference > 30 {
				return errors.Errorf("jobs too far apart")
			}
		}
		return nil
	}, time.Second*10)
}

func TestDatumTries(t *testing.T) {
	if testing.Short() {
		t.Skip("Skipping integration tests in short mode")
	}

	t.Parallel()
	c, _ := minikubetestenv.AcquireCluster(t)

	dataRepo := tu.UniqueString("TestDatumTries_data")
	require.NoError(t, c.CreateProjectRepo(pfs.DefaultProjectName, dataRepo))

	require.NoError(t, c.PutFile(client.NewProjectCommit(pfs.DefaultProjectName, dataRepo, "master", ""), "file", strings.NewReader("foo"), client.WithAppendPutFile()))

	tries := int64(5)
	pipeline := tu.UniqueString("TestSimplePipeline")
	_, err := c.PpsAPIClient.CreatePipeline(
		context.Background(),
		&pps.CreatePipelineRequest{
			Pipeline: client.NewProjectPipeline(pfs.DefaultProjectName, pipeline),
			Transform: &pps.Transform{
				Cmd: []string{"unknown"}, // Cmd fails because "unknown" isn't a known command.
			},
			Input:      client.NewProjectPFSInput(pfs.DefaultProjectName, dataRepo, "/"),
			DatumTries: tries,
		})
	require.NoError(t, err)

	commitInfo, err := c.InspectProjectCommit(pfs.DefaultProjectName, pipeline, "master", "")
	require.NoError(t, err)

	jobInfos, err := c.WaitJobSetAll(commitInfo.Commit.ID, false)
	require.NoError(t, err)
	require.Equal(t, 1, len(jobInfos))

	require.NoErrorWithinTRetry(t, 5*time.Minute, func() error {
		iter := c.GetProjectLogs(pfs.DefaultProjectName, pipeline, jobInfos[0].Job.ID, nil, "", false, false, 0)
		var observedTries int64
		for iter.Next() {
			if strings.Contains(iter.Message().Message, "errored running user code") {
				observedTries++
			}
		}
		if tries != observedTries {
			return errors.Errorf("got %d but expected %d", observedTries, tries)
		}
		return nil
	})
}

func TestInspectJob(t *testing.T) {
	if testing.Short() {
		t.Skip("Skipping integration tests in short mode")
	}

	t.Parallel()
	c, _ := minikubetestenv.AcquireCluster(t)

	_, err := c.PpsAPIClient.InspectJob(context.Background(), &pps.InspectJobRequest{})
	require.YesError(t, err)
	require.True(t, strings.Contains(err.Error(), "must specify a job"))

	repo := tu.UniqueString("TestInspectJob")
	require.NoError(t, c.CreateProjectRepo(pfs.DefaultProjectName, repo))
	require.NoError(t, c.PutFile(client.NewProjectCommit(pfs.DefaultProjectName, repo, "master", ""), "file", strings.NewReader("foo"), client.WithAppendPutFile()))
	ci, err := c.InspectProjectCommit(pfs.DefaultProjectName, repo, "master", "")
	require.NoError(t, err)

	_, err = c.InspectProjectJob(pfs.DefaultProjectName, repo, ci.Commit.ID, false)
	require.YesError(t, err)
	require.True(t, errutil.IsNotFoundError(err))
}

func TestPipelineVersions(t *testing.T) {
	if testing.Short() {
		t.Skip("Skipping integration tests in short mode")
	}

	t.Parallel()
	c, _ := minikubetestenv.AcquireCluster(t)

	dataRepo := tu.UniqueString("TestPipelineVersions_data")
	require.NoError(t, c.CreateProjectRepo(pfs.DefaultProjectName, dataRepo))

	pipeline := tu.UniqueString("TestPipelineVersions")
	nVersions := 5
	for i := 0; i < nVersions; i++ {
		require.NoError(t, c.CreateProjectPipeline(pfs.DefaultProjectName,
			pipeline,
			"",
			[]string{fmt.Sprintf("%d", i)}, // an obviously illegal command, but the pipeline will never run
			nil,
			&pps.ParallelismSpec{
				Constant: 1,
			},
			client.NewProjectPFSInput(pfs.DefaultProjectName, dataRepo, "/*"),
			"",
			i != 0,
		))
	}

	for i := 0; i < nVersions; i++ {
		pi, err := c.InspectProjectPipeline(pfs.DefaultProjectName, ancestry.Add(pipeline, nVersions-1-i), true)
		require.NoError(t, err)
		require.Equal(t, fmt.Sprintf("%d", i), pi.Details.Transform.Cmd[0])
	}
}

// TestSplitFileHeader tests putting data in Pachyderm with delimiter == SQL,
// and makes sure that every pipeline worker gets a copy of the file header. As
// well, adding more data with the same header should not change the contents of
// existing data.
func TestSplitFileHeader(t *testing.T) {
	// TODO(2.0 optional): Implement put file split in V2?
	t.Skip("Split file header not implemented in V2")
	//	if testing.Short() {
	//		t.Skip("Skipping integration tests in short mode")
	//	}
	//
	//	c := tu.GetPachClient(t)
	//	require.NoError(t, c.DeleteAll())
	//
	//	// put a SQL file w/ header
	//	repo := tu.UniqueString("TestSplitFileHeader")
	//	require.NoError(t, c.CreateProjectRepo(pfs.DefaultProjectName,repo))
	//	require.NoError(t, c.PutFileSplit(repo, "master", "d", pfs.Delimiter_SQL, 0, 0, 0, false, strings.NewReader(tu.TestPGDump), client.WithAppendPutFile()))
	//
	//	// Create a pipeline that roughly validates the header
	//	pipeline := tu.UniqueString("TestSplitFileHeaderPipeline")
	//	require.NoError(t, c.CreateProjectPipeline(pfs.DefaultProjectName,
	//		pipeline,
	//		"",
	//		[]string{"/bin/bash"},
	//		[]string{
	//			`ls /pfs/*/d/*`, // for debugging
	//			`cars_tables="$(grep "CREATE TABLE public.cars" /pfs/*/d/* | sort -u  | wc -l)"`,
	//			`(( cars_tables == 1 )) && exit 0 || exit 1`,
	//		},
	//		&pps.ParallelismSpec{Constant: 1},
	//		client.NewProjectPFSInput(pfs.DefaultProjectName,repo, "/d/*"),
	//		"",
	//		false,
	//	))
	//
	//	// wait for job to run & check that all rows were processed
	//	var jobCount int
	//	c.FlushJob([]*pfs.Commit{client.NewProjectCommit(pfs.DefaultProjectName,repo, "master")}, nil,
	//		func(jobInfo *pps.JobInfo) error {
	//			jobCount++
	//			require.Equal(t, 1, jobCount)
	//			require.Equal(t, pps.JobState_JOB_SUCCESS, jobInfo.State)
	//			require.Equal(t, int64(5), jobInfo.DataProcessed)
	//			require.Equal(t, int64(0), jobInfo.DataSkipped)
	//			return nil
	//		})
	//
	//	// Add new rows with same header data
	//	require.NoError(t, c.PutFileSplit(repo, "master", "d", pfs.Delimiter_SQL, 0, 0, 0, false, strings.NewReader(tu.TestPGDumpNewRows), client.WithAppendPutFile()))
	//
	//	// old data should be skipped, even though header was uploaded twice (new
	//	// header shouldn't append or change the hash or anything)
	//	jobCount = 0
	//	c.FlushJob([]*pfs.Commit{client.NewProjectCommit(pfs.DefaultProjectName,repo, "master")}, nil,
	//		func(jobInfo *pps.JobInfo) error {
	//			jobCount++
	//			require.Equal(t, 1, jobCount)
	//			require.Equal(t, pps.JobState_JOB_SUCCESS, jobInfo.State)
	//			require.Equal(t, int64(3), jobInfo.DataProcessed) // added 3 new rows
	//			require.Equal(t, int64(5), jobInfo.DataSkipped)
	//			return nil
	//		})
}

func TestNewHeaderCausesReprocess(t *testing.T) {
	// TODO(2.0 optional): Implement put file split in V2?
	t.Skip("Split file header not implemented in V2")
	//	if testing.Short() {
	//		t.Skip("Skipping integration tests in short mode")
	//	}
	//
	//	c := tu.GetPachClient(t)
	//	require.NoError(t, c.DeleteAll())
	//
	//	// put a SQL file w/ header
	//	repo := tu.UniqueString("TestSplitFileHeader")
	//	require.NoError(t, c.CreateProjectRepo(pfs.DefaultProjectName,repo))
	//	require.NoError(t, c.PutFileSplit(repo, "master", "d", pfs.Delimiter_SQL, 0, 0, 0, false, strings.NewReader(tu.TestPGDump), client.WithAppendPutFile()))
	//
	//	// Create a pipeline that roughly validates the header
	//	pipeline := tu.UniqueString("TestSplitFileReprocessPL")
	//	require.NoError(t, c.CreateProjectPipeline(pfs.DefaultProjectName,
	//		pipeline,
	//		"",
	//		[]string{"/bin/bash"},
	//		[]string{
	//			`ls /pfs/*/d/*`, // for debugging
	//			`cars_tables="$(grep "CREATE TABLE public.cars" /pfs/*/d/* | sort -u  | wc -l)"`,
	//			`(( cars_tables == 1 )) && exit 0 || exit 1`,
	//		},
	//		&pps.ParallelismSpec{Constant: 1},
	//		client.NewProjectPFSInput(pfs.DefaultProjectName,repo, "/d/*"),
	//		"",
	//		false,
	//	))
	//
	//	// wait for job to run & check that all rows were processed
	//	var jobCount int
	//	c.FlushJob([]*pfs.Commit{client.NewProjectCommit(pfs.DefaultProjectName,repo, "master")}, nil,
	//		func(jobInfo *pps.JobInfo) error {
	//			jobCount++
	//			require.Equal(t, 1, jobCount)
	//			require.Equal(t, pps.JobState_JOB_SUCCESS, jobInfo.State)
	//			require.Equal(t, int64(5), jobInfo.DataProcessed)
	//			require.Equal(t, int64(0), jobInfo.DataSkipped)
	//			return nil
	//		})
	//
	//	// put empty dataset w/ new header
	//	require.NoError(t, c.PutFileSplit(repo, "master", "d", pfs.Delimiter_SQL, 0, 0, 0, false, strings.NewReader(tu.TestPGDumpNewHeader), client.WithAppendPutFile()))
	//
	//	// everything gets reprocessed (hashes all change even though the files
	//	// themselves weren't altered)
	//	jobCount = 0
	//	c.FlushJob([]*pfs.Commit{client.NewProjectCommit(pfs.DefaultProjectName,repo, "master")}, nil,
	//		func(jobInfo *pps.JobInfo) error {
	//			jobCount++
	//			require.Equal(t, 1, jobCount)
	//			require.Equal(t, pps.JobState_JOB_SUCCESS, jobInfo.State)
	//			require.Equal(t, int64(5), jobInfo.DataProcessed) // added 3 new rows
	//			require.Equal(t, int64(0), jobInfo.DataSkipped)
	//			return nil
	//		})
}

func TestDeferredProcessing(t *testing.T) {
	if testing.Short() {
		t.Skip("Skipping integration tests in short mode")
	}

	t.Parallel()
	c, _ := minikubetestenv.AcquireCluster(t)

	dataRepo := tu.UniqueString("TestDeferredProcessing_data")
	require.NoError(t, c.CreateProjectRepo(pfs.DefaultProjectName, dataRepo))

	pipeline1 := tu.UniqueString("TestDeferredProcessing1")
	_, err := c.PpsAPIClient.CreatePipeline(
		context.Background(),
		&pps.CreatePipelineRequest{
			Pipeline: client.NewProjectPipeline(pfs.DefaultProjectName, pipeline1),
			Transform: &pps.Transform{
				Cmd:   []string{"bash"},
				Stdin: []string{fmt.Sprintf("cp /pfs/%s/* /pfs/out/", dataRepo)},
			},
			Input:        client.NewProjectPFSInput(pfs.DefaultProjectName, dataRepo, "/*"),
			OutputBranch: "staging",
		})
	require.NoError(t, err)

	pipeline2 := tu.UniqueString("TestDeferredProcessing2")
	require.NoError(t, c.CreateProjectPipeline(pfs.DefaultProjectName,
		pipeline2,
		"",
		[]string{"bash"},
		[]string{
			fmt.Sprintf("cp /pfs/%s/* /pfs/out/", pipeline1),
		},
		&pps.ParallelismSpec{
			Constant: 1,
		},
		client.NewProjectPFSInput(pfs.DefaultProjectName, pipeline1, "/*"),
		"",
		false,
	))

	commit := client.NewProjectCommit(pfs.DefaultProjectName, dataRepo, "staging", "")
	require.NoError(t, c.PutFile(commit, "file", strings.NewReader("foo"), client.WithAppendPutFile()))

	commitInfo, err := c.InspectProjectCommit(pfs.DefaultProjectName, dataRepo, "staging", "")
	require.NoError(t, err)

	// The same commitset should be extended after each branch head move
	commitInfos, err := c.WaitCommitSetAll(commitInfo.Commit.ID)
	require.NoError(t, err)
	require.Equal(t, 1, len(commitInfos))

	require.NoError(t, c.CreateProjectBranch(pfs.DefaultProjectName, dataRepo, "master", "staging", "", nil))

	commitInfo, err = c.InspectProjectCommit(pfs.DefaultProjectName, pipeline1, "staging", "")
	require.NoError(t, err)
	commitInfos, err = c.WaitCommitSetAll(commitInfo.Commit.ID)
	require.NoError(t, err)
	require.Equal(t, 4, len(commitInfos))

	require.NoError(t, c.CreateProjectBranch(pfs.DefaultProjectName, pipeline1, "master", "staging", "", nil))

	commitInfo, err = c.InspectProjectCommit(pfs.DefaultProjectName, pipeline2, "master", "")
	require.NoError(t, err)
	commitInfos, err = c.WaitCommitSetAll(commitInfo.Commit.ID)
	require.NoError(t, err)
	require.Equal(t, 6, len(commitInfos))
}

func TestListPipelineAtCommit(t *testing.T) {
	if testing.Short() {
		t.Skip("Skipping integration tests in short mode")
	}
	t.Parallel()
	c, _ := minikubetestenv.AcquireCluster(t)
	// create two pipelines and update 1 of them to represent several DAG states
	dataRepo := tu.UniqueString("TestListPipelineAtCommit_data")
	require.NoError(t, c.CreateProjectRepo(pfs.DefaultProjectName, dataRepo))
	pipeline1 := tu.UniqueString("TestListPipelineAtCommit_pipeline1")
	_, err := c.PpsAPIClient.CreatePipeline(c.Ctx(), basicPipelineReq(pipeline1, dataRepo))
	require.NoError(t, err)
	pipeline2 := tu.UniqueString("TestListPipelineAtCommit_pipeline2")
	_, err = c.PpsAPIClient.CreatePipeline(c.Ctx(), basicPipelineReq(pipeline2, pipeline1))
	require.NoError(t, err)
	updateReq := basicPipelineReq(pipeline1, dataRepo)
	updateReq.Update = true
	_, err = c.PpsAPIClient.CreatePipeline(c.Ctx(), updateReq)
	require.NoError(t, err)
	// assert correct pipeline versions are returned for each commit set ID
	ci, err := c.InspectProjectCommit(pfs.DefaultProjectName, pipeline2, "master", "")
	require.NoError(t, err)
	_, err = c.WaitCommitSetAll(ci.Commit.ID)
	require.NoError(t, err)
	commitSets, err := c.ListCommitSet(c.Ctx(), &pfs.ListCommitSetRequest{})
	require.NoError(t, err)
	expected := []map[string]uint64{
		{pipeline1: 2, pipeline2: 1},
		{pipeline1: 1, pipeline2: 1},
		{pipeline1: 1},
	}
	i := 0
	require.NoError(t, clientsdk.ForEachCommitSet(commitSets, func(csi *pfs.CommitSetInfo) error {
		pipelines, err := c.PpsAPIClient.ListPipeline(c.Ctx(), &pps.ListPipelineRequest{
			CommitSet: &pfs.CommitSet{ID: csi.CommitSet.ID},
		})
		require.NoError(t, err)
		count := 0
		require.NoError(t, clientsdk.ForEachPipelineInfo(pipelines, func(pi *pps.PipelineInfo) error {
			count++
			require.Equal(t, expected[i][pi.Pipeline.Name], pi.Version)
			return nil
		}))
		require.Equal(t, len(expected[i]), count)
		i++
		return nil
	}))

}

func TestPipelineHistory(t *testing.T) {
	if testing.Short() {
		t.Skip("Skipping integration tests in short mode")
	}

	t.Parallel()
	c, _ := minikubetestenv.AcquireCluster(t)
	// create repos
	dataRepo := tu.UniqueString("TestPipelineHistory_data")
	require.NoError(t, c.CreateProjectRepo(pfs.DefaultProjectName, dataRepo))
	pipelineName := tu.UniqueString("TestPipelineHistory")
	require.NoError(t, c.CreateProjectPipeline(pfs.DefaultProjectName,
		pipelineName,
		"",
		[]string{"bash"},
		[]string{"echo foo >/pfs/out/file"},
		&pps.ParallelismSpec{
			Constant: 1,
		},
		client.NewProjectPFSInput(pfs.DefaultProjectName, dataRepo, "/*"),
		"",
		true,
	))

	require.NoError(t, c.PutFile(client.NewProjectCommit(pfs.DefaultProjectName, dataRepo, "master", ""), "file", strings.NewReader("1"), client.WithAppendPutFile()))
	commitInfo, err := c.InspectProjectCommit(pfs.DefaultProjectName, dataRepo, "master", "")
	require.NoError(t, err)
	_, err = c.WaitCommitSetAll(commitInfo.Commit.ID)
	require.NoError(t, err)

	jis, err := c.ListProjectJob(pfs.DefaultProjectName, pipelineName, nil, 0, true)
	require.NoError(t, err)
	require.Equal(t, 2, len(jis))

	// Update the pipeline
	require.NoError(t, c.CreateProjectPipeline(pfs.DefaultProjectName,
		pipelineName,
		"",
		[]string{"bash"},
		[]string{"echo bar >/pfs/out/file"},
		&pps.ParallelismSpec{
			Constant: 1,
		},
		client.NewProjectPFSInput(pfs.DefaultProjectName, dataRepo, "/*"),
		"",
		true,
	))

	require.NoError(t, c.PutFile(client.NewProjectCommit(pfs.DefaultProjectName, dataRepo, "master", ""), "file", strings.NewReader("2"), client.WithAppendPutFile()))
	commitInfo, err = c.InspectProjectCommit(pfs.DefaultProjectName, dataRepo, "master", "")
	require.NoError(t, err)
	_, err = c.WaitCommitSetAll(commitInfo.Commit.ID)
	require.NoError(t, err)

	commitInfos, err := c.ListCommit(client.NewProjectRepo(pfs.DefaultProjectName, pipelineName), client.NewProjectCommit(pfs.DefaultProjectName, pipelineName, "master", ""), nil, 0)
	require.NoError(t, err)
	require.Equal(t, 4, len(commitInfos))

	jis, err = c.ListProjectJob(pfs.DefaultProjectName, pipelineName, nil, 0, true)
	require.NoError(t, err)
	require.Equal(t, 2, len(jis))
	jis, err = c.ListProjectJob(pfs.DefaultProjectName, pipelineName, nil, 1, true)
	require.NoError(t, err)
	require.Equal(t, 4, len(jis))
	jis, err = c.ListProjectJob(pfs.DefaultProjectName, pipelineName, nil, -1, true)
	require.NoError(t, err)
	require.Equal(t, 4, len(jis))

	// Update the pipeline again
	require.NoError(t, c.CreateProjectPipeline(pfs.DefaultProjectName,
		pipelineName,
		"",
		[]string{"bash"},
		[]string{"echo buzz >/pfs/out/file"},
		&pps.ParallelismSpec{
			Constant: 1,
		},
		client.NewProjectPFSInput(pfs.DefaultProjectName, dataRepo, "/*"),
		"",
		true,
	))
	commitInfo, err = c.InspectProjectCommit(pfs.DefaultProjectName, dataRepo, "master", "")
	require.NoError(t, err)
	_, err = c.WaitCommitSetAll(commitInfo.Commit.ID)
	require.NoError(t, err)

	jis, err = c.ListProjectJob(pfs.DefaultProjectName, pipelineName, nil, 0, true)
	require.NoError(t, err)
	require.Equal(t, 1, len(jis))
	jis, err = c.ListProjectJob(pfs.DefaultProjectName, pipelineName, nil, 1, true)
	require.NoError(t, err)
	require.Equal(t, 3, len(jis))
	jis, err = c.ListProjectJob(pfs.DefaultProjectName, pipelineName, nil, 2, true)
	require.NoError(t, err)
	require.Equal(t, 5, len(jis))
	jis, err = c.ListProjectJob(pfs.DefaultProjectName, pipelineName, nil, -1, true)
	require.NoError(t, err)
	require.Equal(t, 5, len(jis))

	// Add another pipeline, this shouldn't change the results of the above
	// commands.
	pipelineName2 := tu.UniqueString("TestPipelineHistory2")
	require.NoError(t, c.CreateProjectPipeline(pfs.DefaultProjectName,
		pipelineName2,
		"",
		[]string{"bash"},
		[]string{"echo foo >/pfs/out/file"},
		&pps.ParallelismSpec{
			Constant: 1,
		},
		client.NewProjectPFSInput(pfs.DefaultProjectName, dataRepo, "/*"),
		"",
		true,
	))
	commitInfo, err = c.InspectProjectCommit(pfs.DefaultProjectName, dataRepo, "master", "")
	require.NoError(t, err)
	_, err = c.WaitCommitSetAll(commitInfo.Commit.ID)
	require.NoError(t, err)

	jis, err = c.ListProjectJob(pfs.DefaultProjectName, pipelineName, nil, 0, true)
	require.NoError(t, err)
	require.Equal(t, 1, len(jis))
	jis, err = c.ListProjectJob(pfs.DefaultProjectName, pipelineName, nil, 1, true)
	require.NoError(t, err)
	require.Equal(t, 3, len(jis))
	jis, err = c.ListProjectJob(pfs.DefaultProjectName, pipelineName, nil, 2, true)
	require.NoError(t, err)
	require.Equal(t, 5, len(jis))
	jis, err = c.ListProjectJob(pfs.DefaultProjectName, pipelineName, nil, -1, true)
	require.NoError(t, err)
	require.Equal(t, 5, len(jis))

	pipelineInfos, err := c.ListPipeline(false)
	require.NoError(t, err)
	require.Equal(t, 2, len(pipelineInfos))

	pipelineInfos, err = c.ListProjectPipelineHistory(pfs.DefaultProjectName, "", -1, false)
	require.NoError(t, err)
	require.Equal(t, 4, len(pipelineInfos))

	pipelineInfos, err = c.ListProjectPipelineHistory(pfs.DefaultProjectName, "", 1, false)
	require.NoError(t, err)
	require.Equal(t, 3, len(pipelineInfos))

	pipelineInfos, err = c.ListProjectPipelineHistory(pfs.DefaultProjectName, pipelineName, -1, false)
	require.NoError(t, err)
	require.Equal(t, 3, len(pipelineInfos))

	pipelineInfos, err = c.ListProjectPipelineHistory(pfs.DefaultProjectName, pipelineName2, -1, false)
	require.NoError(t, err)
	require.Equal(t, 1, len(pipelineInfos))
}

func TestFileHistory(t *testing.T) {
	// TODO: Implement file history in V2?
	t.Skip("File history not implemented in V2")
	if testing.Short() {
		t.Skip("Skipping integration tests in short mode")
	}

	t.Parallel()
	c, _ := minikubetestenv.AcquireCluster(t)

	dataRepo1 := tu.UniqueString("TestFileHistory_data1")
	require.NoError(t, c.CreateProjectRepo(pfs.DefaultProjectName, dataRepo1))
	dataRepo2 := tu.UniqueString("TestFileHistory_data2")
	require.NoError(t, c.CreateProjectRepo(pfs.DefaultProjectName, dataRepo2))

	pipeline := tu.UniqueString("TestFileHistory")
	require.NoError(t, c.CreateProjectPipeline(pfs.DefaultProjectName,
		pipeline,
		"",
		[]string{"bash"},
		[]string{
			fmt.Sprintf("for a in /pfs/%s/*", dataRepo1),
			"do",
			fmt.Sprintf("for b in /pfs/%s/*", dataRepo2),
			"do",
			"touch /pfs/out/$(basename $a)_$(basename $b)",
			"done",
			"done",
		},
		&pps.ParallelismSpec{
			Constant: 1,
		},
		client.NewCrossInput(
			client.NewProjectPFSInput(pfs.DefaultProjectName, dataRepo1, "/*"),
			client.NewProjectPFSInput(pfs.DefaultProjectName, dataRepo2, "/*"),
		),
		"",
		false,
	))

	commit1 := client.NewProjectCommit(pfs.DefaultProjectName, dataRepo1, "master", "")
	commit2 := client.NewProjectCommit(pfs.DefaultProjectName, dataRepo2, "master", "")

	require.NoError(t, c.PutFile(commit1, "A1", strings.NewReader(""), client.WithAppendPutFile()))
	require.NoError(t, c.PutFile(commit2, "B1", strings.NewReader(""), client.WithAppendPutFile()))

	require.NoError(t, c.PutFile(commit1, "A2", strings.NewReader(""), client.WithAppendPutFile()))
	require.NoError(t, c.PutFile(commit1, "A3", strings.NewReader(""), client.WithAppendPutFile()))
	require.NoError(t, c.PutFile(commit2, "B2", strings.NewReader(""), client.WithAppendPutFile()))
	require.NoError(t, c.PutFile(commit2, "B3", strings.NewReader(""), client.WithAppendPutFile()))

	commitInfo, err := c.InspectProjectCommit(pfs.DefaultProjectName, pipeline, "master", "")
	require.NoError(t, err)
	_, err = c.WaitCommitSetAll(commitInfo.Commit.ID)
	require.NoError(t, err)

	//_, err = c.ListFileHistory(pipeline, "master", "", -1)
	//require.NoError(t, err)
}

// TestCreatePipelineErrorNoTransform tests that sending a CreatePipeline
// requests to pachd with no 'pipeline' field doesn't kill pachd
func TestCreatePipelineErrorNoPipeline(t *testing.T) {
	if testing.Short() {
		t.Skip("Skipping integration tests in short mode")
	}

	t.Parallel()
	c, _ := minikubetestenv.AcquireCluster(t)

	// Create input repo
	dataRepo := tu.UniqueString(t.Name() + "-data")
	require.NoError(t, c.CreateProjectRepo(pfs.DefaultProjectName, dataRepo))

	// Create pipeline w/ no pipeline field--make sure we get a response
	_, err := c.PpsAPIClient.CreatePipeline(
		context.Background(),
		&pps.CreatePipelineRequest{
			Pipeline: nil,
			Transform: &pps.Transform{
				Cmd:   []string{"/bin/bash"},
				Stdin: []string{`cat foo >/pfs/out/file`},
			},
			Input: client.NewProjectPFSInput(pfs.DefaultProjectName, dataRepo, "/*"),
		})
	require.YesError(t, err)
	require.Matches(t, "request.Pipeline", err.Error())
}

// TestCreatePipelineErrorNoTransform tests that sending a CreatePipeline
// requests to pachd with no 'transform' or 'pipeline' field doesn't kill pachd
func TestCreatePipelineError(t *testing.T) {
	if testing.Short() {
		t.Skip("Skipping integration tests in short mode")
	}

	t.Parallel()
	c, _ := minikubetestenv.AcquireCluster(t)

	// Create input repo
	dataRepo := tu.UniqueString(t.Name() + "-data")
	require.NoError(t, c.CreateProjectRepo(pfs.DefaultProjectName, dataRepo))

	// Create pipeline w/ no transform--make sure we get a response (& make sure
	// it explains the problem)
	pipeline := tu.UniqueString("no-transform-")
	_, err := c.PpsAPIClient.CreatePipeline(
		context.Background(),
		&pps.CreatePipelineRequest{
			Pipeline:  client.NewProjectPipeline(pfs.DefaultProjectName, pipeline),
			Transform: nil,
			Input:     client.NewProjectPFSInput(pfs.DefaultProjectName, dataRepo, "/*"),
		})
	require.YesError(t, err)
	require.Matches(t, "transform", err.Error())
}

// TestCreatePipelineErrorNoCmd tests that sending a CreatePipeline request to
// pachd with no 'transform.cmd' field doesn't kill pachd
func TestCreatePipelineErrorNoCmd(t *testing.T) {
	if testing.Short() {
		t.Skip("Skipping integration tests in short mode")
	}

	t.Parallel()
	c, _ := minikubetestenv.AcquireCluster(t)

	// Create input data
	dataRepo := tu.UniqueString(t.Name() + "-data")
	require.NoError(t, c.CreateProjectRepo(pfs.DefaultProjectName, dataRepo))
	require.NoError(t, c.PutFile(client.NewProjectCommit(pfs.DefaultProjectName, dataRepo, "master", ""), "file", strings.NewReader("foo"), client.WithAppendPutFile()))

	// create pipeline
	pipeline := tu.UniqueString("no-cmd-")
	_, err := c.PpsAPIClient.CreatePipeline(
		context.Background(),
		&pps.CreatePipelineRequest{
			Pipeline: client.NewProjectPipeline(pfs.DefaultProjectName, pipeline),
			Transform: &pps.Transform{
				Cmd:   nil,
				Stdin: []string{`cat foo >/pfs/out/file`},
			},
			Input: client.NewProjectPFSInput(pfs.DefaultProjectName, dataRepo, "/*"),
		})
	require.NoError(t, err)
	time.Sleep(5 * time.Second) // give pipeline time to start

	require.NoErrorWithinTRetry(t, 30*time.Second, func() error {
		pipelineInfo, err := c.InspectProjectPipeline(pfs.DefaultProjectName, pipeline, false)
		if err != nil {
			return err
		}
		if pipelineInfo.State != pps.PipelineState_PIPELINE_FAILURE {
			return errors.Errorf("pipeline should be in state FAILURE, not: %s", pipelineInfo.State.String())
		}
		return nil
	})
}

func TestExtractPipeline(t *testing.T) {
	// TODO: Implement extract pipeline.
	t.Skip("Extract pipeline not implemented in V2")
	//	c := tu.GetPachClient(t)
	//	require.NoError(t, c.DeleteAll())
	//
	//	dataRepo := tu.UniqueString("TestExtractPipeline_data")
	//	require.NoError(t, c.CreateProjectRepo(pfs.DefaultProjectName,dataRepo))
	//	request := &pps.CreatePipelineRequest{}
	//	// Generate fake data
	//	gofakeit.Struct(&request)
	//
	//	// Now set a bunch of fields explicitly so the server will accept the request.
	//	// Override the input because otherwise the repo won't exist
	//	request.Input = client.NewProjectPFSInput(pfs.DefaultProjectName,dataRepo, "/*")
	//	// These must be set explicitly, because extract returns the default values
	//	// and we want them to match.
	//	request.Input.Pfs.Name = "input"
	//	request.Input.Pfs.Branch = "master"
	//	// If service, can only set as Constant:1
	//	request.ParallelismSpec.Constant = 1
	//	// CacheSize must parse as a memory value
	//	request.CacheSize = "1G"
	//	// Durations must be valid
	//	d := &types.Duration{Seconds: 1, Nanos: 1}
	//	request.JobTimeout = d
	//	request.DatumTimeout = d
	//	// PodSpec and PodPatch must parse as json
	//	request.PodSpec = "{}"
	//	request.PodPatch = "{}"
	//	request.Service.Type = string(v1.ServiceTypeClusterIP)
	//	// Don't want to explicitly set spec commit, since there's no valid commit
	//	// to set it to, and this is one of the few fields that shouldn't get
	//	// extracted back to us.
	//	request.SpecCommit = nil
	//	// MaxQueueSize gets set to 1 if it's negative, which will superficially
	//	// fail the test, so we set a real value.
	//	request.MaxQueueSize = 2
	//	// Update and reprocess don't get extracted back either so don't set it.
	//	request.Update = false
	//	request.Reprocess = false
	//
	//	// Create the pipeline
	//	_, err := c.PpsAPIClient.CreatePipeline(
	//		context.Background(),
	//		request)
	//	require.YesError(t, err)
	//	require.True(t, strings.Contains(err.Error(), "TFJob"))
	//	// TODO when TFJobs are supported the above should be deleted
	//
	//	// Set TFJob to nil so request can work
	//	request.TFJob = nil
	//	_, err = c.PpsAPIClient.CreatePipeline(
	//		context.Background(),
	//		request)
	//	require.NoError(t, err)
	//
	//	// Extract it and see if we get the same thing
	//	extractedRequest, err := c.ExtractPipeline(request.Pipeline.Name)
	//	require.NoError(t, err)
	//	// When this check fails it most likely means that you've added field to
	//	// pipelines and not set it up to be extract. PipelineReqFromInfo is the
	//	// function you'll need to add it to.
	//	if !proto.Equal(request, extractedRequest) {
	//		marshaller := &jsonpb.Marshaler{
	//			Indent:   "  ",
	//			OrigName: true,
	//		}
	//		requestString, err := marshaller.MarshalToString(request)
	//		require.NoError(t, err)
	//		extractedRequestString, err := marshaller.MarshalToString(extractedRequest)
	//		require.NoError(t, err)
	//		t.Errorf("Expected:\n%s\n, Got:\n%s\n", requestString, extractedRequestString)
	//	}
}

// TestPodPatchUnmarshalling tests the fix for issues #3483, by adding a
// PodPatch to a pipeline spec and making sure it's applied correctly
func TestPodPatchUnmarshalling(t *testing.T) {
	if testing.Short() {
		t.Skip("Skipping integration tests in short mode")
	}

	t.Parallel()
	c, ns := minikubetestenv.AcquireCluster(t)

	// Create input data
	dataRepo := tu.UniqueString(t.Name() + "-data-")
	require.NoError(t, c.CreateProjectRepo(pfs.DefaultProjectName, dataRepo))

	dataCommit := client.NewProjectCommit(pfs.DefaultProjectName, dataRepo, "master", "")
	require.NoError(t, c.PutFile(dataCommit, "file", strings.NewReader("foo"), client.WithAppendPutFile()))

	// create pipeline
	pipeline := tu.UniqueString("pod-patch-")
	_, err := c.PpsAPIClient.CreatePipeline(
		context.Background(),
		&pps.CreatePipelineRequest{
			Pipeline: client.NewProjectPipeline(pfs.DefaultProjectName, pipeline),
			Transform: &pps.Transform{
				Cmd:   []string{"bash"},
				Stdin: []string{"cp /pfs/in/* /pfs/out"},
			},
			Input: &pps.Input{Pfs: &pps.PFSInput{
				Name: "in", Repo: dataRepo, Glob: "/*",
			}},
			PodPatch: `[
				{
				  "op": "add",
				  "path": "/volumes/0",
				  "value": {
				    "name": "vol0",
				    "hostPath": {
				      "path": "/volumePath"
				}}}]`,
		})
	require.NoError(t, err)

	commitInfo, err := c.WaitProjectCommit(pfs.DefaultProjectName, pipeline, "master", "")
	require.NoError(t, err)

	var buf bytes.Buffer
	require.NoError(t, c.GetFile(commitInfo.Commit, "file", &buf))
	require.Equal(t, "foo", buf.String())

	pipelineInfo, err := c.InspectProjectPipeline(pfs.DefaultProjectName, pipeline, false)
	require.NoError(t, err)

	// make sure 'vol0' is correct in the pod spec
	var volumes []v1.Volume
	kubeClient := tu.GetKubeClient(t)
	require.NoError(t, backoff.Retry(func() error {
		podList, err := kubeClient.CoreV1().Pods(ns).List(
			context.Background(),
			metav1.ListOptions{
				LabelSelector: metav1.FormatLabelSelector(metav1.SetAsLabelSelector(
					map[string]string{
						"app":             "pipeline",
						"pipelineName":    pipelineInfo.Pipeline.Name,
						"pipelineVersion": fmt.Sprint(pipelineInfo.Version),
					},
				)),
			})
		if err != nil {
			return errors.EnsureStack(err) // retry
		}
		if len(podList.Items) != 1 || len(podList.Items[0].Spec.Volumes) == 0 {
			return errors.Errorf("could not find volumes for pipeline %s", pipelineInfo.Pipeline.Name)
		}
		volumes = podList.Items[0].Spec.Volumes
		return nil // no more retries
	}, backoff.NewTestingBackOff()))
	// Make sure a CPU and Memory request are both set
	for _, vol := range volumes {
		require.True(t,
			vol.VolumeSource.HostPath == nil || vol.VolumeSource.EmptyDir == nil)
		if vol.Name == "vol0" {
			require.True(t, vol.VolumeSource.HostPath.Path == "/volumePath")
		}
	}
}

func TestSecrets(t *testing.T) {
	if testing.Short() {
		t.Skip("Skipping integration tests in short mode")
	}

	t.Parallel()
	c, _ := minikubetestenv.AcquireCluster(t)

	b := []byte(
		`{
			"kind": "Secret",
			"apiVersion": "v1",
			"metadata": {
				"name": "test-secret",
				"creationTimestamp": null
			},
			"data": {
				"mykey": "bXktdmFsdWU="
			}
		}`)
	require.NoError(t, c.CreateSecret(b))

	secretInfo, err := c.InspectSecret("test-secret")
	secretInfo.CreationTimestamp = nil
	require.NoError(t, err)
	require.Equal(t, &pps.SecretInfo{
		Secret: &pps.Secret{
			Name: "test-secret",
		},
		Type:              "Opaque",
		CreationTimestamp: nil,
	}, secretInfo)

	secretInfos, err := c.ListSecret()
	require.NoError(t, err)
	initialLength := len(secretInfos)

	require.NoError(t, c.DeleteSecret("test-secret"))

	secretInfos, err = c.ListSecret()
	require.NoError(t, err)
	require.Equal(t, initialLength-1, len(secretInfos))

	_, err = c.InspectSecret("test-secret")
	require.YesError(t, err)
}

// Test that an unauthenticated user can't call secrets APIS
func TestSecretsUnauthenticated(t *testing.T) {
	if testing.Short() {
		t.Skip("Skipping integration tests in short mode")
	}
	t.Parallel()
	// Get an unauthenticated client
	c, _ := minikubetestenv.AcquireCluster(t)
	tu.ActivateAuthClient(t, c)
	c.SetAuthToken("")

	b := []byte(
		`{
			"kind": "Secret",
			"apiVersion": "v1",
			"metadata": {
				"name": "test-secret",
				"creationTimestamp": null
			},
			"data": {
				"mykey": "bXktdmFsdWU="
			}
		}`)

	err := c.CreateSecret(b)
	require.YesError(t, err)
	require.Matches(t, "no authentication token", err.Error())

	_, err = c.InspectSecret("test-secret")
	require.YesError(t, err)
	require.Matches(t, "no authentication token", err.Error())

	_, err = c.ListSecret()
	require.YesError(t, err)
	require.Matches(t, "no authentication token", err.Error())

	err = c.DeleteSecret("test-secret")
	require.YesError(t, err)
	require.Matches(t, "no authentication token", err.Error())
}

func TestCopyOutToIn(t *testing.T) {
	if testing.Short() {
		t.Skip("Skipping integration tests in short mode")
	}

	t.Parallel()
	c, _ := minikubetestenv.AcquireCluster(t)

	dataRepo := tu.UniqueString("TestCopyOutToIn_data")
	require.NoError(t, c.CreateProjectRepo(pfs.DefaultProjectName, dataRepo))

	dataCommit := client.NewProjectCommit(pfs.DefaultProjectName, dataRepo, "master", "")
	require.NoError(t, c.PutFile(dataCommit, "file", strings.NewReader("foo"), client.WithAppendPutFile()))

	pipeline := tu.UniqueString("TestCopyOutToIn")
	pipelineCommit := client.NewProjectCommit(pfs.DefaultProjectName, pipeline, "master", "")
	require.NoError(t, c.CreateProjectPipeline(pfs.DefaultProjectName,
		pipeline,
		"",
		[]string{"bash"},
		[]string{
			fmt.Sprintf("cp -R /pfs/%s/* /pfs/out/", dataRepo),
		},
		&pps.ParallelismSpec{
			Constant: 1,
		},
		client.NewProjectPFSInput(pfs.DefaultProjectName, dataRepo, "/*"),
		"",
		false,
	))

	commitInfo, err := c.InspectProjectCommit(pfs.DefaultProjectName, pipeline, "master", "")
	require.NoError(t, err)
	_, err = c.WaitCommitSetAll(commitInfo.Commit.ID)
	require.NoError(t, err)
	require.NoError(t, c.CopyFile(dataCommit, "file2", pipelineCommit, "file", client.WithAppendCopyFile()))
	commitInfo, err = c.InspectProjectCommit(pfs.DefaultProjectName, dataRepo, "master", "")
	require.NoError(t, err)
	_, err = c.WaitCommitSetAll(commitInfo.Commit.ID)
	require.NoError(t, err)

	require.NoError(t, c.PutFile(dataCommit, "file2", strings.NewReader("foo"), client.WithAppendPutFile()))

	var buf bytes.Buffer
	require.NoError(t, c.GetFile(pipelineCommit, "file2", &buf))
	require.Equal(t, "foo", buf.String())

	mfc, err := c.NewModifyFileClient(dataCommit)
	require.NoError(t, err)
	require.NoError(t, mfc.PutFile("dir/file3", strings.NewReader("foo"), client.WithAppendPutFile()))
	require.NoError(t, mfc.PutFile("dir/file4", strings.NewReader("bar"), client.WithAppendPutFile()))
	require.NoError(t, mfc.Close())

	commitInfo, err = c.InspectProjectCommit(pfs.DefaultProjectName, dataRepo, "master", "")
	require.NoError(t, err)
	_, err = c.WaitCommitSetAll(commitInfo.Commit.ID)
	require.NoError(t, err)

	require.NoError(t, c.CopyFile(dataCommit, "dir2", pipelineCommit, "dir", client.WithAppendCopyFile()))

	commitInfo, err = c.InspectProjectCommit(pfs.DefaultProjectName, dataRepo, "master", "")
	require.NoError(t, err)
	_, err = c.WaitCommitSetAll(commitInfo.Commit.ID)
	require.NoError(t, err)

	buf.Reset()
	require.NoError(t, c.GetFile(pipelineCommit, "dir/file3", &buf))
	require.Equal(t, "foo", buf.String())
	buf.Reset()
	require.NoError(t, c.GetFile(pipelineCommit, "dir/file4", &buf))
	require.Equal(t, "bar", buf.String())
}

func TestKeepRepo(t *testing.T) {
	if testing.Short() {
		t.Skip("Skipping integration tests in short mode")
	}

	t.Parallel()
	c, _ := minikubetestenv.AcquireCluster(t)

	dataRepo := tu.UniqueString("TestKeepRepo_data")
	require.NoError(t, c.CreateProjectRepo(pfs.DefaultProjectName, dataRepo))

	dataCommit := client.NewProjectCommit(pfs.DefaultProjectName, dataRepo, "master", "")
	require.NoError(t, c.PutFile(dataCommit, "file", strings.NewReader("foo"), client.WithAppendPutFile()))

	pipeline := tu.UniqueString("TestKeepRepo")
	require.NoError(t, c.CreateProjectPipeline(pfs.DefaultProjectName,
		pipeline,
		"",
		[]string{"bash"},
		[]string{
			fmt.Sprintf("cp /pfs/%s/* /pfs/out/", dataRepo),
		},
		&pps.ParallelismSpec{
			Constant: 1,
		},
		client.NewProjectPFSInput(pfs.DefaultProjectName, dataRepo, "/*"),
		"",
		false,
	))
	commitInfo, err := c.InspectProjectCommit(pfs.DefaultProjectName, pipeline, "master", "")
	require.NoError(t, err)
	_, err = c.WaitCommitSetAll(commitInfo.Commit.ID)
	require.NoError(t, err)

	_, err = c.PpsAPIClient.DeletePipeline(c.Ctx(), &pps.DeletePipelineRequest{
		Pipeline: client.NewProjectPipeline(pfs.DefaultProjectName, pipeline),
		KeepRepo: true,
	})
	require.NoError(t, err)
	_, err = c.InspectProjectRepo(pfs.DefaultProjectName, pipeline)
	require.NoError(t, err)

	_, err = c.PfsAPIClient.InspectRepo(c.Ctx(), &pfs.InspectRepoRequest{
		Repo: client.NewSystemProjectRepo(pfs.DefaultProjectName, pipeline, pfs.SpecRepoType),
	})
	require.YesError(t, err)
	require.True(t, errutil.IsNotFoundError(err))

	_, err = c.PfsAPIClient.InspectRepo(c.Ctx(), &pfs.InspectRepoRequest{
		Repo: client.NewSystemProjectRepo(pfs.DefaultProjectName, pipeline, pfs.MetaRepoType),
	})
	require.YesError(t, err)
	require.True(t, errutil.IsNotFoundError(err))

	var buf bytes.Buffer
	require.NoError(t, c.GetFile(client.NewProjectCommit(pfs.DefaultProjectName, pipeline, "master", ""), "file", &buf))
	require.Equal(t, "foo", buf.String())
	require.YesError(t, c.CreateProjectPipeline(pfs.DefaultProjectName,
		pipeline,
		"",
		[]string{"bash"},
		[]string{
			fmt.Sprintf("cp /pfs/%s/* /pfs/out/", dataRepo),
		},
		&pps.ParallelismSpec{
			Constant: 1,
		},
		client.NewProjectPFSInput(pfs.DefaultProjectName, dataRepo, "/*"),
		"",
		false,
	))
}

// Regression test to make sure that pipeline creation doesn't crash pachd due to missing fields
func TestMalformedPipeline(t *testing.T) {
	t.Parallel()
	c, _ := minikubetestenv.AcquireCluster(t)

	pipelineName := tu.UniqueString("MalformedPipeline")

	var err error
	_, err = c.PpsAPIClient.CreatePipeline(c.Ctx(), &pps.CreatePipelineRequest{})
	require.YesError(t, err)
	require.Matches(t, "request.Pipeline cannot be nil", err.Error())

	_, err = c.PpsAPIClient.CreatePipeline(c.Ctx(), &pps.CreatePipelineRequest{
		Pipeline: client.NewProjectPipeline(pfs.DefaultProjectName, pipelineName)},
	)
	require.YesError(t, err)
	require.Matches(t, "must specify a transform", err.Error())

	_, err = c.PpsAPIClient.CreatePipeline(c.Ctx(), &pps.CreatePipelineRequest{
		Pipeline:  client.NewProjectPipeline(pfs.DefaultProjectName, pipelineName),
		Transform: &pps.Transform{},
		Input:     &pps.Input{},
	})
	require.YesError(t, err)
	require.Matches(t, "no input set", err.Error())

	_, err = c.PpsAPIClient.CreatePipeline(c.Ctx(), &pps.CreatePipelineRequest{
		Pipeline:        client.NewProjectPipeline(pfs.DefaultProjectName, pipelineName),
		Transform:       &pps.Transform{},
		Service:         &pps.Service{},
		ParallelismSpec: &pps.ParallelismSpec{},
	})
	require.YesError(t, err)
	require.Matches(t, "services can only be run with a constant parallelism of 1", err.Error())

	_, err = c.PpsAPIClient.CreatePipeline(c.Ctx(), &pps.CreatePipelineRequest{
		Pipeline:   client.NewProjectPipeline(pfs.DefaultProjectName, pipelineName),
		Transform:  &pps.Transform{},
		SpecCommit: &pfs.Commit{},
	})
	require.YesError(t, err)
	require.Matches(t, "cannot resolve commit with no repo", err.Error())

	_, err = c.PpsAPIClient.CreatePipeline(c.Ctx(), &pps.CreatePipelineRequest{
		Pipeline:   client.NewProjectPipeline(pfs.DefaultProjectName, pipelineName),
		Transform:  &pps.Transform{},
		SpecCommit: &pfs.Commit{Branch: &pfs.Branch{}},
	})
	require.YesError(t, err)
	require.Matches(t, "cannot resolve commit with no repo", err.Error())

	dataRepo := tu.UniqueString("TestMalformedPipeline_data")
	require.NoError(t, c.CreateProjectRepo(pfs.DefaultProjectName, dataRepo))

	dataCommit := client.NewProjectCommit(pfs.DefaultProjectName, dataRepo, "master", "")
	require.NoError(t, c.PutFile(dataCommit, "file", strings.NewReader("foo"), client.WithAppendPutFile()))

	_, err = c.PpsAPIClient.CreatePipeline(c.Ctx(), &pps.CreatePipelineRequest{
		Pipeline:  client.NewProjectPipeline(pfs.DefaultProjectName, pipelineName),
		Transform: &pps.Transform{},
		Input:     &pps.Input{Pfs: &pps.PFSInput{}},
	})
	require.YesError(t, err)
	require.Matches(t, "input must specify a name", err.Error())

	_, err = c.PpsAPIClient.CreatePipeline(c.Ctx(), &pps.CreatePipelineRequest{
		Pipeline:  client.NewProjectPipeline(pfs.DefaultProjectName, pipelineName),
		Transform: &pps.Transform{},
		Input:     &pps.Input{Pfs: &pps.PFSInput{Name: "data"}},
	})
	require.YesError(t, err)
	require.Matches(t, "input must specify a repo", err.Error())

	_, err = c.PpsAPIClient.CreatePipeline(c.Ctx(), &pps.CreatePipelineRequest{
		Pipeline:  client.NewProjectPipeline(pfs.DefaultProjectName, pipelineName),
		Transform: &pps.Transform{},
		Input:     &pps.Input{Pfs: &pps.PFSInput{Repo: dataRepo}},
	})
	require.YesError(t, err)
	require.Matches(t, "input must specify a glob", err.Error())

	_, err = c.PpsAPIClient.CreatePipeline(c.Ctx(), &pps.CreatePipelineRequest{
		Pipeline:  client.NewProjectPipeline(pfs.DefaultProjectName, pipelineName),
		Transform: &pps.Transform{},
		Input:     client.NewProjectPFSInput(pfs.DefaultProjectName, "out", "/*"),
	})
	require.YesError(t, err)
	require.Matches(t, "input cannot be named \"out\"", err.Error())

	_, err = c.PpsAPIClient.CreatePipeline(c.Ctx(), &pps.CreatePipelineRequest{
		Pipeline:  client.NewProjectPipeline(pfs.DefaultProjectName, pipelineName),
		Transform: &pps.Transform{},
		Input:     &pps.Input{Pfs: &pps.PFSInput{Name: "out", Repo: dataRepo, Glob: "/*"}},
	})
	require.YesError(t, err)
	require.Matches(t, "input cannot be named \"out\"", err.Error())

	_, err = c.PpsAPIClient.CreatePipeline(c.Ctx(), &pps.CreatePipelineRequest{
		Pipeline:  client.NewProjectPipeline(pfs.DefaultProjectName, pipelineName),
		Transform: &pps.Transform{},
		Input:     &pps.Input{Pfs: &pps.PFSInput{Name: "data", Repo: "dne", Glob: "/*"}},
	})
	require.YesError(t, err)
	require.Matches(t, "dne[^ ]* not found", err.Error())

	_, err = c.PpsAPIClient.CreatePipeline(c.Ctx(), &pps.CreatePipelineRequest{
		Pipeline:  client.NewProjectPipeline(pfs.DefaultProjectName, pipelineName),
		Transform: &pps.Transform{},
		Input: client.NewCrossInput(
			client.NewProjectPFSInput(pfs.DefaultProjectName, "foo", "/*"),
			client.NewProjectPFSInput(pfs.DefaultProjectName, "foo", "/*"),
		),
	})
	require.YesError(t, err)
	require.Matches(t, "name \"foo\" was used more than once", err.Error())

	_, err = c.PpsAPIClient.CreatePipeline(c.Ctx(), &pps.CreatePipelineRequest{
		Pipeline:  client.NewProjectPipeline(pfs.DefaultProjectName, pipelineName),
		Transform: &pps.Transform{},
		Input:     &pps.Input{Cron: &pps.CronInput{}},
	})
	require.YesError(t, err)
	require.Matches(t, "input must specify a name", err.Error())

	_, err = c.PpsAPIClient.CreatePipeline(c.Ctx(), &pps.CreatePipelineRequest{
		Pipeline:  client.NewProjectPipeline(pfs.DefaultProjectName, pipelineName),
		Transform: &pps.Transform{},
		Input:     &pps.Input{Cron: &pps.CronInput{Name: "cron"}},
	})
	require.YesError(t, err)
	require.Matches(t, "Empty spec string", err.Error())

	_, err = c.PpsAPIClient.CreatePipeline(c.Ctx(), &pps.CreatePipelineRequest{
		Pipeline:  client.NewProjectPipeline(pfs.DefaultProjectName, pipelineName),
		Transform: &pps.Transform{},
		Input:     &pps.Input{Cross: []*pps.Input{}},
	})
	require.YesError(t, err)
	require.Matches(t, "no input set", err.Error())

	_, err = c.PpsAPIClient.CreatePipeline(c.Ctx(), &pps.CreatePipelineRequest{
		Pipeline:  client.NewProjectPipeline(pfs.DefaultProjectName, pipelineName),
		Transform: &pps.Transform{},
		Input:     &pps.Input{Union: []*pps.Input{}},
	})
	require.YesError(t, err)
	require.Matches(t, "no input set", err.Error())

	_, err = c.PpsAPIClient.CreatePipeline(c.Ctx(), &pps.CreatePipelineRequest{
		Pipeline:  client.NewProjectPipeline(pfs.DefaultProjectName, pipelineName),
		Transform: &pps.Transform{},
		Input:     &pps.Input{Join: []*pps.Input{}},
	})
	require.YesError(t, err)
	require.Matches(t, "no input set", err.Error())
}

func TestTrigger(t *testing.T) {
	t.Parallel()
	c, _ := minikubetestenv.AcquireCluster(t)
	dataRepo := tu.UniqueString("TestTrigger_data")
	require.NoError(t, c.CreateProjectRepo(pfs.DefaultProjectName, dataRepo))
	dataCommit := client.NewProjectCommit(pfs.DefaultProjectName, dataRepo, "master", "")
	pipeline1 := tu.UniqueString("TestTrigger1")
	pipelineCommit1 := client.NewProjectCommit(pfs.DefaultProjectName, pipeline1, "master", "")
	pipeline2 := tu.UniqueString("TestTrigger2")
	pipelineCommit2 := client.NewProjectCommit(pfs.DefaultProjectName, pipeline2, "master", "")
	require.NoError(t, c.CreateProjectPipeline(pfs.DefaultProjectName,
		pipeline1,
		"",
		[]string{"bash"},
		[]string{
			fmt.Sprintf("cp /pfs/%s/* /pfs/out/", dataRepo),
		},
		&pps.ParallelismSpec{
			Constant: 1,
		},
		client.NewProjectPFSInputOpts(dataRepo, pfs.DefaultProjectName, dataRepo, "trigger", "/*", "", "", false, false, &pfs.Trigger{
			Branch: "master",
			Size_:  "1K",
		}),
		"",
		false,
	))
	require.NoError(t, c.CreateProjectPipeline(pfs.DefaultProjectName,
		pipeline2,
		"",
		[]string{"bash"},
		[]string{
			fmt.Sprintf("cp /pfs/%s/* /pfs/out/", pipeline1),
		},
		&pps.ParallelismSpec{
			Constant: 1,
		},
		client.NewProjectPFSInputOpts(pipeline1, pfs.DefaultProjectName, pipeline1, "", "/*", "", "", false, false, &pfs.Trigger{
			Size_: "2K",
		}),
		"",
		false,
	))
	// 10 100 byte files = 1K, so the last file should trigger pipeline1, but
	// not pipeline2.
	numFiles := 10
	fileBytes := 100
	for i := 0; i < numFiles; i++ {
		require.NoError(t, c.PutFile(dataCommit, fmt.Sprintf("file%d", i), strings.NewReader(strings.Repeat("a", fileBytes)), client.WithAppendPutFile()))
	}
	commitInfo, err := c.InspectProjectCommit(pfs.DefaultProjectName, dataRepo, "master", "")
	require.NoError(t, err)
	// This should have given us a job, flush to let it complete.
	commitInfos, err := c.WaitCommitSetAll(commitInfo.Commit.ID)
	require.NoError(t, err)
	require.Equal(t, 1, len(commitInfos))
	_, err = c.WaitProjectCommit(pfs.DefaultProjectName, pipeline1, "master", "")
	require.NoError(t, err)
	for i := 0; i < numFiles; i++ {
		var buf bytes.Buffer
		require.NoError(t, c.GetFile(pipelineCommit1, fmt.Sprintf("file%d", i), &buf))
		require.Equal(t, strings.Repeat("a", fileBytes), buf.String())
	}
	_, err = c.ListCommit(client.NewProjectRepo(pfs.DefaultProjectName, pipeline1), client.NewProjectCommit(pfs.DefaultProjectName, pipeline1, "master", ""), nil, 0)
	require.NoError(t, err)
	// Another 10 100 byte files = 2K, so the last file should trigger both pipelines.
	for i := numFiles; i < 2*numFiles; i++ {
		require.NoError(t, c.PutFile(dataCommit, fmt.Sprintf("file%d", i), strings.NewReader(strings.Repeat("a", fileBytes)), client.WithAppendPutFile()))
		require.NoError(t, err)
	}
	commitInfo, err = c.InspectProjectCommit(pfs.DefaultProjectName, dataRepo, "master", "")
	require.NoError(t, err)
	commitInfos, err = c.WaitCommitSetAll(commitInfo.Commit.ID)
	require.NoError(t, err)
	_, err = c.WaitProjectCommit(pfs.DefaultProjectName, pipeline1, "master", "")
	require.NoError(t, err)
	_, err = c.WaitProjectCommit(pfs.DefaultProjectName, pipeline2, "master", "")
	require.NoError(t, err)
	require.Equal(t, 1, len(commitInfos))
	for i := 0; i < numFiles*2; i++ {
		var buf bytes.Buffer
		require.NoError(t, c.GetFile(pipelineCommit1, fmt.Sprintf("file%d", i), &buf))
		require.Equal(t, strings.Repeat("a", fileBytes), buf.String())
		buf.Reset()
		require.NoError(t, c.GetFile(pipelineCommit2, fmt.Sprintf("file%d", i), &buf))
		require.Equal(t, strings.Repeat("a", fileBytes), buf.String())
	}
	commitInfos, err = c.ListCommit(client.NewProjectRepo(pfs.DefaultProjectName, pipeline1), client.NewProjectCommit(pfs.DefaultProjectName, pipeline1, "master", ""), nil, 0)
	require.NoError(t, err)
	require.Equal(t, 3, len(commitInfos))
	commitInfos, err = c.ListCommit(client.NewProjectRepo(pfs.DefaultProjectName, pipeline2), client.NewProjectCommit(pfs.DefaultProjectName, pipeline2, "master", ""), nil, 0)
	require.NoError(t, err)
	require.Equal(t, 2, len(commitInfos))
	require.NoError(t, c.CreateProjectPipeline(pfs.DefaultProjectName,
		pipeline2,
		"",
		[]string{"bash"},
		[]string{
			fmt.Sprintf("cp /pfs/%s/* /pfs/out/", pipeline1),
		},
		&pps.ParallelismSpec{
			Constant: 1,
		},
		client.NewProjectPFSInputOpts(pipeline1, pfs.DefaultProjectName, pipeline1, "", "/*", "", "", false, false, &pfs.Trigger{
			Size_: "3K",
		}),
		"",
		true,
	))
	// Make sure that updating the pipeline reuses the previous branch name
	// rather than creating a new one.
	bis, err := c.ListProjectBranch(pfs.DefaultProjectName, pipeline1)
	require.NoError(t, err)
	require.Equal(t, 2, len(bis))
	commitInfos, err = c.ListCommit(client.NewProjectRepo(pfs.DefaultProjectName, pipeline2), client.NewProjectCommit(pfs.DefaultProjectName, pipeline2, "master", ""), nil, 0)
	require.NoError(t, err)
	require.Equal(t, 3, len(commitInfos))
	// Another 30 100 byte files = 3K, so the last file should trigger both pipelines.
	for i := 2 * numFiles; i < 5*numFiles; i++ {
		require.NoError(t, c.PutFile(dataCommit, fmt.Sprintf("file%d", i), strings.NewReader(strings.Repeat("a", fileBytes)), client.WithAppendPutFile()))
	}
	commitInfo, err = c.InspectProjectCommit(pfs.DefaultProjectName, dataRepo, "master", "")
	require.NoError(t, err)
	commitInfos, err = c.WaitCommitSetAll(commitInfo.Commit.ID)
	require.NoError(t, err)
	require.Equal(t, 1, len(commitInfos))
	commitInfos, err = c.ListCommit(client.NewProjectRepo(pfs.DefaultProjectName, pipeline2), client.NewProjectCommit(pfs.DefaultProjectName, pipeline2, "master", ""), nil, 0)
	require.NoError(t, err)
	require.Equal(t, 3, len(commitInfos))
}

func TestListDatum(t *testing.T) {
	t.Parallel()
	c, _ := minikubetestenv.AcquireCluster(t)

	repo1 := tu.UniqueString("TestListDatum1")
	repo2 := tu.UniqueString("TestListDatum2")

	require.NoError(t, c.CreateProjectRepo(pfs.DefaultProjectName, repo1))
	require.NoError(t, c.CreateProjectRepo(pfs.DefaultProjectName, repo2))

	numFiles := 5
	for i := 0; i < numFiles; i++ {
		require.NoError(t, c.PutFile(client.NewProjectCommit(pfs.DefaultProjectName, repo1, "master", ""), fmt.Sprintf("file-%d", i), strings.NewReader("foo"), client.WithAppendPutFile()))
		require.NoError(t, c.PutFile(client.NewProjectCommit(pfs.DefaultProjectName, repo2, "master", ""), fmt.Sprintf("file-%d", i), strings.NewReader("foo"), client.WithAppendPutFile()))
	}

	commitInfo, err := c.InspectProjectCommit(pfs.DefaultProjectName, repo1, "master", "")
	require.NoError(t, err)
	_, err = c.WaitCommitSetAll(commitInfo.Commit.ID)
	require.NoError(t, err)
	commitInfo, err = c.InspectProjectCommit(pfs.DefaultProjectName, repo2, "master", "")
	require.NoError(t, err)
	_, err = c.WaitCommitSetAll(commitInfo.Commit.ID)
	require.NoError(t, err)

	dis, err := c.ListDatumInputAll(&pps.Input{
		Cross: []*pps.Input{{
			Pfs: &pps.PFSInput{
				Repo: repo1,
				Glob: "/*",
			},
		}, {
			Pfs: &pps.PFSInput{
				Repo: repo2,
				Glob: "/*",
			},
		}},
	})
	require.NoError(t, err)
	require.Equal(t, 25, len(dis))
}

func TestListDatumFilter(t *testing.T) {
	t.Parallel()
	var (
		ctx   = context.Background()
		c, _  = minikubetestenv.AcquireCluster(t)
		repo1 = tu.UniqueString("TestListDatum1")
		repo2 = tu.UniqueString("TestListDatum2")
	)

	require.NoError(t, c.CreateProjectRepo(pfs.DefaultProjectName, repo1))
	require.NoError(t, c.CreateProjectRepo(pfs.DefaultProjectName, repo2))

	numFiles := 5
	for i := 0; i < numFiles; i++ {
		require.NoError(t, c.PutFile(client.NewProjectCommit(pfs.DefaultProjectName, repo1, "master", ""), fmt.Sprintf("file-%d", i), strings.NewReader("foo"), client.WithAppendPutFile()))
		require.NoError(t, c.PutFile(client.NewProjectCommit(pfs.DefaultProjectName, repo2, "master", ""), fmt.Sprintf("file-%d", i), strings.NewReader("foo"), client.WithAppendPutFile()))
	}

	commitInfo, err := c.InspectProjectCommit(pfs.DefaultProjectName, repo1, "master", "")
	require.NoError(t, err)
	_, err = c.WaitCommitSetAll(commitInfo.Commit.ID)
	require.NoError(t, err)
	commitInfo, err = c.InspectProjectCommit(pfs.DefaultProjectName, repo2, "master", "")
	require.NoError(t, err)
	_, err = c.WaitCommitSetAll(commitInfo.Commit.ID)
	require.NoError(t, err)

	// filtering for failed should yield zero datums
	s, err := c.PpsAPIClient.ListDatum(ctx, &pps.ListDatumRequest{
		Filter: &pps.ListDatumRequest_Filter{State: []pps.DatumState{pps.DatumState_FAILED}},
		Input: &pps.Input{
			Cross: []*pps.Input{{
				Pfs: &pps.PFSInput{
					Repo: repo1,
					Glob: "/*",
				},
			}, {
				Pfs: &pps.PFSInput{
					Repo: repo2,
					Glob: "/*",
				},
			}},
		},
	})
	require.NoError(t, err)

	var i int
	require.NoError(t, clientsdk.ForEachDatumInfo(s, func(d *pps.DatumInfo) error {
		require.NotEqual(t, pps.DatumState_UNKNOWN, d.State)
		i++
		return nil
	}))
	require.Equal(t, 0, i)

	// filtering for only unknowns should yield 25 datums
	s, err = c.PpsAPIClient.ListDatum(ctx, &pps.ListDatumRequest{
		Filter: &pps.ListDatumRequest_Filter{State: []pps.DatumState{pps.DatumState_UNKNOWN}},
		Input: &pps.Input{
			Cross: []*pps.Input{{
				Pfs: &pps.PFSInput{
					Repo: repo1,
					Glob: "/*",
				},
			}, {
				Pfs: &pps.PFSInput{
					Repo: repo2,
					Glob: "/*",
				},
			}},
		},
	})
	require.NoError(t, err)

	require.NoError(t, clientsdk.ForEachDatumInfo(s, func(d *pps.DatumInfo) error {
		require.Equal(t, pps.DatumState_UNKNOWN, d.State)
		i++
		return nil
	}))
	require.Equal(t, 25, i)
}

func testDebug(t *testing.T, c *client.APIClient, projectName, repoName string) {
	t.Helper()
	if projectName != "default" {
		require.NoError(t, c.CreateProject(projectName))
	}
	require.NoError(t, c.CreateProjectRepo(projectName, repoName))

	expectedFiles, pipelines := tu.DebugFiles(t, projectName, repoName)

	for i, p := range pipelines {
		cmdStdin := []string{
			fmt.Sprintf("cp /pfs/%s/* /pfs/out/", repoName),
			"sleep 45",
		}
		if i == 0 {
			// We had a bug where generating a debug dump for failed pipelines/jobs would crash pachd.
			// Fail a pipeline on purpose to see if we can still generate debug dump.
			cmdStdin = append(cmdStdin, "exit -1")
		}
		require.NoError(t, c.CreateProjectPipeline(projectName,
			p,
			"",
			[]string{"bash"},
			cmdStdin,
			&pps.ParallelismSpec{
				Constant: 1,
			},
			client.NewProjectPFSInput(projectName, repoName, "/*"),
			"",
			false,
		))
	}
	commit1, err := c.StartProjectCommit(projectName, repoName, "master")
	require.NoError(t, err)
	require.NoError(t, c.PutFile(commit1, "file", strings.NewReader("foo"), client.WithAppendPutFile()))
	require.NoError(t, c.FinishProjectCommit(projectName, repoName, commit1.Branch.Name, commit1.ID))

	commitInfos, err := c.WaitCommitSetAll(commit1.ID)
	require.NoError(t, err)
	require.Equal(t, 10, len(commitInfos))

	require.NoErrorWithinT(t, time.Minute, func() error {
		buf := &bytes.Buffer{}
		require.NoError(t, c.Dump(nil, 0, buf))
		gr, err := gzip.NewReader(buf)
		if err != nil {
			return err //nolint:wrapcheck
		}
		defer func() {
			require.NoError(t, gr.Close())
		}()
		// Check that all of the expected files were returned.
		var gotFiles []string
		tr := tar.NewReader(gr)
		for {
			hdr, err := tr.Next()
			if err != nil {
				if err == io.EOF {
					break
				}
				return err //nolint:wrapcheck
			}
			gotFiles = append(gotFiles, hdr.Name)
			for pattern, g := range expectedFiles {
				if g.Match(hdr.Name) {
					delete(expectedFiles, pattern)
					break
				}
			}
		}
		if len(expectedFiles) > 0 {
			return errors.Errorf("Debug dump has produced %v of the expected files: %v", gotFiles, expectedFiles)
		}
		return nil
	})
}

func TestDebug(t *testing.T) {
	if testing.Short() {
		t.Skip("Skipping integration tests in short mode")
	}
	t.Parallel()
	c, _ := minikubetestenv.AcquireCluster(t)
	for _, projectName := range []string{pfs.DefaultProjectName, tu.UniqueString("project")} {
		t.Run(projectName, func(t *testing.T) {
			testDebug(t, c, projectName, tu.UniqueString("TestDebug_data"))
		})
	}
}

func TestUpdateMultiplePipelinesInTransaction(t *testing.T) {
	if testing.Short() {
		t.Skip("Skipping integration tests in short mode")
	}
	t.Parallel()
	c, _ := minikubetestenv.AcquireCluster(t)
	input := tu.UniqueString("in")
	commit := client.NewProjectCommit(pfs.DefaultProjectName, input, "master", "")
	pipelineA := tu.UniqueString("A")
	pipelineB := tu.UniqueString("B")
	repoB := client.NewProjectRepo(pfs.DefaultProjectName, pipelineB)

	createPipeline := func(c *client.APIClient, input, pipeline string, update bool) error {
		return c.CreateProjectPipeline(pfs.DefaultProjectName,
			pipeline,
			"",
			[]string{"bash"},
			[]string{fmt.Sprintf("cp /pfs/%s/* /pfs/out/", input)},
			&pps.ParallelismSpec{
				Constant: 1,
			},
			client.NewProjectPFSInput(pfs.DefaultProjectName, input, "/*"),
			"",
			update,
		)
	}

	require.NoError(t, c.CreateProjectRepo(pfs.DefaultProjectName, input))
	require.NoError(t, c.PutFile(commit, "foo", strings.NewReader("bar"), client.WithAppendPutFile()))

	_, err := c.ExecuteInTransaction(func(txnClient *client.APIClient) error {
		require.NoError(t, createPipeline(txnClient, input, pipelineA, false))
		require.NoError(t, createPipeline(txnClient, pipelineA, pipelineB, false))
		return nil
	})
	require.NoError(t, err)
	_, err = c.WaitProjectCommit(pfs.DefaultProjectName, pipelineB, "master", "")
	require.NoError(t, err)

	// now update both
	_, err = c.ExecuteInTransaction(func(txnClient *client.APIClient) error {
		require.NoError(t, createPipeline(txnClient, input, pipelineA, true))
		require.NoError(t, createPipeline(txnClient, pipelineA, pipelineB, true))
		return nil
	})
	require.NoError(t, err)

	_, err = c.WaitProjectCommit(pfs.DefaultProjectName, pipelineB, "master", "")
	require.NoError(t, err)
	commits, err := c.ListCommitByRepo(repoB)
	require.NoError(t, err)
	require.Equal(t, 2, len(commits))

	jobInfos, err := c.ListProjectJob(pfs.DefaultProjectName, pipelineB, nil, -1, false)
	require.NoError(t, err)
	require.Equal(t, 2, len(jobInfos))
}

func TestInterruptedUpdatePipelineInTransaction(t *testing.T) {
	if testing.Short() {
		t.Skip("Skipping integration tests in short mode")
	}

	t.Parallel()
	c, _ := minikubetestenv.AcquireCluster(t)
	inputA := tu.UniqueString("A")
	inputB := tu.UniqueString("B")
	inputC := tu.UniqueString("C")
	pipeline := tu.UniqueString("pipeline")

	createPipeline := func(c *client.APIClient, input string, update bool) error {
		return c.CreateProjectPipeline(pfs.DefaultProjectName,
			pipeline,
			"",
			[]string{"bash"},
			[]string{fmt.Sprintf("cp /pfs/%s/* /pfs/out/", input)},
			&pps.ParallelismSpec{
				Constant: 1,
			},
			client.NewProjectPFSInput(pfs.DefaultProjectName, input, "/*"),
			"",
			update,
		)
	}

	require.NoError(t, c.CreateProjectRepo(pfs.DefaultProjectName, inputA))
	require.NoError(t, c.CreateProjectRepo(pfs.DefaultProjectName, inputB))
	require.NoError(t, c.CreateProjectRepo(pfs.DefaultProjectName, inputC))
	require.NoError(t, createPipeline(c, inputA, false))

	txn, err := c.StartTransaction()
	require.NoError(t, err)

	require.NoError(t, createPipeline(c.WithTransaction(txn), inputB, true))
	require.NoError(t, createPipeline(c, inputC, true))

	_, err = c.FinishTransaction(txn)
	require.NoError(t, err)
	// make sure the final pipeline is the third version, with the input from in the transaction
	pipelineInfo, err := c.InspectProjectPipeline(pfs.DefaultProjectName, pipeline, true)
	require.NoError(t, err)
	require.Equal(t, uint64(3), pipelineInfo.Version)
	require.NotNil(t, pipelineInfo.Details.Input.Pfs)
	require.Equal(t, inputB, pipelineInfo.Details.Input.Pfs.Repo)
}

func TestPipelineAutoscaling(t *testing.T) {
	if testing.Short() {
		t.Skip("Skipping integration tests in short mode")
	}
	t.Parallel()
	c, ns := minikubetestenv.AcquireCluster(t)
	dataRepo := tu.UniqueString("TestPipelineAutoscaling_data")
	require.NoError(t, c.CreateProjectRepo(pfs.DefaultProjectName, dataRepo))

	pipeline := tu.UniqueString("pipeline")
	_, err := c.PpsAPIClient.CreatePipeline(context.Background(),
		&pps.CreatePipelineRequest{
			Pipeline: client.NewProjectPipeline(pfs.DefaultProjectName, pipeline),
			Transform: &pps.Transform{
				Cmd: []string{"bash"},
				Stdin: []string{
					fmt.Sprintf("cp /pfs/%s/* /pfs/out/", dataRepo),
					"sleep 30",
				},
			},
			Input:           client.NewProjectPFSInput(pfs.DefaultProjectName, dataRepo, "/*"),
			ParallelismSpec: &pps.ParallelismSpec{Constant: 4},
			Autoscaling:     true,
		},
	)
	require.NoError(t, err)
	_, err = c.WaitProjectCommit(pfs.DefaultProjectName, pipeline, "master", "")
	require.NoError(t, err)

	fileIndex := 0
	commitNFiles := func(n int) {
		commit1, err := c.StartProjectCommit(pfs.DefaultProjectName, dataRepo, "master")
		require.NoError(t, err)
		for i := fileIndex; i < fileIndex+n; i++ {
			err := c.PutFile(commit1, fmt.Sprintf("file-%d", i), strings.NewReader(fmt.Sprintf("%d", i)))
			require.NoError(t, err)
		}
		require.NoError(t, c.FinishProjectCommit(pfs.DefaultProjectName, dataRepo, "master", commit1.ID))
		fileIndex += n
		replicas := n
		if replicas > 4 {
			replicas = 4
		}
		monitorReplicas(t, c, ns, pipeline, replicas)
	}
	commitNFiles(1)
	commitNFiles(3)
	commitNFiles(8)
}

func TestListDeletedDatums(t *testing.T) {
	// TODO(2.0 optional): Duplicate file paths from different datums no longer allowed.
	t.Skip("Duplicate file paths from different datums no longer allowed.")
	if testing.Short() {
		t.Skip("Skipping integration tests in short mode")
	}
	t.Parallel()
	c, _ := minikubetestenv.AcquireCluster(t)

	twoRepo := tu.UniqueString("TestListDeletedDatums_Two")
	threeRepo := tu.UniqueString("TestListDeletedDatums_Three")
	require.NoError(t, c.CreateProjectRepo(pfs.DefaultProjectName, twoRepo))
	require.NoError(t, c.CreateProjectRepo(pfs.DefaultProjectName, threeRepo))

	input := client.NewJoinInput(
		client.NewProjectPFSInput(pfs.DefaultProjectName, twoRepo, "/(*)"),
		client.NewProjectPFSInput(pfs.DefaultProjectName, threeRepo, "/(*)"),
	)
	input.Join[0].Pfs.JoinOn = "$1"
	input.Join[1].Pfs.JoinOn = "$1"

	// put files into the repo based on divisibility by 2 and 3
	twoCommit, err := c.StartProjectCommit(pfs.DefaultProjectName, twoRepo, "master")
	require.NoError(t, err)
	threeCommit, err := c.StartProjectCommit(pfs.DefaultProjectName, threeRepo, "master")
	require.NoError(t, err)

	const fileLimit = 12
	for i := 0; i < fileLimit; i++ {
		if i%2 == 0 {
			require.NoError(t, c.PutFile(twoCommit, strconv.Itoa(i), strings.NewReader("fizz")))
		}
		if i%3 == 0 {
			require.NoError(t, c.PutFile(threeCommit, strconv.Itoa(i), strings.NewReader("buzz")))
		}
	}
	require.NoError(t, c.FinishProjectCommit(pfs.DefaultProjectName, twoRepo, "master", twoCommit.ID))
	require.NoError(t, c.FinishProjectCommit(pfs.DefaultProjectName, threeRepo, "master", threeCommit.ID))

	pipeline := tu.UniqueString("pipeline")
	createAndCheckJoin := func(twoOuter, threeOuter bool) {
		input.Join[0].Pfs.OuterJoin = twoOuter
		input.Join[1].Pfs.OuterJoin = threeOuter
		_, err := c.PpsAPIClient.CreatePipeline(context.Background(),
			&pps.CreatePipelineRequest{
				Pipeline: client.NewProjectPipeline(pfs.DefaultProjectName, pipeline),
				Transform: &pps.Transform{
					Cmd:   []string{"bash"},
					Stdin: []string{"touch pfs/out/ignore"},
				},
				Input:  input,
				Update: true,
			},
		)
		require.NoError(t, err)
		// wait for job and get its datums
		jobs, err := c.ListProjectJob(pfs.DefaultProjectName, pipeline, nil, 0, false)
		require.NoError(t, err)
		require.Equal(t, 1, len(jobs))
		id := jobs[0].Job.ID
		info, err := c.WaitProjectJob(pfs.DefaultProjectName, pipeline, id, false)
		require.NoError(t, err)
		require.Equal(t, pps.JobState_JOB_SUCCESS, info.State)
		datums, err := c.ListProjectDatumAll(pfs.DefaultProjectName, pipeline, id)
		require.NoError(t, err)

		// find which file numbers are present in the datums
		numSet := make(map[int]struct{})
		for _, d := range datums {
			key, err := strconv.Atoi(path.Base(d.Data[0].File.Path))
			require.NoError(t, err)
			numSet[key] = struct{}{}
		}
		// we shouldn't have any duplicate keys across datums for any of these joins
		require.Equal(t, len(numSet), len(datums))

		// now check against what should be included
		for i := 0; i < fileLimit; i++ {
			expected := (i%6 == 0) || (i%2 == 0 && twoOuter) || (i%3 == 0 && threeOuter)
			_, ok := numSet[i]
			require.Equal(t, expected, ok)
		}
	}

	// first a completely outer join with all datums
	createAndCheckJoin(true, true)
	// then the half-outer joins, which should be smaller
	createAndCheckJoin(true, false)
	createAndCheckJoin(false, true)
	// finally the smallest, should only have datums divisible by 6
	createAndCheckJoin(false, false)
}

// TestNonrootPipeline tests that a pipeline can work when it's running as a UID that's not 0 (root).
// This test doesn't work in a typical local deployment because the storage sidecar needs to
// run as root to access the host path where the chunks are stored (at /pach).
func TestNonrootPipeline(t *testing.T) {
	if testing.Short() {
		t.Skip("Skipping integration tests in short mode")
	}

	// Only run this test in CI since we can control the permissions on the hostpath
	if os.Getenv("CIRCLE_REPOSITORY_URL") == "" {
		t.Skip("Skipping non-root test because hostpath permissions can't be verified")
	}

	t.Parallel()
	c, _ := minikubetestenv.AcquireCluster(t)

	dataRepo := tu.UniqueString("TestNonrootPipeline_data")
	require.NoError(t, c.CreateProjectRepo(pfs.DefaultProjectName, dataRepo))

	commit1, err := c.StartProjectCommit(pfs.DefaultProjectName, dataRepo, "master")
	require.NoError(t, err)
	require.NoError(t, c.PutFile(commit1, "file", strings.NewReader("foo"), client.WithAppendPutFile()))
	require.NoError(t, c.FinishProjectCommit(pfs.DefaultProjectName, dataRepo, commit1.Branch.Name, commit1.ID))

	pipeline := tu.UniqueString("TestNonrootPipeline")
	_, err = c.PpsAPIClient.CreatePipeline(
		c.Ctx(),
		&pps.CreatePipelineRequest{
			Pipeline: client.NewProjectPipeline(pfs.DefaultProjectName, pipeline),
			Transform: &pps.Transform{
				Cmd:   []string{"bash"},
				Stdin: []string{fmt.Sprintf("cp /pfs/%s/* /pfs/out/", dataRepo)},
				User:  "65534", // This is "nobody" on the default ubuntu:20.04 container, but it works.
			},
			ParallelismSpec: &pps.ParallelismSpec{
				Constant: 1,
			},
			Input:        client.NewProjectPFSInput(pfs.DefaultProjectName, dataRepo, "/*"),
			OutputBranch: "",
			Update:       false,
			PodPatch: `[
				{"op": "add",  "path": "/securityContext",  "value": {}},
				{"op": "add",  "path": "/securityContext/runAsUser",  "value": 65534}
			]`,
			Autoscaling: false,
		},
	)
	require.NoError(t, err)

	commitInfo, err := c.InspectProjectCommit(pfs.DefaultProjectName, pipeline, "master", "")
	require.NoError(t, err)
	commitInfos, err := c.WaitCommitSetAll(commitInfo.Commit.ID)
	require.NoError(t, err)
	// The commitset should have a commit in: data, spec, pipeline, meta
	// the last two are dependent upon the first two, so should come later
	// in topological ordering
	require.Equal(t, 4, len(commitInfos))
	var commitRepos []*pfs.Repo
	for _, info := range commitInfos {
		commitRepos = append(commitRepos, info.Commit.Branch.Repo)
	}
	require.EqualOneOf(t, commitRepos[:2], client.NewProjectRepo(pfs.DefaultProjectName, dataRepo))
	require.EqualOneOf(t, commitRepos[:2], client.NewSystemProjectRepo(pfs.DefaultProjectName, pipeline, pfs.SpecRepoType))
	require.EqualOneOf(t, commitRepos[2:], client.NewProjectRepo(pfs.DefaultProjectName, pipeline))
	require.EqualOneOf(t, commitRepos[2:], client.NewSystemProjectRepo(pfs.DefaultProjectName, pipeline, pfs.MetaRepoType))

	var buf bytes.Buffer
	for _, info := range commitInfos {
		if proto.Equal(info.Commit.Branch.Repo, client.NewProjectRepo(pfs.DefaultProjectName, pipeline)) {
			require.NoError(t, c.GetFile(info.Commit, "file", &buf))
			require.Equal(t, "foo", buf.String())
		}
	}
}

func TestRewindCrossPipeline(t *testing.T) {
	// TODO(2.0 optional): Duplicate file paths from different datums no longer allowed.
	t.Skip("Duplicate file paths from different datums no longer allowed.")
	if testing.Short() {
		t.Skip("Skipping integration tests in short mode")
	}

	t.Parallel()
	c, _ := minikubetestenv.AcquireCluster(t)

	dataRepo := tu.UniqueString("TestRewindCrossPipeline_data")
	require.NoError(t, c.CreateProjectRepo(pfs.DefaultProjectName, dataRepo))

	pipeline := tu.UniqueString("pipeline")
	create := func(update bool, repos ...string) error {
		var indivInputs []*pps.Input
		var stdin []string
		for _, r := range repos {
			indivInputs = append(indivInputs, client.NewProjectPFSInput(pfs.DefaultProjectName, r, "/*"))
			stdin = append(stdin, fmt.Sprintf("cp /pfs/%s/* /pfs/out/", r))
		}
		var input *pps.Input
		if len(repos) > 1 {
			input = client.NewCrossInput(indivInputs...)
		} else {
			input = indivInputs[0]
		}
		_, err := c.PpsAPIClient.CreatePipeline(context.Background(),
			&pps.CreatePipelineRequest{
				Pipeline: client.NewProjectPipeline(pfs.DefaultProjectName, pipeline),
				Transform: &pps.Transform{
					Cmd:   []string{"bash"},
					Stdin: stdin,
				},
				Input:  input,
				Update: update,
			})
		return errors.EnsureStack(err)
	}
	require.NoError(t, create(false, dataRepo))

	require.NoError(t, c.PutFile(client.NewProjectCommit(pfs.DefaultProjectName, dataRepo, "master", ""), "first", strings.NewReader("first")))
	_, err := c.WaitProjectCommit(pfs.DefaultProjectName, pipeline, "master", "")
	require.NoError(t, err)

	// make a new repo, and update the pipeline to take it as input
	laterRepo := tu.UniqueString("LaterRepo")
	require.NoError(t, c.CreateProjectRepo(pfs.DefaultProjectName, laterRepo))
	require.NoError(t, create(true, dataRepo, laterRepo))

	// save the current commit set ID
	oldCommit, err := c.InspectProjectCommit(pfs.DefaultProjectName, dataRepo, "master", "")
	require.NoError(t, err)

	// add new files to both repos
	require.NoError(t, c.PutFile(client.NewProjectCommit(pfs.DefaultProjectName, dataRepo, "master", ""), "second", strings.NewReader("second")))
	require.NoError(t, c.PutFile(client.NewProjectCommit(pfs.DefaultProjectName, laterRepo, "master", ""), "later", strings.NewReader("later")))
	_, err = c.WaitProjectCommit(pfs.DefaultProjectName, pipeline, "master", "")
	require.NoError(t, err)

	// now, move dataRepo back to the saved commit
	require.NoError(t, c.CreateProjectBranch(pfs.DefaultProjectName, dataRepo, "master", "master", oldCommit.Commit.ID, nil))
	_, err = c.WaitProjectCommit(pfs.DefaultProjectName, pipeline, "master", "")
	require.NoError(t, err)
	info, err := c.InspectProjectCommit(pfs.DefaultProjectName, dataRepo, "master", "")
	require.NoError(t, err)

	// the new commit cannot reuse the old ID
	require.NotEqual(t, info.Commit.ID, oldCommit.Commit.ID)

	// laterRepo has the same contents
	files, err := c.ListFileAll(client.NewProjectCommit(pfs.DefaultProjectName, laterRepo, "master", info.Commit.ID), "/")
	require.NoError(t, err)
	require.Equal(t, 1, len(files))
	require.Equal(t, "/later", files[0].File.Path)

	// which is reflected in the output
	files, err = c.ListFileAll(client.NewProjectCommit(pfs.DefaultProjectName, pipeline, "master", info.Commit.ID), "/")
	require.NoError(t, err)
	require.Equal(t, 2, len(files))
	require.ElementsEqualUnderFn(t, []string{"/first", "/later"}, files, func(f interface{}) interface{} { return f.(*pfs.FileInfo).File.Path })
}

func TestMoveBranchTrigger(t *testing.T) {
	if testing.Short() {
		t.Skip("Skipping integration tests in short mode")
	}

	t.Parallel()
	c, _ := minikubetestenv.AcquireCluster(t)

	dataRepo := tu.UniqueString("TestRewindTrigger_data")
	require.NoError(t, c.CreateProjectRepo(pfs.DefaultProjectName, dataRepo))

	// create a pipeline taking both master and the trigger branch as input
	pipeline := tu.UniqueString("pipeline")
	_, err := c.PpsAPIClient.CreatePipeline(context.Background(),
		&pps.CreatePipelineRequest{
			Pipeline: client.NewProjectPipeline(pfs.DefaultProjectName, pipeline),
			Transform: &pps.Transform{
				Cmd:   []string{"bash"},
				Stdin: []string{"cp /pfs/trigger/* /pfs/out/"},
			},
			Input: client.NewProjectPFSInputOpts("trigger", pfs.DefaultProjectName, dataRepo, "trigger", "/*", "", "", false, false, &pfs.Trigger{
				Branch:  "toMove",
				Commits: 1,
			}),
		})
	require.NoError(t, err)

	require.NoError(t, c.PutFile(client.NewProjectCommit(pfs.DefaultProjectName, dataRepo, "master", ""), "foo", strings.NewReader("bar")))
	_, err = c.WaitProjectCommit(pfs.DefaultProjectName, pipeline, "master", "")
	require.NoError(t, err)

	// create the trigger source branch
	require.NoError(t, c.CreateProjectBranch(pfs.DefaultProjectName, dataRepo, "toMove", "master", "", nil))
	_, err = c.WaitProjectCommit(pfs.DefaultProjectName, pipeline, "master", "")
	require.NoError(t, err)

	// make sure the trigger triggered
	files, err := c.ListFileAll(client.NewProjectCommit(pfs.DefaultProjectName, dataRepo, "trigger", ""), "/")
	require.NoError(t, err)
	require.Equal(t, 1, len(files))
	require.Equal(t, "/foo", files[0].File.Path)
}

func TestPipelineAncestry(t *testing.T) {
	if testing.Short() {
		t.Skip("Skipping integration tests in short mode")
	}

	t.Parallel()
	c, _ := minikubetestenv.AcquireCluster(t)

	dataRepo := tu.UniqueString(t.Name())
	require.NoError(t, c.CreateProjectRepo(pfs.DefaultProjectName, dataRepo))

	pipeline := tu.UniqueString("pipeline")
	base := basicPipelineReq(pipeline, dataRepo)
	base.Autoscaling = true

	// create three versions of the pipeline differing only in the transform user field
	for i := 1; i <= 3; i++ {
		base.Transform.User = fmt.Sprintf("user:%d", i)
		base.Update = i != 1
		_, err := c.PpsAPIClient.CreatePipeline(c.Ctx(), base)
		require.NoError(t, err)
	}

	for i := 1; i <= 3; i++ {
		info, err := c.InspectProjectPipeline(pfs.DefaultProjectName, fmt.Sprintf("%s^%d", pipeline, 3-i), true)
		require.NoError(t, err)
		require.Equal(t, fmt.Sprintf("user:%d", i), info.Details.Transform.User)
	}

	infos, err := c.ListPipeline(true)
	require.NoError(t, err)
	require.Equal(t, 1, len(infos))
	require.Equal(t, pipeline, infos[0].Pipeline.Name)
	require.Equal(t, fmt.Sprintf("user:%d", 3), infos[0].Details.Transform.User)

	checkInfos := func(infos []*pps.PipelineInfo) {
		// make sure versions are sorted and have the correct details
		for i, info := range infos {
			require.Equal(t, 3-i, int(info.Version))
			require.Equal(t, fmt.Sprintf("user:%d", 3-i), info.Details.Transform.User)
		}
	}

	// get all pipelines
	infos, err = c.ListProjectPipelineHistory(pfs.DefaultProjectName, pipeline, -1, true)
	require.NoError(t, err)
	require.Equal(t, 3, len(infos))
	checkInfos(infos)

	// get all pipelines by asking for too many
	infos, err = c.ListProjectPipelineHistory(pfs.DefaultProjectName, pipeline, 3, true)
	require.NoError(t, err)
	require.Equal(t, 3, len(infos))
	checkInfos(infos)

	// get only the later two pipelines
	infos, err = c.ListProjectPipelineHistory(pfs.DefaultProjectName, pipeline, 1, true)
	require.NoError(t, err)
	require.Equal(t, 2, len(infos))
	checkInfos(infos)
}

func TestDatumSetCache(t *testing.T) {
	if testing.Short() {
		t.Skip("Skipping integration tests in short mode")
	}
	t.Parallel()
	c, ns := minikubetestenv.AcquireCluster(t)
	c = c.WithDefaultTransformUser("1000")
	dataRepo := tu.UniqueString("TestDatumSetCache_data")
	require.NoError(t, c.CreateProjectRepo(pfs.DefaultProjectName, dataRepo))
	masterCommit := client.NewProjectCommit(pfs.DefaultProjectName, dataRepo, "master", "")
	require.NoError(t, c.WithModifyFileClient(masterCommit, func(mfc client.ModifyFile) error {
		for i := 0; i < 90; i++ {
			require.NoError(t, mfc.PutFile(strconv.Itoa(i), strings.NewReader("")))
		}
		return nil
	}))
	pipeline := tu.UniqueString("TestDatumSetCache")
	_, err := c.PpsAPIClient.CreatePipeline(context.Background(),
		&pps.CreatePipelineRequest{
			Pipeline: client.NewProjectPipeline(pfs.DefaultProjectName, pipeline),
			Transform: &pps.Transform{
				Cmd: []string{"bash"},
				Stdin: []string{
					fmt.Sprintf("cp /pfs/%s/* /pfs/out/", dataRepo),
					"sleep 1",
				},
			},
			Input:        client.NewProjectPFSInput(pfs.DefaultProjectName, dataRepo, "/*"),
			DatumSetSpec: &pps.DatumSetSpec{Number: 1},
		})
	require.NoError(t, err)
	ctx, cancel := context.WithCancel(context.Background())
	defer cancel()
	go func() {
		ticker := time.NewTimer(50 * time.Second)
		defer ticker.Stop()
		for {
			select {
			case <-ctx.Done():
				return
			case <-ticker.C:
				deleteEtcd(t, ctx, ns)
				waitForOnePodReady(t, ctx, ns, "app=etcd")

				select {
				case <-ctx.Done():
					return
				default:
					ticker = time.NewTimer(50 * time.Second)
				}
			}
		}
	}()
	commitInfo, err := c.InspectProjectCommit(pfs.DefaultProjectName, pipeline, "master", "")
	require.NoError(t, err)
	require.NoErrorWithinTRetry(t, 60*time.Second, func() error {
		_, err = c.WaitCommitSetAll(commitInfo.Commit.ID)
		return err
	})
	for i := 0; i < 5; i++ {
		_, err := c.InspectFile(commitInfo.Commit, strconv.Itoa(i))
		require.NoError(t, err)
	}
}

func monitorReplicas(t testing.TB, c *client.APIClient, namespace, pipeline string, n int) {
	kc := tu.GetKubeClient(t)
	rcName := ppsutil.PipelineRcName(&pps.PipelineInfo{
		Pipeline: &pps.Pipeline{
			Project: &pfs.Project{Name: pfs.DefaultProjectName},
			Name:    pipeline,
		},
		Version: 1,
	})
	enoughReplicas := false
	tooManyReplicas := false
	var maxSeen int
	require.NoErrorWithinTRetry(t, 180*time.Second, func() error {
		for {
			scale, err := kc.CoreV1().ReplicationControllers(namespace).GetScale(context.Background(), rcName, metav1.GetOptions{})
			if err != nil {
				return errors.EnsureStack(err)
			}
			replicas := int(scale.Spec.Replicas)
			if replicas >= n {
				enoughReplicas = true
			}
			if replicas > n {
				if replicas > maxSeen {
					maxSeen = replicas
				}
				tooManyReplicas = true
			}
			ci, err := c.InspectProjectCommit(pfs.DefaultProjectName, pipeline, "master", "")
			require.NoError(t, err)
			if ci.Finished != nil {
				return nil
			}
			time.Sleep(time.Second * 2)
		}
	})
	require.True(t, enoughReplicas, "didn't get enough replicas, looking for: %d", n)
	require.False(t, tooManyReplicas, "got too many replicas (%d), looking for: %d", maxSeen, n)
}

func TestLoad(t *testing.T) {
	if testing.Short() {
		t.Skip("Skipping integration tests in short mode")
	}
	t.Parallel()
	c, _ := minikubetestenv.AcquireCluster(t)
	resp, err := c.PpsAPIClient.RunLoadTestDefault(c.Ctx(), &types.Empty{})
	require.NoError(t, err)
	buf := &bytes.Buffer{}
	require.NoError(t, cmdutil.Encoder("", buf).EncodeProto(resp))
	require.Equal(t, "", resp.Error, buf.String())
}

func TestPutFileNoErrorOnErroredParentCommit(t *testing.T) {
	// Test whether PutFile still works on a repo where a parent commit errored
	if testing.Short() {
		t.Skip("Skipping integration tests in short mode")
	}
	t.Parallel()
	c, _ := minikubetestenv.AcquireCluster(t)

	require.NoError(t, c.CreateProjectRepo(pfs.DefaultProjectName, "inA"))
	require.NoError(t, c.CreateProjectRepo(pfs.DefaultProjectName, "inB"))
	require.NoError(t, c.CreateProjectPipeline(pfs.DefaultProjectName,
		"A",
		"",
		[]string{"bash"},
		[]string{"exit -1"},
		&pps.ParallelismSpec{
			Constant: 1,
		},
		client.NewProjectPFSInput(pfs.DefaultProjectName, "inA", "/*"),
		"",
		false,
	))
	require.NoError(t, c.CreateProjectPipeline(pfs.DefaultProjectName,
		"B",
		"",
		[]string{"bash"},
		[]string{"sleep 3"},
		&pps.ParallelismSpec{
			Constant: 1,
		},
		client.NewUnionInput(
			client.NewProjectPFSInput(pfs.DefaultProjectName, "inB", "/*"),
			client.NewProjectPFSInput(pfs.DefaultProjectName, "A", "/*"),
		),
		"",
		false,
	))
	require.NoError(t, c.PutFile(client.NewProjectCommit(pfs.DefaultProjectName, "inA", "master", ""), "file", strings.NewReader("foo")))
	commitInfo, err := c.WaitProjectCommit(pfs.DefaultProjectName, "A", "master", "")
	require.NoError(t, err)
	require.True(t, strings.Contains(commitInfo.Error, "failed"))
	require.NoError(t, c.PutFile(client.NewProjectCommit(pfs.DefaultProjectName, "inB", "master", ""), "file", strings.NewReader("foo")))
}

func TestTemporaryDuplicatedPath(t *testing.T) {
	if testing.Short() {
		t.Skip("Skipping integration tests in short mode")
	}
	t.Parallel()
	c, _ := minikubetestenv.AcquireCluster(t)

	repo := tu.UniqueString("repo")
	other := tu.UniqueString("other")
	pipeline := tu.UniqueString("pipeline")

	require.NoError(t, c.CreateProjectRepo(pfs.DefaultProjectName, repo))
	require.NoError(t, c.CreateProjectRepo(pfs.DefaultProjectName, other))

	require.NoError(t, c.PutFile(client.NewProjectCommit(pfs.DefaultProjectName, other, "master", ""), "empty",
		strings.NewReader("")))

	// add an output file bigger than the sharding threshold so that two in a row
	// will fall on either side of a naive shard division
	bigSize := index.DefaultShardSizeThreshold * 5 / 4
	require.NoError(t, c.PutFile(client.NewProjectCommit(pfs.DefaultProjectName, repo, "master", ""), "a",
		strings.NewReader(strconv.Itoa(bigSize/units.MB))))

	// add some more files to push the fileset that deletes the old datums out of the first fan-in
	for i := 0; i < 10; i++ {
		require.NoError(t, c.PutFile(client.NewProjectCommit(pfs.DefaultProjectName, repo, "master", ""), fmt.Sprintf("b-%d", i),
			strings.NewReader("1")))
	}

	req := basicPipelineReq(pipeline, repo)
	req.DatumSetSpec = &pps.DatumSetSpec{
		Number: 1,
	}
	req.Transform.Stdin = []string{
		fmt.Sprintf("for f in /pfs/%s/* ; do", repo),
		"dd if=/dev/zero of=/pfs/out/$(basename $f) bs=1M count=$(cat $f)",
		"done",
	}
	_, err := c.PpsAPIClient.CreatePipeline(c.Ctx(), req)
	require.NoError(t, err)

	commitInfo, err := c.WaitProjectCommit(pfs.DefaultProjectName, pipeline, "master", "")
	require.NoError(t, err)
	require.Equal(t, "", commitInfo.Error)

	// update the pipeline to take new input, but produce identical output
	// the filesets in the output of the resulting job should look roughly like
	// [old output] [new output] [deletion of old output]
	// If a path is included in multiple shards, it would appear twice for both
	// the old and new datums, while only one copy would be deleted,
	// leading to either a validation error or a repeated path/datum pair
	req.Update = true
	req.Input = client.NewCrossInput(
		client.NewProjectPFSInput(pfs.DefaultProjectName, repo, "/*"),
		client.NewProjectPFSInput(pfs.DefaultProjectName, other, "/*"))
	_, err = c.PpsAPIClient.CreatePipeline(c.Ctx(), req)
	require.NoError(t, err)

	commitInfo, err = c.WaitProjectCommit(pfs.DefaultProjectName, pipeline, "master", "")
	require.NoError(t, err)
	require.Equal(t, "", commitInfo.Error)
}

func TestValidationFailure(t *testing.T) {
	if testing.Short() {
		t.Skip("Skipping integration tests in short mode")
	}
	t.Parallel()
	c, _ := minikubetestenv.AcquireCluster(t)

	repo := tu.UniqueString(t.Name())
	pipeline := tu.UniqueString("pipeline-" + t.Name())

	require.NoError(t, c.CreateProjectRepo(pfs.DefaultProjectName, repo))

	require.NoError(t, c.PutFile(client.NewProjectCommit(pfs.DefaultProjectName, repo, "master", ""), "foo", strings.NewReader("baz")))
	require.NoError(t, c.PutFile(client.NewProjectCommit(pfs.DefaultProjectName, repo, "master", ""), "bar", strings.NewReader("baz")))

	req := basicPipelineReq(pipeline, repo)
	req.Transform.Stdin = []string{
		fmt.Sprintf("cat /pfs/%s/* > /pfs/out/overlap", repo), // write datums to the same path
	}
	_, err := c.PpsAPIClient.CreatePipeline(c.Ctx(), req)
	require.NoError(t, err)

	commitInfo, err := c.WaitProjectCommit(pfs.DefaultProjectName, pipeline, "master", "")
	require.NoError(t, err)
	require.NotEqual(t, "", commitInfo.Error)

	// update the pipeline to fix things
	req.Update = true
	req.Transform.Stdin = []string{
		fmt.Sprintf("cp /pfs/%s/* /pfs/out", repo),
	}

	_, err = c.PpsAPIClient.CreatePipeline(c.Ctx(), req)
	require.NoError(t, err)

	commitInfo, err = c.WaitProjectCommit(pfs.DefaultProjectName, pipeline, "master", "")
	require.NoError(t, err)
	require.Equal(t, "", commitInfo.Error)
}

// TestPPSEgressToSnowflake tests basic Egress functionality via PPS mechanism,
// and how it handles inserting the same primary key twice.
func TestPPSEgressToSnowflake(t *testing.T) {
	// setup
	if testing.Short() {
		t.Skip("Skipping integration test in short mode")
	}
	t.Parallel()
	c, _ := minikubetestenv.AcquireCluster(t)

	// create input repo with CSV
	repo := tu.UniqueString(t.Name())
	require.NoError(t, c.CreateProjectRepo(pfs.DefaultProjectName, repo))

	// create output database, and destination table
	ctx := pctx.TestContext(t)
	db, dbName := testsnowflake.NewEphemeralSnowflakeDB(ctx, t)
	require.NoError(t, pachsql.CreateTestTable(db, "test_table", struct {
		Id int    `column:"ID" dtype:"INT" constraint:"PRIMARY KEY"`
		A  string `column:"A" dtype:"VARCHAR(100)"`
	}{}))

	// create K8s secrets
	b := []byte(fmt.Sprintf(`
	{
		"apiVersion": "v1",
		"kind": "Secret",
		"stringData": {
			"PACHYDERM_SQL_PASSWORD": "%s"
		},
		"metadata": {
			"name": "egress-secret",
			"creationTimestamp": null
		}
	}`, os.Getenv("SNOWSQL_PWD")))
	require.NoError(t, c.CreateSecret(b))

	// create a pipeline with egress
	pipeline := tu.UniqueString("egress")
	dsn, err := testsnowflake.DSN()
	if err != nil {
		t.Fatal(err)
	}
	if _, err := c.PpsAPIClient.CreatePipeline(
		c.Ctx(),
		&pps.CreatePipelineRequest{
			Pipeline: client.NewProjectPipeline(pfs.DefaultProjectName, pipeline),
			Transform: &pps.Transform{
				Image: tu.DefaultTransformImage,
				Cmd:   []string{"bash"},
				Stdin: []string{"cp -r /pfs/in/* /pfs/out/"},
			},
			Input: &pps.Input{Pfs: &pps.PFSInput{
				Repo: repo,
				Glob: "/",
				Name: "in",
			}},
			Egress: &pps.Egress{
				Target: &pps.Egress_SqlDatabase{SqlDatabase: &pfs.SQLDatabaseEgress{
					Url: fmt.Sprintf("%s/%s", dsn, dbName),
					FileFormat: &pfs.SQLDatabaseEgress_FileFormat{
						Type: pfs.SQLDatabaseEgress_FileFormat_CSV,
					},
					Secret: &pfs.SQLDatabaseEgress_Secret{
						Name: "egress-secret",
						Key:  "PACHYDERM_SQL_PASSWORD",
					},
				},
				},
			},
		},
	); err != nil {
		t.Fatal(err)
	}

	// Initial load
	master := client.NewProjectCommit(pfs.DefaultProjectName, repo, "master", "")
	require.NoError(t, c.PutFile(master, "/test_table/0000", strings.NewReader("1,Foo\n2,Bar")))
	commitInfo, err := c.WaitProjectCommit(pfs.DefaultProjectName, pipeline, "master", "")
	require.NoError(t, err)
	_, err = c.InspectProjectJob(pfs.DefaultProjectName, pipeline, commitInfo.Commit.ID, false)
	require.NoError(t, err)
	// query db for results
	var count, expected int
	expected = 2
	require.NoError(t, db.QueryRow("select count(*) from test_table").Scan(&count))
	require.Equal(t, expected, count)

	// Add a new row, and test whether primary key conflicts
	require.NoError(t, c.PutFile(master, "/test_table/0000", strings.NewReader("1,Foo\n2,Bar\n3,ABC")))
	commitInfo, err = c.WaitProjectCommit(pfs.DefaultProjectName, pipeline, "master", "")
	require.NoError(t, err)
	_, err = c.InspectProjectJob(pfs.DefaultProjectName, pipeline, commitInfo.Commit.ID, false)
	require.NoError(t, err)
	// query db for results
	expected = 3
	require.NoError(t, db.QueryRow("select count(*) from test_table").Scan(&count))
	require.Equal(t, expected, count)
}

func TestMissingSecretFailure(t *testing.T) {
	if testing.Short() {
		t.Skip("Skipping integration tests in short mode")
	}
	t.Parallel()
	c, ns := minikubetestenv.AcquireCluster(t)
	kc := tu.GetKubeClient(t).CoreV1().Secrets(ns)

	secret := tu.UniqueString(strings.ToLower(t.Name() + "-secret"))
	repo := tu.UniqueString(t.Name() + "-data")
	pipeline := tu.UniqueString(t.Name())
	_, err := kc.Create(c.Ctx(), &v1.Secret{
		ObjectMeta: metav1.ObjectMeta{Name: secret},
		StringData: map[string]string{"foo": "bar"}}, metav1.CreateOptions{})
	require.NoError(t, err)

	require.NoError(t, c.CreateProjectRepo(pfs.DefaultProjectName, repo))
	req := basicPipelineReq(pipeline, repo)
	req.Transform.Secrets = append(req.Transform.Secrets, &pps.SecretMount{
		Name:   secret,
		Key:    "foo",
		EnvVar: "MY_SECRET_ENV_VAR",
	})
	req.Autoscaling = true
	_, err = c.PpsAPIClient.CreatePipeline(c.Ctx(), req)
	require.NoError(t, err)

	// wait for system to go into standby
	require.NoErrorWithinTRetry(t, 60*time.Second, func() error {
		_, err = c.WaitProjectCommit(pfs.DefaultProjectName, repo, "master", "")
		if err != nil {
			return err
		}
		info, err := c.InspectProjectPipeline(pfs.DefaultProjectName, pipeline, false)
		if err != nil {
			return err
		}
		if info.State != pps.PipelineState_PIPELINE_STANDBY {
			return errors.Errorf("pipeline in %s instead of standby", info.State)
		}
		return nil
	})

	require.NoError(t, kc.Delete(c.Ctx(), secret, metav1.DeleteOptions{}))
	// force pipeline to come back up, and check for failure
	require.NoError(t, c.PutFile(
		client.NewProjectCommit(pfs.DefaultProjectName, repo, "master", ""), "foo", strings.NewReader("bar")))
	require.NoErrorWithinTRetry(t, 30*time.Second, func() error {
		info, err := c.InspectProjectPipeline(pfs.DefaultProjectName, pipeline, false)
		if err != nil {
			return err
		}
		if info.State != pps.PipelineState_PIPELINE_CRASHING {
			return errors.Errorf("pipeline in %s instead of crashing", info.State)
		}
		return nil
	})
}
func TestDatabaseStats(t *testing.T) {
	if testing.Short() {
		t.Skip("Skipping integration tests in short mode")
	}

	type rowCountResults struct {
		NLiveTup int    `json:"n_live_tup"`
		RelName  string `json:"relname"`
	}

	type commitResults struct {
		Key string `json:"key"`
	}

	repoName := tu.UniqueString("TestDatabaseStats-repo")
	branchName := "master"
	numCommits := 100
	buf := &bytes.Buffer{}
	filter := &debug.Filter{
		Filter: &debug.Filter_Database{Database: true},
	}

	c, _ := minikubetestenv.AcquireCluster(t)

	createTestCommits(t, repoName, branchName, numCommits, c)
	time.Sleep(5 * time.Second) // give some time for the stats collector to run.
	require.NoError(t, c.Dump(filter, 100, buf), "dumping database files should succeed")
	gr, err := gzip.NewReader(buf)
	require.NoError(t, err)

	var rows []commitResults
	foundCommitsJSON, foundRowCounts := false, false
	require.NoError(t, tarutil.Iterate(gr, func(f tarutil.File) error {
		fileContents := &bytes.Buffer{}
		if err := f.Content(fileContents); err != nil {
			return errors.EnsureStack(err)
		}

		hdr, err := f.Header()
		require.NoError(t, err, "getting database tar file header should succeed")
		require.NotMatch(t, "^[a-zA-Z0-9_\\-\\/]+\\.error$", hdr.Name)
		switch hdr.Name {
		case "database/row-counts.json":
			var rows []rowCountResults
			require.NoError(t, json.Unmarshal(fileContents.Bytes(), &rows),
				"unmarshalling row-counts.json should succeed")

			for _, row := range rows {
				if row.RelName == "commits" {
					require.NotEqual(t, 0, row.NLiveTup,
						"some commits from createTestCommits should be accounted for")
					foundRowCounts = true
				}
			}
		case "database/tables/collections/commits.json":
			require.NoError(t, json.Unmarshal(fileContents.Bytes(), &rows),
				"unmarshalling commits.json should succeed")
			require.Equal(t, numCommits, len(rows), "number of commits should match number of rows")
			foundCommitsJSON = true
		}

		return nil
	}))

	require.Equal(t, true, foundRowCounts,
		"we should have an entry in row-counts.json for commits")
	require.Equal(t, true, foundCommitsJSON,
		"checks for commits.json should succeed")
}

func TestSimplePipelineNonRoot(t *testing.T) {

	if testing.Short() {
		t.Skip("Skipping integration tests in short mode")
	}

	t.Parallel()
	c, _ := minikubetestenv.AcquireCluster(t)

	dataRepo := tu.UniqueString("TestSimplePipeline_data")
	require.NoError(t, c.CreateProjectRepo(pfs.DefaultProjectName, dataRepo))

	commit1, err := c.StartProjectCommit(pfs.DefaultProjectName, dataRepo, "master")
	require.NoError(t, err)
	require.NoError(t, c.PutFile(commit1, "file", strings.NewReader("foo"), client.WithAppendPutFile()))
	require.NoError(t, c.FinishProjectCommit(pfs.DefaultProjectName, dataRepo, commit1.Branch.Name, commit1.ID))
	pipeline := tu.UniqueString("TestSimplePipeline")
	req := basicPipelineReq(pipeline, dataRepo)
	req.Transform.User = "65534"
	_, err = c.PpsAPIClient.CreatePipeline(c.Ctx(), req)
	require.NoError(t, err)

	commitInfo, err := c.InspectProjectCommit(pfs.DefaultProjectName, pipeline, "master", "")
	require.NoError(t, err)
	commitInfos, err := c.WaitCommitSetAll(commitInfo.Commit.ID)
	require.NoError(t, err)
	// The commitset should have a commit in: data, spec, pipeline, meta
	// the last two are dependent upon the first two, so should come later
	// in topological ordering
	require.Equal(t, 4, len(commitInfos))
	var commitRepos []*pfs.Repo
	for _, info := range commitInfos {
		commitRepos = append(commitRepos, info.Commit.Branch.Repo)
	}
	require.EqualOneOf(t, commitRepos[:2], client.NewProjectRepo(pfs.DefaultProjectName, dataRepo))
	require.EqualOneOf(t, commitRepos[:2], client.NewSystemProjectRepo(pfs.DefaultProjectName, pipeline, pfs.SpecRepoType))
	require.EqualOneOf(t, commitRepos[2:], client.NewProjectRepo(pfs.DefaultProjectName, pipeline))
	require.EqualOneOf(t, commitRepos[2:], client.NewSystemProjectRepo(pfs.DefaultProjectName, pipeline, pfs.MetaRepoType))

	var buf bytes.Buffer
	for _, info := range commitInfos {
		if proto.Equal(info.Commit.Branch.Repo, client.NewProjectRepo(pfs.DefaultProjectName, pipeline)) {
			require.NoError(t, c.GetFile(info.Commit, "file", &buf))
			require.Equal(t, "foo", buf.String())
		}
	}
}

func TestSimplePipelinePodPatchNonRoot(t *testing.T) {
	if testing.Short() {
		t.Skip("Skipping integration tests in short mode")
	}

	t.Parallel()
	c, _ := minikubetestenv.AcquireCluster(t)

	dataRepo := tu.UniqueString("TestSimplePipeline_data")
	require.NoError(t, c.CreateProjectRepo(pfs.DefaultProjectName, dataRepo))

	commit1, err := c.StartProjectCommit(pfs.DefaultProjectName, dataRepo, "master")
	require.NoError(t, err)
	require.NoError(t, c.PutFile(commit1, "file", strings.NewReader("foo"), client.WithAppendPutFile()))
	require.NoError(t, c.FinishProjectCommit(pfs.DefaultProjectName, dataRepo, commit1.Branch.Name, commit1.ID))
	pipeline := tu.UniqueString("TestSimplePipeline")
	req := basicPipelineReq(pipeline, dataRepo)

	req.PodPatch = "[{\"op\":\"add\",\"path\":\"/securityContext\",\"value\":{}},{\"op\":\"add\",\"path\":\"/securityContext\",\"value\":{\"runAsGroup\":1000,\"runAsUser\":1000,\"fsGroup\":1000,\"runAsNonRoot\":true,\"seccompProfile\":{\"type\":\"RuntimeDefault\"}}},{\"op\":\"add\",\"path\":\"/containers/0/securityContext\",\"value\":{}},{\"op\":\"add\",\"path\":\"/containers/0/securityContext\",\"value\":{\"runAsGroup\":1000,\"runAsUser\":1000,\"allowPrivilegeEscalation\":false,\"capabilities\":{\"drop\":[\"all\"]},\"readOnlyRootFilesystem\":true}}]"
	_, err = c.PpsAPIClient.CreatePipeline(c.Ctx(), req)
	require.NoError(t, err)

	commitInfo, err := c.InspectProjectCommit(pfs.DefaultProjectName, pipeline, "master", "")
	require.NoError(t, err)
	commitInfos, err := c.WaitCommitSetAll(commitInfo.Commit.ID)
	require.NoError(t, err)
	// The commitset should have a commit in: data, spec, pipeline, meta
	// the last two are dependent upon the first two, so should come later
	// in topological ordering
	require.Equal(t, 4, len(commitInfos))
	var commitRepos []*pfs.Repo
	for _, info := range commitInfos {
		commitRepos = append(commitRepos, info.Commit.Branch.Repo)
	}
	require.EqualOneOf(t, commitRepos[:2], client.NewProjectRepo(pfs.DefaultProjectName, dataRepo))
	require.EqualOneOf(t, commitRepos[:2], client.NewSystemProjectRepo(pfs.DefaultProjectName, pipeline, pfs.SpecRepoType))
	require.EqualOneOf(t, commitRepos[2:], client.NewProjectRepo(pfs.DefaultProjectName, pipeline))
	require.EqualOneOf(t, commitRepos[2:], client.NewSystemProjectRepo(pfs.DefaultProjectName, pipeline, pfs.MetaRepoType))

	var buf bytes.Buffer
	for _, info := range commitInfos {
		if proto.Equal(info.Commit.Branch.Repo, client.NewProjectRepo(pfs.DefaultProjectName, pipeline)) {
			require.NoError(t, c.GetFile(info.Commit, "file", &buf))
			require.Equal(t, "foo", buf.String())
		}
	}
}

func TestZombieCheck(t *testing.T) {
	if testing.Short() {
		t.Skip("Skipping integration tests in short mode")
	}
	t.Parallel()
	c, _ := minikubetestenv.AcquireCluster(t)

	repo := tu.UniqueString(t.Name() + "-data")
	pipeline := tu.UniqueString(t.Name())
	require.NoError(t, c.CreateProjectRepo(pfs.DefaultProjectName, repo))

	require.NoError(t, c.PutFile(client.NewProjectCommit(pfs.DefaultProjectName, repo, "master", ""),
		"foo", strings.NewReader("baz")))

	req := basicPipelineReq(pipeline, repo)
	_, err := c.PpsAPIClient.CreatePipeline(c.Ctx(), req)
	require.NoError(t, err)
	require.NoErrorWithinT(t, 30*time.Second, func() error {
		_, err := c.WaitProjectCommit(pfs.DefaultProjectName, pipeline, "master", "")
		return err
	})
	// fsck should succeed (including zombie check, on by default)
	require.NoError(t, c.Fsck(false, func(response *pfs.FsckResponse) error {
		return errors.Errorf("got fsck error: %s", response.Error)
	}, client.WithZombieCheckAll()))

	// stop pipeline so we can modify
	require.NoError(t, c.StopProjectPipeline(pfs.DefaultProjectName, pipeline))
	// create new commits on output and meta
	_, err = c.ExecuteInTransaction(func(c *client.APIClient) error {
		if _, err := c.StartProjectCommit(pfs.DefaultProjectName, pipeline, "master"); err != nil {
			return errors.EnsureStack(err)
		}
		metaBranch := client.NewSystemProjectRepo(pfs.DefaultProjectName, pipeline, pfs.MetaRepoType).NewBranch("master")
		if _, err := c.PfsAPIClient.StartCommit(c.Ctx(), &pfs.StartCommitRequest{Branch: metaBranch}); err != nil {
			return errors.EnsureStack(err)
		}
		_, err = c.PfsAPIClient.FinishCommit(c.Ctx(), &pfs.FinishCommitRequest{Commit: metaBranch.NewCommit("")})
		return errors.EnsureStack(err)
	})
	require.NoError(t, err)
	// add a file to the output with a datum that doesn't exist
	require.NoError(t, c.PutFile(client.NewProjectCommit(pfs.DefaultProjectName, pipeline, "master", ""),
		"zombie", strings.NewReader("zombie"), client.WithDatumPutFile("zombie")))
	require.NoError(t, c.FinishProjectCommit(pfs.DefaultProjectName, pipeline, "master", ""))
	_, err = c.WaitProjectCommit(pfs.DefaultProjectName, pipeline, "master", "")
	require.NoError(t, err)
	var messages []string
	// fsck should notice the zombie file
	require.NoError(t, c.Fsck(false, func(response *pfs.FsckResponse) error {
		messages = append(messages, response.Error)
		return nil
	}, client.WithZombieCheckAll()))
	require.Equal(t, 1, len(messages))
	require.Matches(t, "zombie", messages[0])
}

func TestJobPropagationOnlyOutputBranch(t *testing.T) {
	if testing.Short() {
		t.Skip("Skipping integration tests in short mode")
	}

	t.Parallel()
	c, _ := minikubetestenv.AcquireCluster(t)
	c = c.WithDefaultTransformUser("1000")

	project := tu.UniqueString("project")
	require.NoError(t, c.CreateProject(project))
	dataRepo := tu.UniqueString("JobPropagationOnlyOutputBranch_data")
	require.NoError(t, c.CreateProjectRepo(project, dataRepo))

	pipeline := tu.UniqueString("JobPropagationOnlyOutputBranch")
	outputBranch := client.NewProjectBranch(project, pipeline, "output")
	require.NoError(t, c.CreateProjectPipeline(project,
		pipeline,
		tu.DefaultTransformImage,
		[]string{"bash"},
		[]string{
			fmt.Sprintf("cp /pfs/%s/* /pfs/out/", dataRepo),
		},
		&pps.ParallelismSpec{
			Constant: 1,
		},
		client.NewProjectPFSInput(project, dataRepo, "/*"),
		outputBranch.Name,
		false,
	))

	require.NoError(t, c.CreateProjectBranch(project, pipeline, "test", "", "", nil))

	commit := client.NewProjectCommit(project, dataRepo, "master", "")
	for i := 0; i < 3; i++ {
		require.NoError(t, c.PutFile(commit, "file", strings.NewReader("")))
	}

	jobInfos, err := c.ListProjectJob(project, pipeline, nil, -1, false)
	require.NoError(t, err)
	require.Equal(t, 4, len(jobInfos))
	for _, jobInfo := range jobInfos {
		require.Equal(t, outputBranch, jobInfo.OutputCommit.Branch)
	}
}<|MERGE_RESOLUTION|>--- conflicted
+++ resolved
@@ -3228,11 +3228,7 @@
 
 	// Pipeline should start and create a job should succeed -- fix
 	// https://github.com/pachyderm/pachyderm/v2/issues/3934)
-<<<<<<< HEAD
-	commitInfo, err := c.InspectProjectCommit(pfs.DefaultProjectName, pipelineName, "master", "")
-=======
-	commitInfo, err := c.InspectProjectCommit(project, dataRepo, "master", "")
->>>>>>> 179e8b0d
+	commitInfo, err := c.InspectProjectCommit(project, pipelineName, "master", "")
 	require.NoError(t, err)
 	commitInfos, err = c.WaitCommitSetAll(commitInfo.Commit.ID)
 	require.NoError(t, err)
