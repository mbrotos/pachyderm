package server_test

import (
	"bytes"
	"encoding/json"
	"fmt"
	"strings"
	"testing"

	"github.com/pachyderm/pachyderm/v2/src/internal/dockertestenv"
	"github.com/pachyderm/pachyderm/v2/src/internal/grpcutil"
	"github.com/pachyderm/pachyderm/v2/src/internal/pctx"
	"github.com/pachyderm/pachyderm/v2/src/internal/testpachd/realenv"
	tu "github.com/pachyderm/pachyderm/v2/src/internal/testutil"
	"github.com/pachyderm/pachyderm/v2/src/pfs"
	"google.golang.org/grpc/codes"
	"google.golang.org/grpc/status"

	"github.com/pachyderm/pachyderm/v2/src/internal/require"
	"github.com/pachyderm/pachyderm/v2/src/pps"
	ppsserver "github.com/pachyderm/pachyderm/v2/src/server/pps/server"
)

func TestListDatum(t *testing.T) {
	ctx := pctx.TestContext(t)
	env := realenv.NewRealEnv(ctx, t, dockertestenv.NewTestDBConfig(t))
	ctx = env.Context
	repo := "TestListDatum"
	require.NoError(t, env.PachClient.CreateRepo(pfs.DefaultProjectName, repo))
	commit1, err := env.PachClient.StartCommit(pfs.DefaultProjectName, repo, "master")
	require.NoError(t, err)
	for i := 0; i < 9; i++ {
		require.NoError(t, env.PachClient.PutFile(commit1, fmt.Sprintf("/file%d", i), &bytes.Buffer{}))
	}
	require.NoError(t, env.PachClient.FinishCommit(pfs.DefaultProjectName, repo, "master", commit1.Id))
	_, err = env.PachClient.WaitCommit(pfs.DefaultProjectName, repo, "master", commit1.Id)
	require.NoError(t, err)

	input := &pps.Input{Pfs: &pps.PFSInput{Repo: repo, Glob: "/*"}}
	request := &pps.ListDatumRequest{Input: input}
	listDatumClient, err := env.PachClient.PpsAPIClient.ListDatum(ctx, request)
	require.NoError(t, err)
	dis, err := grpcutil.Collect[*pps.DatumInfo](listDatumClient, 1000)
	require.NoError(t, err)
	require.Equal(t, 9, len(dis))
	var datumIDs []string
	for _, di := range dis {
		datumIDs = append(datumIDs, di.Datum.Id)
	}
	// Test getting the datums in three pages of 3
	var pagedDatumIDs []string
	request = &pps.ListDatumRequest{Input: input, Number: 3}
	listDatumClient, err = env.PachClient.PpsAPIClient.ListDatum(ctx, request)
	require.NoError(t, err)
	dis, err = grpcutil.Collect[*pps.DatumInfo](listDatumClient, 1000)
	require.NoError(t, err)
	require.Equal(t, 3, len(dis))
	for _, di := range dis {
		pagedDatumIDs = append(pagedDatumIDs, di.Datum.Id)
	}
	// get next two pages
	for i := 0; i < 2; i++ {
		request = &pps.ListDatumRequest{Input: input, Number: 3, PaginationMarker: dis[2].Datum.Id}
		listDatumClient, err = env.PachClient.PpsAPIClient.ListDatum(ctx, request)
		require.NoError(t, err)
		dis, err = grpcutil.Collect[*pps.DatumInfo](listDatumClient, 1000)
		require.NoError(t, err)
		require.Equal(t, 3, len(dis))
		for _, di := range dis {
			pagedDatumIDs = append(pagedDatumIDs, di.Datum.Id)
		}
	}
	// we should have gotten all the datums
	require.ElementsEqual(t, datumIDs, pagedDatumIDs)
	request = &pps.ListDatumRequest{Input: input, Number: 1, PaginationMarker: dis[2].Datum.Id}
	listDatumClient, err = env.PachClient.PpsAPIClient.ListDatum(ctx, request)
	require.NoError(t, err)
	dis, err = grpcutil.Collect[*pps.DatumInfo](listDatumClient, 1000)
	require.NoError(t, err)
	require.Equal(t, 0, len(dis))
	// Test getting the datums in three pages of 3 in reverse order
	var reverseDatumIDs []string
	// get last page
	request = &pps.ListDatumRequest{Input: input, Number: 3, Reverse: true}
	listDatumClient, err = env.PachClient.PpsAPIClient.ListDatum(ctx, request)
	require.NoError(t, err)
	dis, err = grpcutil.Collect[*pps.DatumInfo](listDatumClient, 1000)
	require.NoError(t, err)
	require.Equal(t, 3, len(dis))
	for _, di := range dis {
		reverseDatumIDs = append(reverseDatumIDs, di.Datum.Id)
	}
	// get previous two pages
	for i := 0; i < 2; i++ {
		request = &pps.ListDatumRequest{Input: input, Number: 3, PaginationMarker: dis[2].Datum.Id, Reverse: true}
		listDatumClient, err = env.PachClient.PpsAPIClient.ListDatum(ctx, request)
		require.NoError(t, err)
		dis, err = grpcutil.Collect[*pps.DatumInfo](listDatumClient, 1000)
		require.NoError(t, err)
		require.Equal(t, 3, len(dis))
		for _, di := range dis {
			reverseDatumIDs = append(reverseDatumIDs, di.Datum.Id)
		}
	}
	request = &pps.ListDatumRequest{Input: input, Number: 1, PaginationMarker: dis[2].Datum.Id, Reverse: true}
	listDatumClient, err = env.PachClient.PpsAPIClient.ListDatum(ctx, request)
	require.NoError(t, err)
	dis, err = grpcutil.Collect[*pps.DatumInfo](listDatumClient, 1000)
	require.NoError(t, err)
	require.Equal(t, 0, len(dis))
	for i, di := range datumIDs {
		require.Equal(t, di, reverseDatumIDs[len(reverseDatumIDs)-1-i])
	}
}

func TestRenderTemplate(t *testing.T) {
	ctx := pctx.TestContext(t)
	env := realenv.NewRealEnv(ctx, t, dockertestenv.NewTestDBConfig(t))
	client := env.PachClient.PpsAPIClient
	res, err := client.RenderTemplate(ctx, &pps.RenderTemplateRequest{
		Args: map[string]string{
			"arg1": "value1",
		},
		Template: `
			function (arg1) {
				pipeline: {name: arg1},
			}
		`,
	})
	require.NoError(t, err)
	require.Len(t, res.Specs, 1)
}

func TestParseLokiLine(t *testing.T) {
	testData := []struct {
		name        string
		line        string
		wantMessage string
		wantErr     bool
	}{
		{
			name:    "empty",
			line:    "",
			wantErr: true,
		},
		{
			name:    "invalid json",
			line:    "{this is not json}",
			wantErr: true,
		},
		{
			name:    "useless json",
			line:    "{}",
			wantErr: true,
		},
		{
			name:        "docker json",
			line:        `{"log":"{\"message\":\"ok\"}"}`,
			wantMessage: "ok",
		},
		{
			name:        "docker json with extra fields",
			line:        `{"log":"{\"message\":\"ok\",\"extraField\":42}"}`,
			wantMessage: "ok",
		},
		{
			name:    "docker with invalid json inside",
			line:    `{"log":"{this is not json}"}`,
			wantErr: true,
		},
		{
			name:        "native json",
			line:        `{"message":"ok"}`,
			wantMessage: "ok",
		},
		{
			name:        "native json with extra fields",
			line:        `{"message":"ok","extraField":42}`,
			wantMessage: "ok",
		},
		{
			name:        "native json with duplicate field",
			line:        `{"message":"ok","message":"ok"}`,
			wantMessage: "ok",
		},
		{
			name:        "CRI with duplicate field",
			line:        `2022-01-01T00:00:00.1234 stdout F {"message":"ok","message":"ok"}`,
			wantMessage: "ok",
		},
		{
			name:        "docker json with duplicate field",
			line:        `{"log":"{\"message\":\"ok\",\"message\":\"ok\"}"}`,
			wantMessage: "ok",
		},
		{
			name:        "mostly empty native json",
			line:        `{"master":false,"user":true}`,
			wantMessage: "",
		},
		{
			name:        "cri format with flags and valid message",
			line:        `2022-01-01T00:00:00.1234 stdout F {"message":"ok"}`,
			wantMessage: "ok",
		},
		{
			name:        "cri format without flags and valid message",
			line:        `2022-01-01T00:00:00.1234 stdout {"message":"ok"}`,
			wantMessage: "ok",
		},
		{
			name:        "cri format with flags and valid message and extra fields",
			line:        `2022-01-01T00:00:00.1234 stdout F {"message":"ok","extraField":42}`,
			wantMessage: "ok",
		},
		{
			name:        "cri format without flags and valid message and extra fields",
			line:        `2022-01-01T00:00:00.1234 stdout {"message":"ok","extraField":42}`,
			wantMessage: "ok",
		},
		{
			name:    "cri format with flags and EOF",
			line:    `2022-01-01T00:00:00.1234 stdout F`,
			wantErr: true,
		},
		{
			name:    "cri format without flags and EOF",
			line:    `2022-01-01T00:00:00.1234 stdout`,
			wantErr: true,
		},
		{
			name:    "cri format with flags and invalid json",
			line:    `2022-01-01T00:00:00.1234 stdout F this is not json`,
			wantErr: true,
		},
		{
			name:    "cri format without flags and invalid json",
			line:    `2022-01-01T00:00:00.1234 stdout this is not json`,
			wantErr: true,
		},
		{
			name:    "cri format with flags and EOF right after {",
			line:    `2022-01-01T00:00:00.1234 stdout F {`,
			wantErr: true,
		},
		{
			name:    "cri format without flags and EOF right after {",
			line:    `2022-01-01T00:00:00.1234 stdout {`,
			wantErr: true,
		},
	}

	for _, test := range testData {
		t.Run(test.name, func(t *testing.T) {
			var msg pps.LogMessage
			err := ppsserver.ParseLokiLine(test.line, &msg)
			t.Logf("err: %v", err)
			if test.wantErr && err == nil {
				t.Fatal("parse: got success, want error")
			} else if !test.wantErr && err != nil {
				t.Fatalf("parse: unexpected error: %v", err)
			}
			if got, want := msg.Message, test.wantMessage; got != want {
				t.Fatalf("parse: message:\n  got: %v\n want: %v", got, want)
			}
		})
	}
}

func TestDeletePipelines(t *testing.T) {
	ctx := pctx.TestContext(t)
	env := realenv.NewRealEnv(ctx, t, dockertestenv.NewTestDBConfig(t))
	inputRepo := tu.UniqueString("repo")
	require.NoError(t, env.PachClient.CreateRepo(pfs.DefaultProjectName, inputRepo))
	// pipeline1 is in default project and takes inputRepo as input
	// pipeline2 is in a non-default project, and takes pipeline1 as input
	project := tu.UniqueString("project-")
	pipeline1, pipeline2 := tu.UniqueString("pipeline1-"), tu.UniqueString("pipeline2-")
	require.NoError(t, env.PachClient.CreateProject(project))
	require.NoError(t, env.PachClient.CreatePipeline(
		pfs.DefaultProjectName,
		pipeline1,
		"", /* default image*/
		[]string{"cp", "-r", "/pfs/in", "/pfs/out"},
		nil, /* stdin */
		nil, /* spec */
		&pps.Input{Pfs: &pps.PFSInput{Project: pfs.DefaultProjectName, Repo: inputRepo, Glob: "/*", Name: "in"}},
		"",   /* output */
		true, /* update */
	))
	require.NoError(t, env.PachClient.CreatePipeline(
		project,
		pipeline2,
		"", /* default image*/
		[]string{"cp", "-r", "/pfs/in", "/pfs/out"},
		nil, /* stdin */
		nil, /* spec */
		&pps.Input{Pfs: &pps.PFSInput{Project: pfs.DefaultProjectName, Repo: pipeline1, Glob: "/*", Name: "in"}},
		"",   /* output */
		true, /* update */
	))
	// update pipeline 1; this helps verify that internally, we delete pipelines topologically
	require.NoError(t, env.PachClient.CreatePipeline(
		pfs.DefaultProjectName,
		pipeline1,
		"", /* default image*/
		[]string{"cp", "-r", "/pfs/in", "/pfs/out"},
		nil, /* stdin */
		nil, /* spec */
		&pps.Input{Pfs: &pps.PFSInput{Project: pfs.DefaultProjectName, Repo: inputRepo, Glob: "/*", Name: "in"}},
		"",   /* output */
		true, /* update */
	))
	inspectResp, err := env.PachClient.InspectPipeline(pfs.DefaultProjectName, pipeline1, false)
	require.NoError(t, err)
	require.Equal(t, uint64(2), inspectResp.Version)
	deleteResp, err := env.PachClient.DeletePipelines(ctx, &pps.DeletePipelinesRequest{All: true})
	require.NoError(t, err)
	require.Equal(t, 2, len(deleteResp.Pipelines))
}

func TestUpdatePipelineInputBranch(t *testing.T) {
	ctx := pctx.TestContext(t)
	env := realenv.NewRealEnv(ctx, t, dockertestenv.NewTestDBConfig(t))
	repo := "input"
	pipeline := "pipeline"
	require.NoError(t, env.PachClient.CreateRepo(pfs.DefaultProjectName, repo))
	require.NoError(t, env.PachClient.CreatePipeline(
		pfs.DefaultProjectName,
		pipeline,
		"", /* default image*/
		[]string{"cp", "-r", "/pfs/in", "/pfs/out"},
		nil, /* stdin */
		nil, /* spec */
		&pps.Input{Pfs: &pps.PFSInput{Project: pfs.DefaultProjectName, Repo: repo, Glob: "/*", Name: "in"}},
		"",   /* output */
		true, /* update */
	))
	commit1, err := env.PachClient.StartCommit(pfs.DefaultProjectName, repo, "master")
	require.NoError(t, err)
	require.NoError(t, env.PachClient.PutFile(commit1, "/foo", strings.NewReader("foo")))
	require.NoError(t, env.PachClient.FinishCommit(pfs.DefaultProjectName, repo, "master", commit1.Id))
	require.NoError(t, env.PachClient.CreateBranch(pfs.DefaultProjectName, repo, "pin", "master", "", nil))
	require.NoError(t, env.PachClient.CreatePipeline(
		pfs.DefaultProjectName,
		pipeline,
		"", /* default image*/
		[]string{"cp", "-r", "/pfs/in", "/pfs/out"},
		nil, /* stdin */
		nil, /* spec */
		&pps.Input{Pfs: &pps.PFSInput{Project: pfs.DefaultProjectName, Repo: repo, Branch: "pin", Glob: "/*", Name: "in"}},
		"",   /* output */
		true, /* update */
	))
}

func TestGetClusterDefaults(t *testing.T) {
	ctx := pctx.TestContext(t)
	env := realenv.NewRealEnv(ctx, t, dockertestenv.NewTestDBConfig(t))
	resp, err := env.PPSServer.GetClusterDefaults(ctx, &pps.GetClusterDefaultsRequest{})
	require.NoError(t, err, "GetClusterDefaults failed")
	require.NotNil(t, resp.ClusterDefaults)
<<<<<<< HEAD
	require.NotEqual(t, "", resp.ClusterDefaults.DetailsJson, "details must not be empty")
	require.NotEqual(t, "", resp.ClusterDefaults.EffectiveDetailsJson, "effective details must not be empty")
	var cd pps.PipelineSpec
	require.NoError(t, json.Unmarshal([]byte(resp.ClusterDefaults.DetailsJson), &cd), "details must unmarshal")
	require.NoError(t, json.Unmarshal([]byte(resp.ClusterDefaults.EffectiveDetailsJson), &cd), "effective details must unmarshal")
}

func TestSetClusterDefaults(t *testing.T) {
	ctx := pctx.TestContext(t)
	env := realenv.NewRealEnv(ctx, t, dockertestenv.NewTestDBConfig(t))

	t.Run("BadJSON", func(t *testing.T) {
		_, err := env.PPSServer.SetClusterDefaults(ctx, &pps.SetClusterDefaultsRequest{
			ClusterDefaults: &pps.ClusterDefaults{
				DetailsJson: `#<this is not JSON>`,
			},
		})
		require.YesError(t, err, "syntactically-invalid JSON is an error")
		s, ok := status.FromError(err)
		require.True(t, ok, "syntactically-invalid JSON returns a status")
		require.Equal(t, codes.InvalidArgument, s.Code(), "syntactically-invalid JSON is an invalid argument")
	})

	t.Run("InvalidDetails", func(t *testing.T) {
		_, err := env.PPSServer.SetClusterDefaults(ctx, &pps.SetClusterDefaultsRequest{
			ClusterDefaults: &pps.ClusterDefaults{
				DetailsJson: `{"not an valid spec field":123}`,
			},
		})
		require.YesError(t, err, "invalid details are an error")
		s, ok := status.FromError(err)
		require.True(t, ok, "semantically-invalid JSON returns a status")
		require.Equal(t, codes.InvalidArgument, s.Code(), "semantically-invalid JSON is an invalid argument")
	})

	t.Run("ValidDetails", func(t *testing.T) {
		resp, err := env.PPSServer.SetClusterDefaults(ctx, &pps.SetClusterDefaultsRequest{
			ClusterDefaults: &pps.ClusterDefaults{
				DetailsJson: `{"autoscaling": true}`,
			},
		})
		require.NoError(t, err, "GetClusterDefaults failed")
		require.NotEqual(t, "", resp.EffectiveDetailsJson, "returned effective details must not be empty")
		// FIXME: this will change once CORE-1708 is implemented
		require.Len(t, resp.AffectedPipelines, 0, "pipelines should not yet be affected by setting defaults")
		getResp, err := env.PPSServer.GetClusterDefaults(ctx, &pps.GetClusterDefaultsRequest{})
		require.NoError(t, err, "GetClusterDefaults failed")

		var spec pps.PipelineSpec
		err = json.Unmarshal([]byte(getResp.GetClusterDefaults().GetDetailsJson()), &spec)
		require.NoError(t, err, "unmarshal retrieved cluster defaults")
		require.True(t, spec.Autoscaling, "default autoscaling should be true after SetDetailsJSON")

		err = json.Unmarshal([]byte(getResp.GetClusterDefaults().GetEffectiveDetailsJson()), &spec)
		require.NoError(t, err, "unmarshal retrieved effective details")
		require.True(t, spec.Autoscaling, "effective autoscaling should be true after SetDetailsJSON")
	})
=======
	require.NotEqual(t, "", resp.ClusterDefaults.CreatePipelineRequestJson, "create pipeline request must not be empty")
	var cpr pps.CreatePipelineRequest
	require.NoError(t, json.Unmarshal([]byte(resp.ClusterDefaults.CreatePipelineRequestJson), &cpr), "create pipeline request must unmarshal")
>>>>>>> 2fc8da68
}<|MERGE_RESOLUTION|>--- conflicted
+++ resolved
@@ -360,12 +360,9 @@
 	resp, err := env.PPSServer.GetClusterDefaults(ctx, &pps.GetClusterDefaultsRequest{})
 	require.NoError(t, err, "GetClusterDefaults failed")
 	require.NotNil(t, resp.ClusterDefaults)
-<<<<<<< HEAD
-	require.NotEqual(t, "", resp.ClusterDefaults.DetailsJson, "details must not be empty")
-	require.NotEqual(t, "", resp.ClusterDefaults.EffectiveDetailsJson, "effective details must not be empty")
-	var cd pps.PipelineSpec
-	require.NoError(t, json.Unmarshal([]byte(resp.ClusterDefaults.DetailsJson), &cd), "details must unmarshal")
-	require.NoError(t, json.Unmarshal([]byte(resp.ClusterDefaults.EffectiveDetailsJson), &cd), "effective details must unmarshal")
+	require.NotEqual(t, "", resp.ClusterDefaults.CreatePipelineRequestJson, "create pipeline request must not be empty")
+	var cpr pps.CreatePipelineRequest
+	require.NoError(t, json.Unmarshal([]byte(resp.ClusterDefaults.CreatePipelineRequestJson), &cpr), "create pipeline request must unmarshal")
 }
 
 func TestSetClusterDefaults(t *testing.T) {
@@ -375,7 +372,7 @@
 	t.Run("BadJSON", func(t *testing.T) {
 		_, err := env.PPSServer.SetClusterDefaults(ctx, &pps.SetClusterDefaultsRequest{
 			ClusterDefaults: &pps.ClusterDefaults{
-				DetailsJson: `#<this is not JSON>`,
+				CreatePipelineRequestJson: `#<this is not JSON>`,
 			},
 		})
 		require.YesError(t, err, "syntactically-invalid JSON is an error")
@@ -387,7 +384,7 @@
 	t.Run("InvalidDetails", func(t *testing.T) {
 		_, err := env.PPSServer.SetClusterDefaults(ctx, &pps.SetClusterDefaultsRequest{
 			ClusterDefaults: &pps.ClusterDefaults{
-				DetailsJson: `{"not an valid spec field":123}`,
+				CreatePipelineRequestJson: `{"not an valid spec field":123}`,
 			},
 		})
 		require.YesError(t, err, "invalid details are an error")
@@ -399,7 +396,7 @@
 	t.Run("ValidDetails", func(t *testing.T) {
 		resp, err := env.PPSServer.SetClusterDefaults(ctx, &pps.SetClusterDefaultsRequest{
 			ClusterDefaults: &pps.ClusterDefaults{
-				DetailsJson: `{"autoscaling": true}`,
+				CreatePipelineRequestJson: `{"autoscaling": true}`,
 			},
 		})
 		require.NoError(t, err, "GetClusterDefaults failed")
@@ -409,18 +406,9 @@
 		getResp, err := env.PPSServer.GetClusterDefaults(ctx, &pps.GetClusterDefaultsRequest{})
 		require.NoError(t, err, "GetClusterDefaults failed")
 
-		var spec pps.PipelineSpec
-		err = json.Unmarshal([]byte(getResp.GetClusterDefaults().GetDetailsJson()), &spec)
+		var spec pps.CreatePipelineRequest
+		err = json.Unmarshal([]byte(getResp.GetClusterDefaults().GetCreatePipelineRequestJson()), &spec)
 		require.NoError(t, err, "unmarshal retrieved cluster defaults")
 		require.True(t, spec.Autoscaling, "default autoscaling should be true after SetDetailsJSON")
-
-		err = json.Unmarshal([]byte(getResp.GetClusterDefaults().GetEffectiveDetailsJson()), &spec)
-		require.NoError(t, err, "unmarshal retrieved effective details")
-		require.True(t, spec.Autoscaling, "effective autoscaling should be true after SetDetailsJSON")
 	})
-=======
-	require.NotEqual(t, "", resp.ClusterDefaults.CreatePipelineRequestJson, "create pipeline request must not be empty")
-	var cpr pps.CreatePipelineRequest
-	require.NoError(t, json.Unmarshal([]byte(resp.ClusterDefaults.CreatePipelineRequestJson), &cpr), "create pipeline request must unmarshal")
->>>>>>> 2fc8da68
 }