package server_test

import (
	"bytes"
	"encoding/json"
	"fmt"
	"strings"
	"testing"

	"github.com/pachyderm/pachyderm/v2/src/internal/dockertestenv"
	"github.com/pachyderm/pachyderm/v2/src/internal/grpcutil"
	"github.com/pachyderm/pachyderm/v2/src/internal/pctx"
	"github.com/pachyderm/pachyderm/v2/src/internal/testpachd/realenv"
	tu "github.com/pachyderm/pachyderm/v2/src/internal/testutil"
	"github.com/pachyderm/pachyderm/v2/src/pfs"
	"google.golang.org/grpc/codes"
	"google.golang.org/grpc/status"

	"github.com/pachyderm/pachyderm/v2/src/internal/require"
	"github.com/pachyderm/pachyderm/v2/src/pps"
	ppsserver "github.com/pachyderm/pachyderm/v2/src/server/pps/server"
)

func TestListDatum(t *testing.T) {
	ctx := pctx.TestContext(t)
	env := realenv.NewRealEnv(ctx, t, dockertestenv.NewTestDBConfig(t))
	ctx = env.Context
	repo := "TestListDatum"
	require.NoError(t, env.PachClient.CreateRepo(pfs.DefaultProjectName, repo))
	commit1, err := env.PachClient.StartCommit(pfs.DefaultProjectName, repo, "master")
	require.NoError(t, err)
	for i := 0; i < 9; i++ {
		require.NoError(t, env.PachClient.PutFile(commit1, fmt.Sprintf("/file%d", i), &bytes.Buffer{}))
	}
	require.NoError(t, env.PachClient.FinishCommit(pfs.DefaultProjectName, repo, "master", commit1.Id))
	_, err = env.PachClient.WaitCommit(pfs.DefaultProjectName, repo, "master", commit1.Id)
	require.NoError(t, err)

	input := &pps.Input{Pfs: &pps.PFSInput{Repo: repo, Glob: "/*"}}
	request := &pps.ListDatumRequest{Input: input}
	listDatumClient, err := env.PachClient.PpsAPIClient.ListDatum(ctx, request)
	require.NoError(t, err)
	dis, err := grpcutil.Collect[*pps.DatumInfo](listDatumClient, 1000)
	require.NoError(t, err)
	require.Equal(t, 9, len(dis))
	var datumIDs []string
	for _, di := range dis {
		datumIDs = append(datumIDs, di.Datum.Id)
	}
	// Test getting the datums in three pages of 3
	var pagedDatumIDs []string
	request = &pps.ListDatumRequest{Input: input, Number: 3}
	listDatumClient, err = env.PachClient.PpsAPIClient.ListDatum(ctx, request)
	require.NoError(t, err)
	dis, err = grpcutil.Collect[*pps.DatumInfo](listDatumClient, 1000)
	require.NoError(t, err)
	require.Equal(t, 3, len(dis))
	for _, di := range dis {
		pagedDatumIDs = append(pagedDatumIDs, di.Datum.Id)
	}
	// get next two pages
	for i := 0; i < 2; i++ {
		request = &pps.ListDatumRequest{Input: input, Number: 3, PaginationMarker: dis[2].Datum.Id}
		listDatumClient, err = env.PachClient.PpsAPIClient.ListDatum(ctx, request)
		require.NoError(t, err)
		dis, err = grpcutil.Collect[*pps.DatumInfo](listDatumClient, 1000)
		require.NoError(t, err)
		require.Equal(t, 3, len(dis))
		for _, di := range dis {
			pagedDatumIDs = append(pagedDatumIDs, di.Datum.Id)
		}
	}
	// we should have gotten all the datums
	require.ElementsEqual(t, datumIDs, pagedDatumIDs)
	request = &pps.ListDatumRequest{Input: input, Number: 1, PaginationMarker: dis[2].Datum.Id}
	listDatumClient, err = env.PachClient.PpsAPIClient.ListDatum(ctx, request)
	require.NoError(t, err)
	dis, err = grpcutil.Collect[*pps.DatumInfo](listDatumClient, 1000)
	require.NoError(t, err)
	require.Equal(t, 0, len(dis))
	// Test getting the datums in three pages of 3 in reverse order
	var reverseDatumIDs []string
	// get last page
	request = &pps.ListDatumRequest{Input: input, Number: 3, Reverse: true}
	listDatumClient, err = env.PachClient.PpsAPIClient.ListDatum(ctx, request)
	require.NoError(t, err)
	dis, err = grpcutil.Collect[*pps.DatumInfo](listDatumClient, 1000)
	require.NoError(t, err)
	require.Equal(t, 3, len(dis))
	for _, di := range dis {
		reverseDatumIDs = append(reverseDatumIDs, di.Datum.Id)
	}
	// get previous two pages
	for i := 0; i < 2; i++ {
		request = &pps.ListDatumRequest{Input: input, Number: 3, PaginationMarker: dis[2].Datum.Id, Reverse: true}
		listDatumClient, err = env.PachClient.PpsAPIClient.ListDatum(ctx, request)
		require.NoError(t, err)
		dis, err = grpcutil.Collect[*pps.DatumInfo](listDatumClient, 1000)
		require.NoError(t, err)
		require.Equal(t, 3, len(dis))
		for _, di := range dis {
			reverseDatumIDs = append(reverseDatumIDs, di.Datum.Id)
		}
	}
	request = &pps.ListDatumRequest{Input: input, Number: 1, PaginationMarker: dis[2].Datum.Id, Reverse: true}
	listDatumClient, err = env.PachClient.PpsAPIClient.ListDatum(ctx, request)
	require.NoError(t, err)
	dis, err = grpcutil.Collect[*pps.DatumInfo](listDatumClient, 1000)
	require.NoError(t, err)
	require.Equal(t, 0, len(dis))
	for i, di := range datumIDs {
		require.Equal(t, di, reverseDatumIDs[len(reverseDatumIDs)-1-i])
	}
}

func TestRenderTemplate(t *testing.T) {
	ctx := pctx.TestContext(t)
	env := realenv.NewRealEnv(ctx, t, dockertestenv.NewTestDBConfig(t))
	client := env.PachClient.PpsAPIClient
	res, err := client.RenderTemplate(ctx, &pps.RenderTemplateRequest{
		Args: map[string]string{
			"arg1": "value1",
		},
		Template: `
			function (arg1) {
				pipeline: {name: arg1},
			}
		`,
	})
	require.NoError(t, err)
	require.Len(t, res.Specs, 1)
}

func TestParseLokiLine(t *testing.T) {
	testData := []struct {
		name        string
		line        string
		wantMessage string
		wantErr     bool
	}{
		{
			name:    "empty",
			line:    "",
			wantErr: true,
		},
		{
			name:    "invalid json",
			line:    "{this is not json}",
			wantErr: true,
		},
		{
			name:    "useless json",
			line:    "{}",
			wantErr: true,
		},
		{
			name:        "docker json",
			line:        `{"log":"{\"message\":\"ok\"}"}`,
			wantMessage: "ok",
		},
		{
			name:        "docker json with extra fields",
			line:        `{"log":"{\"message\":\"ok\",\"extraField\":42}"}`,
			wantMessage: "ok",
		},
		{
			name:    "docker with invalid json inside",
			line:    `{"log":"{this is not json}"}`,
			wantErr: true,
		},
		{
			name:        "native json",
			line:        `{"message":"ok"}`,
			wantMessage: "ok",
		},
		{
			name:        "native json with extra fields",
			line:        `{"message":"ok","extraField":42}`,
			wantMessage: "ok",
		},
		{
			name:        "native json with duplicate field",
			line:        `{"message":"ok","message":"ok"}`,
			wantMessage: "ok",
		},
		{
			name:        "CRI with duplicate field",
			line:        `2022-01-01T00:00:00.1234 stdout F {"message":"ok","message":"ok"}`,
			wantMessage: "ok",
		},
		{
			name:        "docker json with duplicate field",
			line:        `{"log":"{\"message\":\"ok\",\"message\":\"ok\"}"}`,
			wantMessage: "ok",
		},
		{
			name:        "mostly empty native json",
			line:        `{"master":false,"user":true}`,
			wantMessage: "",
		},
		{
			name:        "cri format with flags and valid message",
			line:        `2022-01-01T00:00:00.1234 stdout F {"message":"ok"}`,
			wantMessage: "ok",
		},
		{
			name:        "cri format without flags and valid message",
			line:        `2022-01-01T00:00:00.1234 stdout {"message":"ok"}`,
			wantMessage: "ok",
		},
		{
			name:        "cri format with flags and valid message and extra fields",
			line:        `2022-01-01T00:00:00.1234 stdout F {"message":"ok","extraField":42}`,
			wantMessage: "ok",
		},
		{
			name:        "cri format without flags and valid message and extra fields",
			line:        `2022-01-01T00:00:00.1234 stdout {"message":"ok","extraField":42}`,
			wantMessage: "ok",
		},
		{
			name:    "cri format with flags and EOF",
			line:    `2022-01-01T00:00:00.1234 stdout F`,
			wantErr: true,
		},
		{
			name:    "cri format without flags and EOF",
			line:    `2022-01-01T00:00:00.1234 stdout`,
			wantErr: true,
		},
		{
			name:    "cri format with flags and invalid json",
			line:    `2022-01-01T00:00:00.1234 stdout F this is not json`,
			wantErr: true,
		},
		{
			name:    "cri format without flags and invalid json",
			line:    `2022-01-01T00:00:00.1234 stdout this is not json`,
			wantErr: true,
		},
		{
			name:    "cri format with flags and EOF right after {",
			line:    `2022-01-01T00:00:00.1234 stdout F {`,
			wantErr: true,
		},
		{
			name:    "cri format without flags and EOF right after {",
			line:    `2022-01-01T00:00:00.1234 stdout {`,
			wantErr: true,
		},
	}

	for _, test := range testData {
		t.Run(test.name, func(t *testing.T) {
			var msg pps.LogMessage
			err := ppsserver.ParseLokiLine(test.line, &msg)
			t.Logf("err: %v", err)
			if test.wantErr && err == nil {
				t.Fatal("parse: got success, want error")
			} else if !test.wantErr && err != nil {
				t.Fatalf("parse: unexpected error: %v", err)
			}
			if got, want := msg.Message, test.wantMessage; got != want {
				t.Fatalf("parse: message:\n  got: %v\n want: %v", got, want)
			}
		})
	}
}

func TestDeletePipelines(t *testing.T) {
	ctx := pctx.TestContext(t)
	env := realenv.NewRealEnv(ctx, t, dockertestenv.NewTestDBConfig(t))
	inputRepo := tu.UniqueString("repo")
	require.NoError(t, env.PachClient.CreateRepo(pfs.DefaultProjectName, inputRepo))
	// pipeline1 is in default project and takes inputRepo as input
	// pipeline2 is in a non-default project, and takes pipeline1 as input
	project := tu.UniqueString("project-")
	pipeline1, pipeline2 := tu.UniqueString("pipeline1-"), tu.UniqueString("pipeline2-")
	require.NoError(t, env.PachClient.CreateProject(project))
	require.NoError(t, env.PachClient.CreatePipeline(
		pfs.DefaultProjectName,
		pipeline1,
		"", /* default image*/
		[]string{"cp", "-r", "/pfs/in", "/pfs/out"},
		nil, /* stdin */
		nil, /* spec */
		&pps.Input{Pfs: &pps.PFSInput{Project: pfs.DefaultProjectName, Repo: inputRepo, Glob: "/*", Name: "in"}},
		"",   /* output */
		true, /* update */
	))
	require.NoError(t, env.PachClient.CreatePipeline(
		project,
		pipeline2,
		"", /* default image*/
		[]string{"cp", "-r", "/pfs/in", "/pfs/out"},
		nil, /* stdin */
		nil, /* spec */
		&pps.Input{Pfs: &pps.PFSInput{Project: pfs.DefaultProjectName, Repo: pipeline1, Glob: "/*", Name: "in"}},
		"",   /* output */
		true, /* update */
	))
	// update pipeline 1; this helps verify that internally, we delete pipelines topologically
	require.NoError(t, env.PachClient.CreatePipeline(
		pfs.DefaultProjectName,
		pipeline1,
		"", /* default image*/
		[]string{"cp", "-r", "/pfs/in", "/pfs/out"},
		nil, /* stdin */
		nil, /* spec */
		&pps.Input{Pfs: &pps.PFSInput{Project: pfs.DefaultProjectName, Repo: inputRepo, Glob: "/*", Name: "in"}},
		"",   /* output */
		true, /* update */
	))
	inspectResp, err := env.PachClient.InspectPipeline(pfs.DefaultProjectName, pipeline1, false)
	require.NoError(t, err)
	require.Equal(t, uint64(2), inspectResp.Version)
	deleteResp, err := env.PachClient.DeletePipelines(ctx, &pps.DeletePipelinesRequest{All: true})
	require.NoError(t, err)
	require.Equal(t, 2, len(deleteResp.Pipelines))
}

func TestUpdatePipelineInputBranch(t *testing.T) {
	ctx := pctx.TestContext(t)
	env := realenv.NewRealEnv(ctx, t, dockertestenv.NewTestDBConfig(t))
	repo := "input"
	pipeline := "pipeline"
	require.NoError(t, env.PachClient.CreateRepo(pfs.DefaultProjectName, repo))
	require.NoError(t, env.PachClient.CreatePipeline(
		pfs.DefaultProjectName,
		pipeline,
		"", /* default image*/
		[]string{"cp", "-r", "/pfs/in", "/pfs/out"},
		nil, /* stdin */
		nil, /* spec */
		&pps.Input{Pfs: &pps.PFSInput{Project: pfs.DefaultProjectName, Repo: repo, Glob: "/*", Name: "in"}},
		"",   /* output */
		true, /* update */
	))
	commit1, err := env.PachClient.StartCommit(pfs.DefaultProjectName, repo, "master")
	require.NoError(t, err)
	require.NoError(t, env.PachClient.PutFile(commit1, "/foo", strings.NewReader("foo")))
	require.NoError(t, env.PachClient.FinishCommit(pfs.DefaultProjectName, repo, "master", commit1.Id))
	require.NoError(t, env.PachClient.CreateBranch(pfs.DefaultProjectName, repo, "pin", "master", "", nil))
	require.NoError(t, env.PachClient.CreatePipeline(
		pfs.DefaultProjectName,
		pipeline,
		"", /* default image*/
		[]string{"cp", "-r", "/pfs/in", "/pfs/out"},
		nil, /* stdin */
		nil, /* spec */
		&pps.Input{Pfs: &pps.PFSInput{Project: pfs.DefaultProjectName, Repo: repo, Branch: "pin", Glob: "/*", Name: "in"}},
		"",   /* output */
		true, /* update */
	))
}

func TestGetClusterDefaults(t *testing.T) {
	ctx := pctx.TestContext(t)
	env := realenv.NewRealEnv(ctx, t, dockertestenv.NewTestDBConfig(t))
	resp, err := env.PPSServer.GetClusterDefaults(ctx, &pps.GetClusterDefaultsRequest{})
	require.NoError(t, err, "GetClusterDefaults failed")
	require.NotNil(t, resp.ClusterDefaults)
	require.NotEqual(t, "", resp.ClusterDefaults.DetailsJson, "details must not be empty")
	require.NotEqual(t, "", resp.ClusterDefaults.EffectiveDetailsJson, "effective details must not be empty")
<<<<<<< HEAD
}

func TestSetClusterDefaults(t *testing.T) {
	ctx := pctx.TestContext(t)
	env := realenv.NewRealEnv(ctx, t, dockertestenv.NewTestDBConfig(t))

	t.Run("BadJSON", func(t *testing.T) {
		_, err := env.PPSServer.SetClusterDefaults(ctx, &pps.SetClusterDefaultsRequest{
			ClusterDefaults: &pps.ClusterDefaults{
				DetailsJson: `#<this is not JSON>`,
			},
		})
		require.YesError(t, err, "syntactically-invalid JSON is an error")
		s, ok := status.FromError(err)
		require.True(t, ok, "syntactically-invalid JSON returns a status")
		require.Equal(t, codes.InvalidArgument, s.Code(), "syntactically-invalid JSON is an invalid argument")
	})

	t.Run("InvalidDetails", func(t *testing.T) {
		_, err := env.PPSServer.SetClusterDefaults(ctx, &pps.SetClusterDefaultsRequest{
			ClusterDefaults: &pps.ClusterDefaults{
				DetailsJson: `{"not an valid spec field":123}`,
			},
		})
		require.YesError(t, err, "invalid details are an error")
		s, ok := status.FromError(err)
		require.True(t, ok, "semantically-invalid JSON returns a status")
		require.Equal(t, codes.InvalidArgument, s.Code(), "semantically-invalid JSON is an invalid argument")
	})

	t.Run("ValidDetails", func(t *testing.T) {
		resp, err := env.PPSServer.SetClusterDefaults(ctx, &pps.SetClusterDefaultsRequest{
			ClusterDefaults: &pps.ClusterDefaults{
				DetailsJson: `{"autoscaling": true}`,
			},
		})
		require.NoError(t, err, "GetClusterDefaults failed")
		require.NotEqual(t, "", resp.EffectiveDetailsJson, "returned effective details must not be empty")
		// FIXME: this will change once CORE-1708 is implemented
		require.Len(t, resp.AffectedPipelines, 0, "pipelines should not yet be affected by setting defaults")
		getResp, err := env.PPSServer.GetClusterDefaults(ctx, &pps.GetClusterDefaultsRequest{})
		require.NoError(t, err, "GetClusterDefaults failed")

		var spec pps.PipelineSpec
		err = json.Unmarshal([]byte(getResp.GetClusterDefaults().GetDetailsJson()), &spec)
		require.NoError(t, err, "unmarshal retrieved cluster defaults")
		require.True(t, spec.Autoscaling, "default autoscaling should be true after SetDetailsJSON")

		err = json.Unmarshal([]byte(getResp.GetClusterDefaults().GetEffectiveDetailsJson()), &spec)
		require.NoError(t, err, "unmarshal retrieved effective details")
		require.True(t, spec.Autoscaling, "effective autoscaling should be true after SetDetailsJSON")
	})
=======
>>>>>>> d974dd45
}<|MERGE_RESOLUTION|>--- conflicted
+++ resolved
@@ -362,7 +362,6 @@
 	require.NotNil(t, resp.ClusterDefaults)
 	require.NotEqual(t, "", resp.ClusterDefaults.DetailsJson, "details must not be empty")
 	require.NotEqual(t, "", resp.ClusterDefaults.EffectiveDetailsJson, "effective details must not be empty")
-<<<<<<< HEAD
 }
 
 func TestSetClusterDefaults(t *testing.T) {
@@ -415,6 +414,4 @@
 		require.NoError(t, err, "unmarshal retrieved effective details")
 		require.True(t, spec.Autoscaling, "effective autoscaling should be true after SetDetailsJSON")
 	})
-=======
->>>>>>> d974dd45
 }