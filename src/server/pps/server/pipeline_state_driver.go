package server

import (
	"context"
	"fmt"
	"time"

	"github.com/gogo/protobuf/proto"
	"github.com/pachyderm/pachyderm/v2/src/auth"
	"github.com/pachyderm/pachyderm/v2/src/client"
	"github.com/pachyderm/pachyderm/v2/src/internal/backoff"
	"github.com/pachyderm/pachyderm/v2/src/internal/collection"
	"github.com/pachyderm/pachyderm/v2/src/internal/errors"
	"github.com/pachyderm/pachyderm/v2/src/internal/log"
	"github.com/pachyderm/pachyderm/v2/src/internal/pachsql"
	"github.com/pachyderm/pachyderm/v2/src/internal/ppsdb"
	"github.com/pachyderm/pachyderm/v2/src/internal/ppsutil"
	"github.com/pachyderm/pachyderm/v2/src/internal/tracing"
	txnenv "github.com/pachyderm/pachyderm/v2/src/internal/transactionenv"
	"github.com/pachyderm/pachyderm/v2/src/internal/uuid"
	"github.com/pachyderm/pachyderm/v2/src/internal/watch"
	"github.com/pachyderm/pachyderm/v2/src/pfs"
	"github.com/pachyderm/pachyderm/v2/src/pps"
	pfsserver "github.com/pachyderm/pachyderm/v2/src/server/pfs"
	"github.com/pachyderm/pachyderm/v2/src/server/pfs/pretty"
	"go.uber.org/zap"
	"google.golang.org/grpc/metadata"
)

type PipelineStateDriver interface {
	// returns PipelineInfo corresponding to the latest pipeline state, a context loaded with the pipeline's auth info, and error
	// NOTE: returns nil, nil, nil if the step is found to be a delete operation
	FetchState(ctx context.Context, pipeline *pps.Pipeline) (*pps.PipelineInfo, context.Context, error)
	// setPipelineState set's pc's state in the collection to 'state'. This will trigger a
	// collection watch event and cause step() to eventually run again.
	SetState(ctx context.Context, specCommit *pfs.Commit, state pps.PipelineState, reason string) error
	// TransitionState is similar to SetState, except that it checks whether pipelineInfo @ specCommit
	// is in one of the 'from' states
	TransitionState(ctx context.Context, specCommit *pfs.Commit, from []pps.PipelineState, to pps.PipelineState, reason string) error
	// wraps a Watcher on the pipelines collection
	Watch(ctx context.Context) (<-chan *watch.Event, func(), error)
	// list all PipelineInfos
	ListPipelineInfo(ctx context.Context, f func(*pps.PipelineInfo) error) error
	GetPipelineInfo(ctx context.Context, pipeline *pps.Pipeline, version int) (*pps.PipelineInfo, error)
}

type stateDriver struct {
	db        *pachsql.DB
	pipelines collection.PostgresCollection
	txEnv     *txnenv.TransactionEnv
	pfsApi    pfsserver.APIServer
}

func newPipelineStateDriver(
	db *pachsql.DB,
	pipelines collection.PostgresCollection,
	txEnv *txnenv.TransactionEnv,
	pfsApi pfsserver.APIServer) PipelineStateDriver {
	return &stateDriver{
		db:        db,
		pipelines: pipelines,
		txEnv:     txEnv,
		pfsApi:    pfsApi,
	}
}

// takes pc.ctx
func (sd *stateDriver) FetchState(ctx context.Context, pipeline *pps.Pipeline) (*pps.PipelineInfo, context.Context, error) {
	// query pipelineInfo
	var pi *pps.PipelineInfo
	var err error
	if pi, err = sd.tryLoadLatestPipelineInfo(ctx, pipeline); err != nil && collection.IsErrNotFound(err) {
		// if the pipeline info is not found, interpret the operation as a delete
		return nil, nil, nil
	} else if err != nil {
		return nil, nil, err
	}
	tracing.TagAnySpan(ctx,
		"current-state", pi.State.String(),
		"spec-commit", pretty.CompactPrintCommitSafe(pi.SpecCommit))
	// add pipeline auth
	// the pipelineController's context is authorized as pps master, but we want to switch to the pipeline itself
	// first clear the cached WhoAmI result from the context
	md := metadata.New(map[string]string{auth.ContextTokenKey: pi.AuthToken})
	return pi, metadata.NewOutgoingContext(ctx, md), nil
}

func (sd *stateDriver) SetState(ctx context.Context, specCommit *pfs.Commit, state pps.PipelineState, reason string) error {
	if err := setPipelineState(ctx, sd.db, sd.pipelines, specCommit, state, reason); err != nil {
		// don't bother failing if we can't set the state
		return stepError{
			error: errors.Wrapf(err, "could not set pipeline state to %v"+
				"(you may need to restart pachd to un-stick the pipeline)", state),
			retry: true,
		}
	}
	return nil
}

func (sd *stateDriver) TransitionState(ctx context.Context, specCommit *pfs.Commit, from []pps.PipelineState, to pps.PipelineState, reason string) (retErr error) {
	span, ctx := tracing.AddSpanToAnyExisting(ctx,
<<<<<<< HEAD
		"/pps.Master/TransitionPipelineState", "pipeline", specCommit.Repo.Name,
		"from-state", from, "to-state", to)
=======
		"/pps.Master/TransitionPipelineState",
		"project", specCommit.Branch.Repo.Project.GetName(),
		"pipeline", specCommit.Branch.Repo.Name,
		"from-state", from,
		"to-state", to)
>>>>>>> 179e8b0d
	defer func() {
		tracing.TagAnySpan(span, "err", retErr)
		tracing.FinishAnySpan(span)
	}()
	return ppsutil.SetPipelineState(ctx, sd.db, sd.pipelines,
		specCommit, from, to, reason)
}

func (sd *stateDriver) Watch(ctx context.Context) (<-chan *watch.Event, func(), error) {
	pipelineWatcher, err := sd.pipelines.ReadOnly(ctx).Watch()
	if err != nil {
		return nil, nil, errors.EnsureStack(err)
	}
	return pipelineWatcher.Watch(), pipelineWatcher.Close, nil
}

func (sd *stateDriver) ListPipelineInfo(ctx context.Context, f func(*pps.PipelineInfo) error) error {
	return ppsutil.ListPipelineInfo(ctx, sd.pipelines, nil, 0, f)
}

func (sd *stateDriver) GetPipelineInfo(ctx context.Context, pipeline *pps.Pipeline, version int) (*pps.PipelineInfo, error) {
	var pipelineInfo pps.PipelineInfo
	if err := sd.pipelines.ReadOnly(ctx).GetUniqueByIndex(
		ppsdb.PipelinesVersionIndex,
		ppsdb.VersionKey(pipeline, uint64(version)),
		&pipelineInfo); err != nil {
		return nil, errors.Wrapf(err, "couldn't retrieve pipeline information")
	}
	return &pipelineInfo, nil
}

func (sd *stateDriver) tryLoadLatestPipelineInfo(ctx context.Context, pipeline *pps.Pipeline) (*pps.PipelineInfo, error) {
	pi := &pps.PipelineInfo{}
	errCnt := 0
	err := backoff.RetryNotify(func() error {
		return sd.loadLatestPipelineInfo(ctx, pipeline, pi)
	}, backoff.NewExponentialBackOff(), func(err error, d time.Duration) error {
		errCnt++
		// Don't put the pipeline in a failing state if we're in the middle
		// of activating auth, retry in a bit
		if (auth.IsErrNotAuthorized(err) || auth.IsErrNotSignedIn(err)) && errCnt <= maxErrCount {
			log.Info(ctx, "could not retrieve pipelineInfo; retrying", zap.Error(err), zap.Duration("retryAfter", d), zap.Int("nErr", errCnt), zap.Int("maxErr", maxErrCount))
			return nil
		}
		return stepError{
			error: errors.Wrapf(err, "could not load pipelineInfo for pipeline %q", pipeline),
			retry: false,
		}
	})
	return pi, err
}

func (sd *stateDriver) loadLatestPipelineInfo(ctx context.Context, pipeline *pps.Pipeline, message *pps.PipelineInfo) error {
	specCommit, err := ppsutil.FindPipelineSpecCommit(ctx, sd.pfsApi, *sd.txEnv, pipeline)
	if err != nil {
		return errors.Wrapf(err, "could not find spec commit for pipeline %q", pipeline)
	}
	if err := sd.pipelines.ReadOnly(ctx).Get(specCommit, message); err != nil {
		return errors.Wrapf(err, "could not retrieve pipeline info for %q", pipeline)
	}
	return nil
}

type mockStateDriver struct {
	pipelines   map[pipelineKey]string              // maps pipeline names to their latest spec commit IDs
	specCommits map[string]*pps.PipelineInfo        // maps spec commit IDs to their pipeline Infos
	states      map[pipelineKey][]pps.PipelineState // tracks all of the
	eChan       chan *watch.Event
	closeEChan  chan struct{} // supports closing eChan
}

func newMockStateDriver() *mockStateDriver {
	d := &mockStateDriver{}
	d.reset()
	d.eChan = make(chan *watch.Event, 1)
	d.closeEChan = make(chan struct{}, 1)
	return d
}

func (d *mockStateDriver) SetState(ctx context.Context, specCommit *pfs.Commit, state pps.PipelineState, reason string) error {
	if pi, ok := d.specCommits[specCommit.ID]; ok {
		pi = proto.Clone(pi).(*pps.PipelineInfo)
		pi.State = state
		d.specCommits[specCommit.ID] = pi
		d.states[toKey(pi.Pipeline)] = append(d.states[toKey(pi.Pipeline)], state)
		d.pushWatchEvent(pi, watch.EventPut)
		return nil
	}
	return errors.New("pipeline does not exist")
}

func (d *mockStateDriver) TransitionState(ctx context.Context, specCommit *pfs.Commit, from []pps.PipelineState, to pps.PipelineState, reason string) (retErr error) {
	fromContains := func(ps pps.PipelineState) bool {
		for _, v := range from {
			if v == ps {
				return true
			}
		}
		return false
	}
	if pi, ok := d.specCommits[specCommit.ID]; ok {
		if fromContains(pi.State) {
			return d.SetState(ctx, specCommit, to, reason)
		}
		return ppsutil.PipelineTransitionError{
			Pipeline: pi.Pipeline,
			Expected: from,
			Target:   to,
			Current:  pi.State,
		}
	}
	return errors.New("pipeline does not exist")
}

func (d *mockStateDriver) FetchState(ctx context.Context, pipeline *pps.Pipeline) (*pps.PipelineInfo, context.Context, error) {
	if spec, ok := d.pipelines[toKey(pipeline)]; ok {
		if pi, ok := d.specCommits[spec]; ok {
			return pi, ctx, nil
		}
	}
	return nil, nil, nil
}

func (d *mockStateDriver) Watch(ctx context.Context) (<-chan *watch.Event, func(), error) {
	go func() {
		defer close(d.eChan)
		select {
		case <-ctx.Done():
			d.eChan <- &watch.Event{Type: watch.EventError, Err: ctx.Err()}
			return
		case <-d.closeEChan:
			return
		}
	}()
	return d.eChan, func() {
		select {
		case d.closeEChan <- struct{}{}:
		default:
		}
	}, nil
}

func (d *mockStateDriver) ListPipelineInfo(ctx context.Context, f func(*pps.PipelineInfo) error) error {
	for _, spec := range d.pipelines {
		if pi, ok := d.specCommits[spec]; ok {
			if err := f(pi); err != nil {
				return err
			}
		}
	}
	return nil
}

func (d *mockStateDriver) GetPipelineInfo(ctx context.Context, pipeline *pps.Pipeline, version int) (*pps.PipelineInfo, error) {
	if spec, ok := d.pipelines[toKey(pipeline)]; ok {
		if pi, ok := d.specCommits[spec]; ok {
			return pi, nil
		}
	}
	return nil, errors.New("not found")
}

func (d *mockStateDriver) upsertPipeline(pi *pps.PipelineInfo) *pfs.Commit {
	mockSpecCommit := client.NewProjectCommit(pi.Pipeline.Project.GetName(), pi.Pipeline.Name, "master", uuid.NewWithoutDashes())
	pi.SpecCommit = mockSpecCommit
	d.pipelines[toKey(pi.Pipeline)] = pi.SpecCommit.ID
	d.specCommits[mockSpecCommit.ID] = pi
	if ss, ok := d.states[toKey(pi.Pipeline)]; ok {
		d.states[toKey(pi.Pipeline)] = append(ss, pi.State)
	} else {
		d.states[toKey(pi.Pipeline)] = []pps.PipelineState{pi.State}
	}
	d.pushWatchEvent(pi, watch.EventPut)
	return mockSpecCommit
}

func (d *mockStateDriver) pushWatchEvent(pi *pps.PipelineInfo, et watch.EventType) {
	d.eChan <- &watch.Event{
		Key:  []byte(fmt.Sprintf("%s@%s", pi.Pipeline, pi.SpecCommit.ID)),
		Type: et,
	}
}

func (d *mockStateDriver) cancelWatch() {
	d.closeEChan <- struct{}{}
}

func (d *mockStateDriver) reset() {
	d.pipelines = make(map[pipelineKey]string)
	d.specCommits = make(map[string]*pps.PipelineInfo)
	d.states = make(map[pipelineKey][]pps.PipelineState)
}

func (d *mockStateDriver) currentPipelineInfo(key pipelineKey) *pps.PipelineInfo {
	return d.specCommits[d.pipelines[key]]
}<|MERGE_RESOLUTION|>--- conflicted
+++ resolved
@@ -99,16 +99,11 @@
 
 func (sd *stateDriver) TransitionState(ctx context.Context, specCommit *pfs.Commit, from []pps.PipelineState, to pps.PipelineState, reason string) (retErr error) {
 	span, ctx := tracing.AddSpanToAnyExisting(ctx,
-<<<<<<< HEAD
-		"/pps.Master/TransitionPipelineState", "pipeline", specCommit.Repo.Name,
-		"from-state", from, "to-state", to)
-=======
 		"/pps.Master/TransitionPipelineState",
-		"project", specCommit.Branch.Repo.Project.GetName(),
-		"pipeline", specCommit.Branch.Repo.Name,
+		"project", specCommit.Repo.Project.GetName(),
+		"pipeline", specCommit.Repo.Name,
 		"from-state", from,
 		"to-state", to)
->>>>>>> 179e8b0d
 	defer func() {
 		tracing.TagAnySpan(span, "err", retErr)
 		tracing.FinishAnySpan(span)
