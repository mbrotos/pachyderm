package server

import (
	"context"
	"crypto/sha256"
	"encoding/base64"
	"encoding/json"
	"os"
	"strconv"
	"strings"

	jsonpatch "github.com/evanphx/json-patch"
	client "github.com/pachyderm/pachyderm/v2/src/client"
	"github.com/pachyderm/pachyderm/v2/src/internal/config"
	"github.com/pachyderm/pachyderm/v2/src/internal/errors"
	"github.com/pachyderm/pachyderm/v2/src/internal/errutil"
	"github.com/pachyderm/pachyderm/v2/src/internal/ppsutil"
	"github.com/pachyderm/pachyderm/v2/src/internal/tracing"
	"github.com/pachyderm/pachyderm/v2/src/pps"
	workerstats "github.com/pachyderm/pachyderm/v2/src/server/worker/stats"
	"github.com/pachyderm/pachyderm/v2/src/version"
	log "github.com/sirupsen/logrus"
	v1 "k8s.io/api/core/v1"
	"k8s.io/apimachinery/pkg/api/resource"
	metav1 "k8s.io/apimachinery/pkg/apis/meta/v1"
	"k8s.io/apimachinery/pkg/util/intstr"
)

const (
	pipelineNameLabel            = "pipelineName"
	pachVersionAnnotation        = "pachVersion"
	pipelineVersionAnnotation    = "pipelineVersion"
	pipelineSpecCommitAnnotation = "specCommit"
	hashedAuthTokenAnnotation    = "authTokenHash"
	// WorkerServiceAccountEnvVar is the name of the environment variable used to tell pachd
	// what service account to assign to new worker RCs, for the purpose of
	// creating S3 gateway services.
	WorkerServiceAccountEnvVar = "WORKER_SERVICE_ACCOUNT"
	// DefaultWorkerServiceAccountName is the default value to use if WorkerServiceAccountEnvVar is
	// undefined (for compatibility purposes)
	DefaultWorkerServiceAccountName = "pachyderm-worker"
	// UploadConcurrencyLimitEnvVar is the environment variable for the upload concurrency limit.
	// EnvVar defined in src/internal/serviceenv/config.go
	UploadConcurrencyLimitEnvVar = "STORAGE_UPLOAD_CONCURRENCY_LIMIT"
)

// Parameters used when creating the kubernetes replication controller in charge
// of a job or pipeline's workers
type workerOptions struct {
	rcName        string // Name of the replication controller managing workers
	specCommit    string // Pipeline spec commit ID (needed for s3 inputs)
	s3GatewayPort int32  // s3 gateway port (if any s3 pipeline inputs)

	userImage             string                // The user's pipeline/job image
	labels                map[string]string     // k8s labels attached to the RC and workers
	annotations           map[string]string     // k8s annotations attached to the RC and workers
	parallelism           int32                 // Number of replicas the RC maintains
	resourceRequests      *v1.ResourceList      // Resources requested by pipeline/job pods
	resourceLimits        *v1.ResourceList      // Resources requested by pipeline/job pods, applied to the user and init containers
	sidecarResourceLimits *v1.ResourceList      // Resources requested by pipeline/job pods, applied to the sidecar container
	workerEnv             []v1.EnvVar           // Environment vars set in the user container
	volumes               []v1.Volume           // Volumes that we expose to the user container
	volumeMounts          []v1.VolumeMount      // Paths where we mount each volume in 'volumes'
	postgresSecret        *v1.SecretKeySelector // the reference to the postgres password
	schedulingSpec        *pps.SchedulingSpec   // the SchedulingSpec for the pipeline
	podSpec               string
	podPatch              string

	// Secrets that we mount in the worker container (e.g. for reading/writing to
	// s3)
	imagePullSecrets []v1.LocalObjectReference
	service          *pps.Service
}

// getPachctlSecretVolumeAndMount returns a Volume and
// VolumeMount object configured for the pachctl secret (currently used in spout pipelines).
func getPachctlSecretVolumeAndMount(secret string) (v1.Volume, v1.VolumeMount) {
	return v1.Volume{
			Name: client.PachctlSecretName,
			VolumeSource: v1.VolumeSource{
				Secret: &v1.SecretVolumeSource{
					SecretName: secret,
				},
			},
		}, v1.VolumeMount{
			Name:      client.PachctlSecretName,
			MountPath: "/pachctl",
		}
}

func (pc *pipelineController) workerPodSpec(options *workerOptions, pipelineInfo *pps.PipelineInfo) (v1.PodSpec, error) {
	pullPolicy := pc.env.Config.WorkerImagePullPolicy
	if pullPolicy == "" {
		pullPolicy = "IfNotPresent"
	}

	// Environment variables that are shared between both containers
	commonEnv := []v1.EnvVar{{
		Name:  "PACH_ROOT",
		Value: pc.env.Config.StorageRoot,
	}, {
		Name:  "PACH_NAMESPACE",
		Value: pc.namespace,
	}, {
		Name:  "STORAGE_BACKEND",
		Value: pc.env.Config.StorageBackend,
	}, {
		Name:  "POSTGRES_USER",
		Value: pc.env.Config.PostgresUser,
	}, {
		Name: "POSTGRES_PASSWORD",
		ValueFrom: &v1.EnvVarSource{
			SecretKeyRef: options.postgresSecret,
		},
	}, {
		Name:  "POSTGRES_DATABASE",
		Value: pc.env.Config.PostgresDBName,
	}, {
		Name:  "PG_BOUNCER_HOST",
		Value: pc.env.Config.PGBouncerHost,
	}, {
		Name:  "PG_BOUNCER_PORT",
		Value: strconv.FormatInt(int64(pc.env.Config.PGBouncerPort), 10),
	}, {
		Name:  client.PeerPortEnv,
		Value: strconv.FormatUint(uint64(pc.env.Config.PeerPort), 10),
	}, {
		Name:  client.PPSSpecCommitEnv,
		Value: options.specCommit,
	}, {
		Name:  client.PPSPipelineNameEnv,
		Value: pipelineInfo.Pipeline.Name,
	},
		// These are set explicitly below to prevent kubernetes from setting them to the service host and port.
		{
			Name:  "POSTGRES_PORT",
			Value: "",
		}, {
			Name:  "POSTGRES_HOST",
			Value: "",
		},
	}

	// Set up sidecar env vars
	sidecarEnv := []v1.EnvVar{{
		Name:  "PORT",
		Value: strconv.FormatUint(uint64(pc.env.Config.Port), 10),
	}, {
		Name: "PACHD_POD_NAME",
		ValueFrom: &v1.EnvVarSource{
			FieldRef: &v1.ObjectFieldSelector{
				APIVersion: "v1",
				FieldPath:  "metadata.name",
			},
		},
	}, {
		Name:  "GC_PERCENT",
		Value: strconv.FormatInt(int64(pc.env.Config.GCPercent), 10),
	}}

	sidecarEnv = append(sidecarEnv, pc.getStorageEnvVars(pipelineInfo)...)
	sidecarEnv = append(sidecarEnv, commonEnv...)

	// Set up worker env vars
	workerEnv := append(options.workerEnv, []v1.EnvVar{
		// Set core pach env vars
		{
			Name:  "PACH_IN_WORKER",
			Value: "true",
		},
		// We use Kubernetes' "Downward API" so the workers know their IP
		// addresses, which they will then post on etcd so the job managers
		// can discover the workers.
		{
			Name: client.PPSWorkerIPEnv,
			ValueFrom: &v1.EnvVarSource{
				FieldRef: &v1.ObjectFieldSelector{
					APIVersion: "v1",
					FieldPath:  "status.podIP",
				},
			},
		},
		// Set the PPS env vars
		{
			Name:  client.PPSEtcdPrefixEnv,
			Value: pc.etcdPrefix,
		},
		{
			Name: client.PPSPodNameEnv,
			ValueFrom: &v1.EnvVarSource{
				FieldRef: &v1.ObjectFieldSelector{
					APIVersion: "v1",
					FieldPath:  "metadata.name",
				},
			},
		},
		{
			Name:  client.PPSWorkerPortEnv,
			Value: strconv.FormatUint(uint64(pc.env.Config.PPSWorkerPort), 10),
		},
	}...)
	workerEnv = append(workerEnv, commonEnv...)

	// Set S3GatewayPort in the worker (for user code) and sidecar (for serving)
	if options.s3GatewayPort != 0 {
		workerEnv = append(workerEnv, v1.EnvVar{
			Name:  "S3GATEWAY_PORT",
			Value: strconv.FormatUint(uint64(options.s3GatewayPort), 10),
		})
		sidecarEnv = append(sidecarEnv, v1.EnvVar{
			Name:  "S3GATEWAY_PORT",
			Value: strconv.FormatUint(uint64(options.s3GatewayPort), 10),
		})
	}
	// Propagate feature flags to worker and sidecar
	if pc.env.Config.DisableCommitProgressCounter {
		sidecarEnv = append(sidecarEnv, v1.EnvVar{Name: "DISABLE_COMMIT_PROGRESS_COUNTER", Value: "true"})
		workerEnv = append(workerEnv, v1.EnvVar{Name: "DISABLE_COMMIT_PROGRESS_COUNTER", Value: "true"})
	}
	if pc.env.Config.LokiLogging {
		sidecarEnv = append(sidecarEnv, v1.EnvVar{Name: "LOKI_LOGGING", Value: "true"})
		workerEnv = append(workerEnv, v1.EnvVar{Name: "LOKI_LOGGING", Value: "true"})
	}
	if p := pc.env.Config.GoogleCloudProfilerProject; p != "" {
		sidecarEnv = append(sidecarEnv, v1.EnvVar{Name: "GOOGLE_CLOUD_PROFILER_PROJECT", Value: p})
		workerEnv = append(workerEnv, v1.EnvVar{Name: "GOOGLE_CLOUD_PROFILER_PROJECT", Value: p})
	}

	// This only happens in local deployment.  We want the workers to be
	// able to read from/write to the hostpath volume as well.
	storageVolumeName := "pach-disk"
	var sidecarVolumeMounts []v1.VolumeMount
	userVolumeMounts := make([]v1.VolumeMount, len(options.volumeMounts))
	copy(userVolumeMounts, options.volumeMounts)
	if pc.env.Config.StorageHostPath != "" {
		options.volumes = append(options.volumes, v1.Volume{
			Name: storageVolumeName,
			VolumeSource: v1.VolumeSource{
				HostPath: &v1.HostPathVolumeSource{
					Path: pc.env.Config.StorageHostPath,
				},
			},
		})
		storageMount := v1.VolumeMount{
			Name:      storageVolumeName,
			MountPath: pc.env.Config.StorageRoot,
		}
		sidecarVolumeMounts = append(sidecarVolumeMounts, storageMount)
		userVolumeMounts = append(userVolumeMounts, storageMount)
	} else {
		// `pach-dir-volume` is needed for openshift, see:
		// https://github.com/pachyderm/pachyderm/v2/issues/3404
		options.volumes = append(options.volumes, v1.Volume{
			Name: "pach-dir-volume",
			VolumeSource: v1.VolumeSource{
				EmptyDir: &v1.EmptyDirVolumeSource{},
			},
		})
		emptyDirVolumeMount := v1.VolumeMount{
			Name:      "pach-dir-volume",
			MountPath: pc.env.Config.StorageRoot,
		}
		sidecarVolumeMounts = append(sidecarVolumeMounts, emptyDirVolumeMount)
		userVolumeMounts = append(userVolumeMounts, emptyDirVolumeMount)
	}
	secretVolume, secretMount := GetBackendSecretVolumeAndMount()
	options.volumes = append(options.volumes, secretVolume)
	sidecarVolumeMounts = append(sidecarVolumeMounts, secretMount)
	userVolumeMounts = append(userVolumeMounts, secretMount)

	// mount secret for spouts using pachctl
	if pipelineInfo.Details.Spout != nil {
		pachctlSecretVolume, pachctlSecretMount := getPachctlSecretVolumeAndMount("spout-pachctl-secret-" + pipelineInfo.Pipeline.Name)
		options.volumes = append(options.volumes, pachctlSecretVolume)
		sidecarVolumeMounts = append(sidecarVolumeMounts, pachctlSecretMount)
		userVolumeMounts = append(userVolumeMounts, pachctlSecretMount)
	}

	// Explicitly set CPU requests to zero because some cloud providers set their
	// own defaults which are usually not what we want. Mem request defaults to
	// 64M, but is overridden by the CacheSize setting for the sidecar.
	cpuZeroQuantity := resource.MustParse("0")
	memDefaultQuantity := resource.MustParse("64M")
	memSidecarQuantity := resource.MustParse("64M")

	// Get service account name for worker from env or use default
	workerServiceAccountName, ok := os.LookupEnv(WorkerServiceAccountEnvVar)
	if !ok {
		workerServiceAccountName = DefaultWorkerServiceAccountName
	}

	// possibly expose s3 gateway port in the sidecar container
	var sidecarPorts []v1.ContainerPort
	if options.s3GatewayPort != 0 {
		sidecarPorts = append(sidecarPorts, v1.ContainerPort{
			ContainerPort: options.s3GatewayPort,
		})
	}

	workerImage := pc.env.Config.WorkerImage
	pachSecurityCtx := &v1.SecurityContext{
		RunAsUser:  int64Ptr(1000),
		RunAsGroup: int64Ptr(1000),
	}
	var userSecurityCtx *v1.SecurityContext
	userStr := pipelineInfo.Details.Transform.User
	if !pc.env.Config.EnableWorkerSecurityContexts {
		pachSecurityCtx = nil
	} else if pc.env.Config.WorkerUsesRoot {
		pachSecurityCtx = &v1.SecurityContext{RunAsUser: int64Ptr(0)}
		userSecurityCtx = &v1.SecurityContext{RunAsUser: int64Ptr(0)}
	} else if userStr != "" {
		// This is to allow the user to be set in the pipeline spec.
		if i, err := strconv.ParseInt(userStr, 10, 64); err != nil {
			pc.env.Logger.Warnf("could not parse user %q into int: %v", userStr, err)
		} else {
			userSecurityCtx = &v1.SecurityContext{
				RunAsUser:  int64Ptr(i),
				RunAsGroup: int64Ptr(i),
			}
		}
	}
<<<<<<< HEAD
	resp, err := pc.env.GetPachClient(context.Background()).Enterprise.GetState(context.Background(), &enterprise.GetStateRequest{})
	if err != nil {
		return v1.PodSpec{}, errors.EnsureStack(err)
	}
	if resp.State != enterprise.State_ACTIVE {
		workerImage = assets.AddRegistry("", workerImage)
	}
=======
>>>>>>> 8c6e32be
	envFrom := []v1.EnvFromSource{
		{
			SecretRef: &v1.SecretEnvSource{
				LocalObjectReference: v1.LocalObjectReference{
					Name: client.StorageSecretName,
				},
			},
		},
	}
	podSpec := v1.PodSpec{
		InitContainers: []v1.Container{
			{
				Name:            "init",
				Image:           workerImage,
				Command:         []string{"/app/init"},
				ImagePullPolicy: v1.PullPolicy(pullPolicy),
				VolumeMounts:    options.volumeMounts,
				Resources: v1.ResourceRequirements{
					Requests: v1.ResourceList{
						v1.ResourceCPU:    cpuZeroQuantity,
						v1.ResourceMemory: memDefaultQuantity,
					},
				},
				SecurityContext: pachSecurityCtx,
			},
		},
		Containers: []v1.Container{
			{
				Name:            client.PPSWorkerUserContainerName,
				Image:           options.userImage,
				Command:         []string{"/pach-bin/worker"},
				ImagePullPolicy: v1.PullPolicy(pullPolicy),
				Env:             workerEnv,
				EnvFrom:         envFrom,
				Resources: v1.ResourceRequirements{
					Requests: v1.ResourceList{
						v1.ResourceCPU:    cpuZeroQuantity,
						v1.ResourceMemory: memDefaultQuantity,
					},
				},
				VolumeMounts:    userVolumeMounts,
				SecurityContext: userSecurityCtx,
			},
			{
				Name:            client.PPSWorkerSidecarContainerName,
				Image:           pc.env.Config.WorkerSidecarImage,
				Command:         []string{"/pachd", "--mode", "sidecar"},
				ImagePullPolicy: v1.PullPolicy(pullPolicy),
				Env:             sidecarEnv,
				EnvFrom:         envFrom,
				VolumeMounts:    sidecarVolumeMounts,
				Resources: v1.ResourceRequirements{
					Requests: v1.ResourceList{
						v1.ResourceCPU:    cpuZeroQuantity,
						v1.ResourceMemory: memSidecarQuantity,
					},
				},
				Ports:           sidecarPorts,
				SecurityContext: pachSecurityCtx,
			},
		},
		ServiceAccountName:            workerServiceAccountName,
		RestartPolicy:                 "Always",
		Volumes:                       options.volumes,
		ImagePullSecrets:              options.imagePullSecrets,
		TerminationGracePeriodSeconds: int64Ptr(0),
	}
	if options.schedulingSpec != nil {
		podSpec.NodeSelector = options.schedulingSpec.NodeSelector
		podSpec.PriorityClassName = options.schedulingSpec.PriorityClassName
	}

	if options.resourceRequests != nil {
		for k, v := range *options.resourceRequests {
			podSpec.Containers[0].Resources.Requests[k] = v
		}
	}

	// Copy over some settings from the user to init container. We don't apply GPU
	// requests because of FUD. The init container shouldn't run concurrently with
	// the user container, so there should be no contention here.
	for _, k := range []v1.ResourceName{v1.ResourceCPU, v1.ResourceMemory, v1.ResourceEphemeralStorage} {
		if val, ok := podSpec.Containers[0].Resources.Requests[k]; ok {
			podSpec.InitContainers[0].Resources.Requests[k] = val
		}
	}

	if options.resourceLimits != nil {
		podSpec.InitContainers[0].Resources.Limits = make(v1.ResourceList)
		podSpec.Containers[0].Resources.Limits = make(v1.ResourceList)
		for k, v := range *options.resourceLimits {
			podSpec.InitContainers[0].Resources.Limits[k] = v
			podSpec.Containers[0].Resources.Limits[k] = v
		}
	}

	if options.sidecarResourceLimits != nil {
		podSpec.Containers[1].Resources.Limits = make(v1.ResourceList)
		for k, v := range *options.sidecarResourceLimits {
			podSpec.Containers[1].Resources.Limits[k] = v
		}
	}

	if options.podSpec != "" || options.podPatch != "" {
		jsonPodSpec, err := json.Marshal(&podSpec)
		if err != nil {
			return v1.PodSpec{}, errors.EnsureStack(err)
		}

		// the json now contained in jsonPodSpec is the authoritative copy
		// so we should deserialize in into a fresh structure
		podSpec = v1.PodSpec{}

		if options.podSpec != "" {
			jsonPodSpec, err = jsonpatch.MergePatch(jsonPodSpec, []byte(options.podSpec))
			if err != nil {
				return v1.PodSpec{}, errors.EnsureStack(err)
			}
		}
		if options.podPatch != "" {
			patch, err := jsonpatch.DecodePatch([]byte(options.podPatch))
			if err != nil {
				return v1.PodSpec{}, errors.EnsureStack(err)
			}
			jsonPodSpec, err = patch.Apply(jsonPodSpec)
			if err != nil {
				return v1.PodSpec{}, errors.EnsureStack(err)
			}
		}
		if err := json.Unmarshal(jsonPodSpec, &podSpec); err != nil {
			return v1.PodSpec{}, errors.EnsureStack(err)
		}
	}
	return podSpec, nil
}

func (pc *pipelineController) getStorageEnvVars(pipelineInfo *pps.PipelineInfo) []v1.EnvVar {
	vars := []v1.EnvVar{
		{Name: UploadConcurrencyLimitEnvVar, Value: strconv.Itoa(pc.env.Config.StorageUploadConcurrencyLimit)},
		{Name: client.PPSPipelineNameEnv, Value: pipelineInfo.Pipeline.Name},
	}
	return vars
}

// We don't want to expose pipeline auth tokens, so we hash it. This will be
// visible to any user with k8s cluster access
// Note: This hash shouldn't be used for authentication in any way. We just use
// this to detect if an auth token has been added/changed
// Note: ptr.AuthToken is a pachyderm-generated UUID, and wouldn't appear in any
// rainbow tables
func hashAuthToken(token string) string {
	h := sha256.Sum256([]byte(token))
	return base64.RawURLEncoding.EncodeToString(h[:])
}

func (pc *pipelineController) getWorkerOptions(ctx context.Context, pipelineInfo *pps.PipelineInfo) (*workerOptions, error) {
	pipelineName := pipelineInfo.Pipeline.Name
	pipelineVersion := pipelineInfo.Version
	var resourceRequests *v1.ResourceList
	var resourceLimits *v1.ResourceList
	var sidecarResourceLimits *v1.ResourceList
	if pipelineInfo.Details.ResourceRequests != nil {
		var err error
		resourceRequests, err = ppsutil.GetRequestsResourceListFromPipeline(pipelineInfo)
		if err != nil {
			return nil, errors.Wrapf(err, "could not determine resource request")
		}
	}
	if pipelineInfo.Details.ResourceLimits != nil {
		var err error
		resourceLimits, err = ppsutil.GetLimitsResourceList(pipelineInfo.Details.ResourceLimits)
		if err != nil {
			return nil, errors.Wrapf(err, "could not determine resource limit")
		}
	}
	if pipelineInfo.Details.SidecarResourceLimits != nil {
		var err error
		sidecarResourceLimits, err = ppsutil.GetLimitsResourceList(pipelineInfo.Details.SidecarResourceLimits)
		if err != nil {
			return nil, errors.Wrapf(err, "could not determine sidecar resource limit")
		}
	}

	transform := pipelineInfo.Details.Transform
	rcName := ppsutil.PipelineRcName(pipelineName, pipelineVersion)
	labels := labels(rcName)
	labels[pipelineNameLabel] = pipelineName
	userImage := transform.Image
	if userImage == "" {
		userImage = DefaultUserImage
	}

	workerEnv := []v1.EnvVar{{
		Name:  client.PPSPipelineNameEnv,
		Value: pipelineInfo.Pipeline.Name,
	}}
	for name, value := range transform.Env {
		workerEnv = append(
			workerEnv,
			v1.EnvVar{
				Name:  name,
				Value: value,
			},
		)
	}

	var volumes []v1.Volume
	var volumeMounts []v1.VolumeMount
	for _, secret := range transform.Secrets {
		if secret.MountPath != "" {
			volumes = append(volumes, v1.Volume{
				Name: secret.Name,
				VolumeSource: v1.VolumeSource{
					Secret: &v1.SecretVolumeSource{
						SecretName: secret.Name,
					},
				},
			})
			volumeMounts = append(volumeMounts, v1.VolumeMount{
				Name:      secret.Name,
				MountPath: secret.MountPath,
			})
		}
		if secret.EnvVar != "" {
			workerEnv = append(workerEnv, v1.EnvVar{
				Name: secret.EnvVar,
				ValueFrom: &v1.EnvVarSource{
					SecretKeyRef: &v1.SecretKeySelector{
						LocalObjectReference: v1.LocalObjectReference{
							Name: secret.Name,
						},
						Key: secret.Key,
					},
				},
			})
		}
	}

	volumes = append(volumes, v1.Volume{
		Name: "pach-bin",
		VolumeSource: v1.VolumeSource{
			EmptyDir: &v1.EmptyDirVolumeSource{},
		},
	})
	volumeMounts = append(volumeMounts, v1.VolumeMount{
		Name:      "pach-bin",
		MountPath: "/pach-bin",
	})

	volumes = append(volumes, v1.Volume{
		Name: client.PPSWorkerVolume,
		VolumeSource: v1.VolumeSource{
			EmptyDir: &v1.EmptyDirVolumeSource{},
		},
	})
	volumeMounts = append(volumeMounts, v1.VolumeMount{
		Name:      client.PPSWorkerVolume,
		MountPath: client.PPSInputPrefix,
	})
	var imagePullSecrets []v1.LocalObjectReference
	for _, secret := range transform.ImagePullSecrets {
		imagePullSecrets = append(imagePullSecrets, v1.LocalObjectReference{Name: secret})
	}
	if pc.env.Config.ImagePullSecrets != "" {
		secrets := strings.Split(pc.env.Config.ImagePullSecrets, ",")
		for _, secret := range secrets {
			imagePullSecrets = append(imagePullSecrets, v1.LocalObjectReference{Name: secret})
		}
	}

	annotations := map[string]string{
		pipelineNameLabel:            pipelineName,
		pachVersionAnnotation:        version.PrettyVersion(),
		pipelineVersionAnnotation:    strconv.FormatUint(pipelineInfo.Version, 10),
		pipelineSpecCommitAnnotation: pipelineInfo.SpecCommit.ID,
		hashedAuthTokenAnnotation:    hashAuthToken(pipelineInfo.AuthToken),
	}

	// add the user's custom metadata (annotations and labels).
	metadata := pipelineInfo.Details.GetMetadata()
	if metadata != nil {
		for k, v := range metadata.Annotations {
			if annotations[k] == "" {
				annotations[k] = v
			}
		}

		for k, v := range metadata.Labels {
			if labels[k] == "" {
				labels[k] = v
			}
		}
	}

	// A service can be present either directly on the pipeline spec
	// or on the spout field of the spec.
	var service *pps.Service
	if pipelineInfo.Details.Spout != nil && pipelineInfo.Details.Service != nil {
		return nil, errors.New("only one of pipeline.service or pipeline.spout can be set")
	} else if pipelineInfo.Details.Spout != nil && pipelineInfo.Details.Spout.Service != nil {
		service = pipelineInfo.Details.Spout.Service
	} else {
		service = pipelineInfo.Details.Service
	}
	var s3GatewayPort int32
	if ppsutil.ContainsS3Inputs(pipelineInfo.Details.Input) || pipelineInfo.Details.S3Out {
		s3GatewayPort = int32(pc.env.Config.S3GatewayPort)
	}

	// Get the reference to the postgres secret used by the current pod
	podName := pc.env.Config.PachdPodName
	selfPodInfo, err := pc.env.KubeClient.CoreV1().Pods(pc.namespace).Get(ctx, podName, metav1.GetOptions{})
	if err != nil {
		return nil, err
	}
	var postgresSecretRef *v1.SecretKeySelector
	for _, container := range selfPodInfo.Spec.Containers {
		for _, envVar := range container.Env {
			if envVar.Name == "POSTGRES_PASSWORD" && envVar.ValueFrom != nil && envVar.ValueFrom.SecretKeyRef != nil {
				postgresSecretRef = envVar.ValueFrom.SecretKeyRef
			}
		}
	}
	if postgresSecretRef == nil {
		return nil, errors.New("could not load the existing postgres secret reference from kubernetes")
	}

	// Generate options for new RC
	return &workerOptions{
		rcName:                rcName,
		s3GatewayPort:         s3GatewayPort,
		specCommit:            pipelineInfo.SpecCommit.ID,
		labels:                labels,
		annotations:           annotations,
		parallelism:           int32(0), // pipelines start w/ 0 workers & are scaled up
		resourceRequests:      resourceRequests,
		resourceLimits:        resourceLimits,
		sidecarResourceLimits: sidecarResourceLimits,
		userImage:             userImage,
		workerEnv:             workerEnv,
		volumes:               volumes,
		volumeMounts:          volumeMounts,
		postgresSecret:        postgresSecretRef,
		imagePullSecrets:      imagePullSecrets,
		service:               service,
		schedulingSpec:        pipelineInfo.Details.SchedulingSpec,
		podSpec:               pipelineInfo.Details.PodSpec,
		podPatch:              pipelineInfo.Details.PodPatch,
	}, nil
}

func (pc *pipelineController) createWorkerPachctlSecret(ctx context.Context, pipelineInfo *pps.PipelineInfo) error {
	var cfg config.Config
	err := cfg.InitV2()
	if err != nil {
		return errors.Wrapf(err, "error initializing V2 for config")
	}
	_, context, err := cfg.ActiveContext(true)
	if err != nil {
		return errors.Wrapf(err, "error getting the active context")
	}
	context.SessionToken = pipelineInfo.AuthToken
	context.PachdAddress = "localhost:1653"

	rawConfig, err := json.MarshalIndent(cfg, "", "  ")
	if err != nil {
		return errors.Wrapf(err, "error marshaling the config")
	}
	s := v1.Secret{
		TypeMeta: metav1.TypeMeta{
			Kind:       "Secret",
			APIVersion: "v1",
		},
		ObjectMeta: metav1.ObjectMeta{
			Name:   "spout-pachctl-secret-" + pipelineInfo.Pipeline.Name,
			Labels: labels(pipelineInfo.Pipeline.Name),
		},
		Data: map[string][]byte{
			"config.json": rawConfig,
		},
	}
	labels := s.GetLabels()
	labels["pipelineName"] = pipelineInfo.Pipeline.Name
	s.SetLabels(labels)

	// send RPC to k8s to create the secret there
	if _, err := pc.env.KubeClient.CoreV1().Secrets(pc.namespace).Create(ctx, &s, metav1.CreateOptions{}); err != nil {
		if !errutil.IsAlreadyExistError(err) {
			return errors.EnsureStack(err)
		}
	}
	return nil
}

// noValidOptions error may be returned by createWorkerSvcAndRc to indicate that
// getWorkerOptions returned an error to it (getWorkerOptions does not return
// noValidOptions). This is a mechanism for createWorkerSvcAndRc to signal to
// its caller not to retry
type noValidOptionsErr struct {
	error
}

func (pc *pipelineController) createWorkerSvcAndRc(ctx context.Context, pipelineInfo *pps.PipelineInfo) (retErr error) {
	log.Infof("PPS master: upserting workers for %q", pipelineInfo.Pipeline.Name)
	span, ctx := tracing.AddSpanToAnyExisting(ctx, "/pps.Master/CreateWorkerRC", // ctx never used, but we want the right one in scope for future uses
		"pipeline", pipelineInfo.Pipeline.Name)
	defer func() {
		tracing.TagAnySpan(span, "err", retErr)
		tracing.FinishAnySpan(span)
	}()

	// create pachctl secret used in spouts
	if pipelineInfo.Details.Spout != nil {
		if err := pc.createWorkerPachctlSecret(ctx, pipelineInfo); err != nil {
			return err
		}
	}

	options, err := pc.getWorkerOptions(ctx, pipelineInfo)
	if err != nil {
		return noValidOptionsErr{err}
	}
	podSpec, err := pc.workerPodSpec(options, pipelineInfo)
	if err != nil {
		return err
	}
	rc := &v1.ReplicationController{
		TypeMeta: metav1.TypeMeta{
			Kind:       "ReplicationController",
			APIVersion: "v1",
		},
		ObjectMeta: metav1.ObjectMeta{
			Name:        options.rcName,
			Labels:      options.labels,
			Annotations: options.annotations,
		},
		Spec: v1.ReplicationControllerSpec{
			Selector: options.labels,
			Replicas: &options.parallelism,
			Template: &v1.PodTemplateSpec{
				ObjectMeta: metav1.ObjectMeta{
					Name:        options.rcName,
					Labels:      options.labels,
					Annotations: options.annotations,
				},
				Spec: podSpec,
			},
		},
	}
	if _, err := pc.env.KubeClient.CoreV1().ReplicationControllers(pc.namespace).Create(ctx, rc, metav1.CreateOptions{}); err != nil {
		if !errutil.IsAlreadyExistError(err) {
			return errors.EnsureStack(err)
		}
	}
	serviceAnnotations := map[string]string{
		"prometheus.io/scrape": "true",
		"prometheus.io/port":   strconv.Itoa(workerstats.PrometheusPort),
	}

	service := &v1.Service{
		TypeMeta: metav1.TypeMeta{
			Kind:       "Service",
			APIVersion: "v1",
		},
		ObjectMeta: metav1.ObjectMeta{
			Name:        options.rcName,
			Labels:      options.labels,
			Annotations: serviceAnnotations,
		},
		Spec: v1.ServiceSpec{
			Selector: options.labels,
			Ports: []v1.ServicePort{
				{
					Port: int32(pc.env.Config.PPSWorkerPort),
					Name: "grpc-port",
				},
				{
					Port: workerstats.PrometheusPort,
					Name: "prom-metrics",
				},
			},
		},
	}
	if _, err := pc.env.KubeClient.CoreV1().Services(pc.namespace).Create(ctx, service, metav1.CreateOptions{}); err != nil {
		if !errutil.IsAlreadyExistError(err) {
			return errors.EnsureStack(err)
		}
	}

	if options.service != nil {
		var servicePort = []v1.ServicePort{
			{
				Port:       options.service.ExternalPort,
				TargetPort: intstr.FromInt(int(options.service.InternalPort)),
				Name:       "user-port",
			},
		}
		var serviceType = v1.ServiceType(options.service.Type)
		if serviceType == v1.ServiceTypeNodePort {
			servicePort[0].NodePort = options.service.ExternalPort
		}
		service := &v1.Service{
			TypeMeta: metav1.TypeMeta{
				Kind:       "Service",
				APIVersion: "v1",
			},
			ObjectMeta: metav1.ObjectMeta{
				Name:        options.rcName + "-user",
				Labels:      options.labels,
				Annotations: options.annotations,
			},
			Spec: v1.ServiceSpec{
				Selector: options.labels,
				Type:     serviceType,
				Ports:    servicePort,
			},
		}
		if _, err := pc.env.KubeClient.CoreV1().Services(pc.namespace).Create(ctx, service, metav1.CreateOptions{}); err != nil {
			if !errutil.IsAlreadyExistError(err) {
				return errors.EnsureStack(err)
			}
		}
	}

	return nil
}

// GetBackendSecretVolumeAndMount returns a properly configured Volume and
// VolumeMount object
func GetBackendSecretVolumeAndMount() (v1.Volume, v1.VolumeMount) {
	return v1.Volume{
			Name: client.StorageSecretName,
			VolumeSource: v1.VolumeSource{
				Secret: &v1.SecretVolumeSource{
					SecretName: client.StorageSecretName,
				},
			},
		}, v1.VolumeMount{
			Name:      client.StorageSecretName,
			MountPath: "/" + client.StorageSecretName,
		}
}

func int64Ptr(x int64) *int64 {
	return &x
}<|MERGE_RESOLUTION|>--- conflicted
+++ resolved
@@ -320,16 +320,6 @@
 			}
 		}
 	}
-<<<<<<< HEAD
-	resp, err := pc.env.GetPachClient(context.Background()).Enterprise.GetState(context.Background(), &enterprise.GetStateRequest{})
-	if err != nil {
-		return v1.PodSpec{}, errors.EnsureStack(err)
-	}
-	if resp.State != enterprise.State_ACTIVE {
-		workerImage = assets.AddRegistry("", workerImage)
-	}
-=======
->>>>>>> 8c6e32be
 	envFrom := []v1.EnvFromSource{
 		{
 			SecretRef: &v1.SecretEnvSource{
