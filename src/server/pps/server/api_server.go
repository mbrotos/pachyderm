--- conflicted
+++ resolved
@@ -40,7 +40,6 @@
 	"github.com/pachyderm/pachyderm/v2/src/internal/log"
 	"github.com/pachyderm/pachyderm/v2/src/internal/lokiutil"
 	"github.com/pachyderm/pachyderm/v2/src/internal/metrics"
-	"github.com/pachyderm/pachyderm/v2/src/internal/pfsdb"
 	"github.com/pachyderm/pachyderm/v2/src/internal/ppsconsts"
 	"github.com/pachyderm/pachyderm/v2/src/internal/ppsdb"
 	"github.com/pachyderm/pachyderm/v2/src/internal/ppsutil"
@@ -517,37 +516,15 @@
 func (a *apiServer) InspectJob(ctx context.Context, request *pps.InspectJobRequest) (response *pps.JobInfo, retErr error) {
 	func() { a.Log(request, nil, nil, 0) }()
 	defer func(start time.Time) { a.Log(request, response, retErr, time.Since(start)) }(time.Now())
-	if request.Job == nil && request.OutputCommit == nil {
-		return nil, errors.Errorf("must specify either a Job or an OutputCommit")
+	if request.Job == nil {
+		return nil, errors.Errorf("must specify a Job")
 	}
 	jobs := a.jobs.ReadOnly(ctx)
-	if request.OutputCommit != nil {
-		if request.Job != nil {
-			return nil, errors.Errorf("can't set both Job and OutputCommit")
-		}
-		pachClient := a.env.GetPachClient(ctx)
-		ci, err := pachClient.InspectCommit(request.OutputCommit.Branch.Repo.Name, request.OutputCommit.Branch.Name, request.OutputCommit.ID)
-		if err != nil {
-			return nil, err
-		}
-		if err := a.listJob(ctx, nil, ci.Commit, nil, -1, false, "", func(ji *pps.JobInfo) error {
-			if request.Job != nil {
-				return errors.Errorf("internal error, more than 1 Job has output commit: %v (this is likely a bug)", request.OutputCommit)
-			}
-			request.Job = ji.Job
-			return nil
-		}); err != nil {
-			return nil, err
-		}
-		if request.Job == nil {
-			return nil, errors.Errorf("job with output commit %s not found", request.OutputCommit.ID)
-		}
-	}
 	// Make sure the job exists
 	// TODO: there's a race condition between this check and the watch below where
 	// a deleted job could make this block forever.
-	pipelineJobPtr := &pps.StoredPipelineJobInfo{}
-	if err := pipelineJobs.Get(ppsdb.JobKey(request.PipelineJob), pipelineJobPtr); err != nil {
+	jobPtr := &pps.StoredJobInfo{}
+	if err := jobs.Get(ppsdb.JobKey(request.Job), jobPtr); err != nil {
 		return nil, err
 	}
 	if request.BlockState {
@@ -579,15 +556,7 @@
 			}
 		}
 	}
-<<<<<<< HEAD
-	pipelineJobInfo, err := a.pipelineJobInfoFromPtr(ctx, pipelineJobPtr, true)
-=======
-	jobPtr := &pps.StoredJobInfo{}
-	if err := jobs.Get(ppsdb.JobKey(request.Job), jobPtr); err != nil {
-		return nil, err
-	}
 	jobInfo, err := a.jobInfoFromPtr(ctx, jobPtr, true)
->>>>>>> b62ede97
 	if err != nil {
 		return nil, err
 	}
@@ -615,9 +584,8 @@
 	return jobInfo, nil
 }
 
-<<<<<<< HEAD
-// InspectPipelineJobset implements the protobuf pps.InspectPipelineJobset RPC
-func (a *apiServer) InspectPipelineJobset(request *pps.InspectPipelineJobsetRequest, server pps.API_InspectPipelineJobsetServer) (retErr error) {
+// InspectJobset implements the protobuf pps.InspectJobset RPC
+func (a *apiServer) InspectJobset(request *pps.InspectJobsetRequest, server pps.API_InspectJobsetServer) (retErr error) {
 	func() { a.Log(request, nil, nil, 0) }()
 	defer func(start time.Time) { a.Log(request, nil, retErr, time.Since(start)) }(time.Now())
 
@@ -629,7 +597,7 @@
 		if ci.Commit.Branch.Repo.Type != pfs.UserRepoType || ci.Origin.Kind == pfs.OriginKind_ALIAS {
 			return nil
 		}
-		pipelineJobInfo, err := pachClient.BlockPipelineJob(ci.Commit.Branch.Repo.Name, ci.Commit.ID, request.Full)
+		jobInfo, err := pachClient.BlockJob(ci.Commit.Branch.Repo.Name, ci.Commit.ID, request.Full)
 		if err != nil {
 			// Not all commits are guaranteed to have an associated job - skip over it
 			if strings.Contains(err.Error(), "not found") {
@@ -637,23 +605,16 @@
 			}
 			return err
 		}
-		return server.Send(pipelineJobInfo)
+		return server.Send(jobInfo)
 	})
 }
 
-// listPipelineJob is the internal implementation of ListPipelineJob shared
-// between ListPipelineJob and ListPipelineJobStream. When ListPipelineJob is
-// removed, this should be inlined into ListPipelineJobStream.
-func (a *apiServer) listPipelineJob(
-=======
 // listJob is the internal implementation of ListJob shared between ListJob and
 // ListJobStream. When ListJob is removed, this should be inlined into
 // ListJobStream.
 func (a *apiServer) listJob(
->>>>>>> b62ede97
 	ctx context.Context,
 	pipeline *pps.Pipeline,
-	outputCommit *pfs.Commit,
 	inputCommits []*pfs.Commit,
 	history int64,
 	full bool,
@@ -674,12 +635,6 @@
 	}
 
 	var err error
-	if outputCommit != nil {
-		outputCommit, err = a.resolveCommit(ctx, outputCommit)
-		if err != nil {
-			return err
-		}
-	}
 	for i, inputCommit := range inputCommits {
 		inputCommits[i], err = a.resolveCommit(ctx, inputCommit)
 		if err != nil {
@@ -773,8 +728,6 @@
 	}
 	if pipeline != nil {
 		return jobs.GetByIndex(ppsdb.JobsPipelineIndex, pipeline.Name, jobPtr, col.DefaultOptions(), _f)
-	} else if outputCommit != nil {
-		return jobs.GetByIndex(ppsdb.JobsOutputIndex, pfsdb.CommitKey(outputCommit), jobPtr, col.DefaultOptions(), _f)
 	} else {
 		return jobs.List(jobPtr, col.DefaultOptions(), _f)
 	}
@@ -845,7 +798,7 @@
 	defer func(start time.Time) {
 		a.Log(request, fmt.Sprintf("stream containing %d JobInfos", sent), retErr, time.Since(start))
 	}(time.Now())
-	return a.listJob(resp.Context(), request.Pipeline, request.OutputCommit, request.InputCommit, request.History, request.Full, request.JqFilter, func(ji *pps.JobInfo) error {
+	return a.listJob(resp.Context(), request.Pipeline, request.InputCommit, request.History, request.Full, request.JqFilter, func(ji *pps.JobInfo) error {
 		if err := resp.Send(ji); err != nil {
 			return err
 		}
@@ -892,69 +845,15 @@
 	}, watch.WithSort(col.SortByCreateRevision, col.SortAscend), watch.IgnoreDelete)
 }
 
-<<<<<<< HEAD
-// DeletePipelineJob implements the protobuf pps.DeletePipelineJob RPC
-func (a *apiServer) DeletePipelineJob(ctx context.Context, request *pps.DeletePipelineJobRequest) (response *types.Empty, retErr error) {
-=======
-// FlushJob implements the protobuf pps.FlushJob RPC
-func (a *apiServer) FlushJob(request *pps.FlushJobRequest, resp pps.API_FlushJobServer) (retErr error) {
-	func() { a.Log(request, nil, nil, 0) }()
-	sent := 0
-	defer func(start time.Time) {
-		a.Log(request, fmt.Sprintf("stream containing %d JobInfos", sent), retErr, time.Since(start))
-	}(time.Now())
-
-	// TODO(global ids): implement whatever use case this is trying to solve (maybe pfs.InspectCommitset with wait can do most of the work?)
-	/*
-		var toRepos []*pfs.Repo
-		for _, pipeline := range request.ToPipelines {
-			toRepos = append(toRepos, client.NewRepo(pipeline.Name))
-		}
-		pachClient := a.env.GetPachClient(resp.Context())
-		return pachClient.FlushJob(request.Commits, toRepos, func(ci *pfs.CommitInfo) error {
-			var pjis []*pps.JobInfo
-			// FlushJob passes -1 for history because we don't know which version
-			// of the pipeline created the output commit.
-			// TODO: seems like we could get the right version
-			if err := a.listJob(resp.Context(), nil, ci.Commit, nil, -1, false, "", func(pji *pps.JobInfo) error {
-				pjis = append(pjis, pji)
-				return nil
-			}); err != nil {
-				return err
-			}
-			if len(pjis) == 0 {
-				// This is possible because the commit may be part of the stats
-				// branch of a pipeline, in which case it's not the output commit
-				// of any job, thus we ignore it, the job will be returned in
-				// another call to this function, the one for the job's output
-				// commit.
-				return nil
-			}
-			if len(pjis) > 1 {
-				return errors.Errorf("found too many jobs (%d) for output commit: %s", len(pjis), pfsdb.CommitKey(ci.Commit))
-			}
-			// Even though the commit has been finished the job isn't necessarily
-			// finished yet, so we block on its state as well.
-			pji, err := a.InspectJob(resp.Context(), &pps.InspectJobRequest{Job: pjis[0].Job, BlockState: true})
-			if err != nil {
-				return err
-			}
-			return resp.Send(pji)
-		})
-	*/
-	return errors.New("unimplemented")
-}
-
 // DeleteJob implements the protobuf pps.DeleteJob RPC
 func (a *apiServer) DeleteJob(ctx context.Context, request *pps.DeleteJobRequest) (response *types.Empty, retErr error) {
->>>>>>> b62ede97
 	func() { a.Log(request, nil, nil, 0) }()
 	defer func(start time.Time) { a.Log(request, response, retErr, time.Since(start)) }(time.Now())
 	if request.Job == nil {
 		return nil, errors.New("Job cannot be nil")
 	}
 	if err := a.txnEnv.WithWriteContext(ctx, func(txnCtx *txncontext.TransactionContext) error {
-		if err := a.stopJob(txnCtx, request.Job, nil, "job deleted"); err != nil {
+		if err := a.stopJob(txnCtx, request.Job, "job deleted"); err != nil {
 			return err
 		}
 		return a.jobs.ReadWrite(txnCtx.SqlTx).Delete(ppsdb.JobKey(request.Job))
@@ -983,25 +882,22 @@
 	if reason == "" {
 		reason = "job stopped"
 	}
-	return a.stopJob(txnCtx, request.Job, request.OutputCommit, reason)
-}
-
-func (a *apiServer) stopJob(txnCtx *txncontext.TransactionContext, job *pps.Job, outputCommit *pfs.Commit, reason string) error {
+	return a.stopJob(txnCtx, request.Job, reason)
+}
+
+func (a *apiServer) stopJob(txnCtx *txncontext.TransactionContext, job *pps.Job, reason string) error {
 	jobs := a.jobs.ReadWrite(txnCtx.SqlTx)
-	if (job == nil) == (outputCommit == nil) {
-		return errors.New("Exactly one of Job or OutputCommit must be specified")
+	if job == nil {
+		return errors.New("Job or must be specified")
 	}
 
 	jobInfo := &pps.StoredJobInfo{}
-	if job != nil {
-		if err := jobs.Get(ppsdb.JobKey(job), jobInfo); err != nil {
-			return err
-		}
-		outputCommit = jobInfo.OutputCommit
+	if err := jobs.Get(ppsdb.JobKey(job), jobInfo); err != nil {
+		return err
 	}
 
 	commitInfo, err := a.env.PfsServer().InspectCommitInTransaction(txnCtx, &pfs.InspectCommitRequest{
-		Commit: proto.Clone(outputCommit).(*pfs.Commit),
+		Commit: jobInfo.OutputCommit,
 	})
 	if err != nil && !pfsServer.IsCommitNotFoundErr(err) && !pfsServer.IsCommitDeletedErr(err) {
 		return err
@@ -1023,24 +919,13 @@
 		}
 	}
 
-	handleJob := func(ji *pps.StoredJobInfo) error {
-		// TODO: We can still not update a job's state if we fail here. This is
-		// probably fine for now since we are likely to have a more comprehensive
-		// solution to this with global ids.
-		if err := ppsutil.UpdateJobState(a.pipelines.ReadWrite(txnCtx.SqlTx), jobs, ji, pps.JobState_JOB_KILLED, reason); err != nil && !ppsServer.IsJobFinishedErr(err) {
-			return err
-		}
-		return nil
-	}
-
-	if job != nil {
-		return handleJob(jobInfo)
-	}
-
-	// Continue on idempotently if we find multiple jobs or none.
-	return jobs.GetByIndex(ppsdb.JobsOutputIndex, pfsdb.CommitKey(outputCommit), jobInfo, col.DefaultOptions(), func(string) error {
-		return handleJob(jobInfo)
-	})
+	// TODO: We can still not update a job's state if we fail here. This is
+	// probably fine for now since we are likely to have a more comprehensive
+	// solution to this with global ids.
+	if err := ppsutil.UpdateJobState(a.pipelines.ReadWrite(txnCtx.SqlTx), jobs, jobInfo, pps.JobState_JOB_KILLED, reason); err != nil && !ppsServer.IsJobFinishedErr(err) {
+		return err
+	}
+	return nil
 }
 
 // RestartDatum implements the protobuf pps.RestartDatum RPC
@@ -1193,7 +1078,7 @@
 			return errors.Errorf("must specify the Job or Pipeline that the datum is from to get logs for it")
 		}
 		containerName, rcName = "pachd", "pachd"
-	} else if request.PipelineJob != nil && (request.PipelineJob.Pipeline == nil || request.PipelineJob.Pipeline.Name == "") {
+	} else if request.Job != nil && (request.Job.Pipeline == nil || request.Job.Pipeline.Name == "") {
 		return errors.Errorf("pipeline must be specified for the given job")
 	} else {
 		containerName = client.PPSWorkerUserContainerName
@@ -1202,14 +1087,14 @@
 		// RC name
 		var pipelineInfo *pps.PipelineInfo
 		var err error
-		if request.Pipeline != nil && request.PipelineJob == nil {
+		if request.Pipeline != nil && request.Job == nil {
 			pipelineInfo, err = a.inspectPipeline(apiGetLogsServer.Context(), request.Pipeline.Name)
 			if err != nil {
 				return errors.Wrapf(err, "could not get pipeline information for %s", request.Pipeline.Name)
 			}
 		} else if request.Job != nil {
-			// If user provides a pipeline job, lookup the pipeline from the
-			// JobInfo, and then get the pipeline RC
+			// If user provides a job, lookup the pipeline from the JobInfo, and then
+			// get the pipeline RC
 			jobPtr := &pps.StoredJobInfo{}
 			err = a.jobs.ReadOnly(apiGetLogsServer.Context()).Get(ppsdb.JobKey(request.Job), jobPtr)
 			if err != nil {
@@ -1378,8 +1263,8 @@
 			return errors.Wrapf(err, "could not get pipeline information for %s", request.Pipeline.Name)
 		}
 	} else if request.Job != nil {
-		// If user provides a pipeline job, lookup the pipeline from the
-		// JobInfo, and then get the pipeline RC
+		// If user provides a job, lookup the pipeline from the JobInfo, and then
+		// get the pipeline RC
 		jobPtr := &pps.StoredJobInfo{}
 		err = a.jobs.ReadOnly(apiGetLogsServer.Context()).Get(ppsdb.JobKey(request.Job), jobPtr)
 		if err != nil {
@@ -1615,84 +1500,6 @@
 		return nil
 	})
 	return result
-}
-
-<<<<<<< HEAD
-var (
-	// superUserToken is the cached auth token used by PPS to write to the spec
-	// repo, create pipeline subjects, and
-	superUserToken string
-
-	// superUserTokenOnce ensures that ppsToken is only read from etcd once. These are
-	// read/written by apiServer#sudo()
-	superUserTokenOnce sync.Once
-)
-
-// sudo is a helper function that copies 'pachClient' grants it PPS's superuser
-// token, and calls 'f' with the superuser client. This helps isolate PPS's use
-// of its superuser token so that it's not widely copied and is unlikely to
-// leak authority to parts of the code that aren't supposed to have it.
-//
-// Note that because the argument to 'f' is a superuser client, it should not
-// be used to make any calls with unvalidated user input. Any such use could be
-// exploited to make PPS a confused deputy
-func (a *apiServer) sudo(ctx context.Context, f func(*client.APIClient) error) error {
-	// Get PPS auth token
-	superUserTokenOnce.Do(func() {
-		b := backoff.NewExponentialBackOff()
-		b.MaxElapsedTime = 60 * time.Second
-		b.MaxInterval = 5 * time.Second
-		if err := backoff.Retry(func() error {
-			superUserTokenCol := col.NewEtcdCollection(a.env.GetEtcdClient(), ppsconsts.PPSTokenKey, nil, &types.StringValue{}, nil, nil).ReadOnly(ctx)
-			var result types.StringValue
-			if err := superUserTokenCol.Get("", &result); err != nil {
-				return err
-			}
-			superUserToken = result.Value
-			return nil
-		}, b); err != nil {
-			panic(fmt.Sprintf("couldn't get PPS superuser token: %v", err))
-		}
-	})
-
-	// Copy pach client, but keep ctx (to propagate cancellation). Replace token
-	// with superUserToken
-	pachClient := a.env.GetPachClient(ctx)
-	superUserClient := pachClient.WithCtx(ctx)
-	superUserClient.SetAuthToken(superUserToken)
-	return f(superUserClient)
-}
-
-// sudoTransaction is a convenience wrapper around sudo for api calls in a transaction
-func (a *apiServer) sudoTransaction(txnCtx *txncontext.TransactionContext, f func(*txncontext.TransactionContext) error) error {
-	return a.sudo(txnCtx.ClientContext, func(superUserClient *client.APIClient) error {
-		superCtx := *txnCtx
-		// simulate the GRPC setting outgoing as incoming - this should only change the auth token
-		outMD, _ := metadata.FromOutgoingContext(superUserClient.Ctx())
-		superCtx.ClientContext = metadata.NewIncomingContext(superUserClient.Ctx(), outMD)
-		return f(&superCtx)
-	})
-=======
-// writePipelineInfo is a helper for StartPipeline and StopPipeline that writes
-// out an updated pipeline info (without changing the version).  It is an error
-// if the pipeline has been updated and is no longer the expected version.
-func (a *apiServer) writePipelineInfo(ctx context.Context, pipelineInfo *pps.PipelineInfo) (*pfs.Commit, error) {
-	filesetID, err := a.writePipelineInfoToFileset(ctx, pipelineInfo)
-	if err != nil {
-		return nil, err
-	}
-
-	var commit *pfs.Commit
-	if err := a.txnEnv.WithWriteContext(ctx, func(txnCtx *txncontext.TransactionContext) error {
-		var err error
-		commit, err = a.commitPipelineInfoFromFileset(txnCtx, pipelineInfo.Pipeline.Name, filesetID, pipelineInfo.Version)
-		return err
-	}); err != nil {
-		return nil, err
-	}
-
-	return commit, nil
->>>>>>> b62ede97
 }
 
 func (a *apiServer) writePipelineInfoToFileset(ctx context.Context, pipelineInfo *pps.PipelineInfo) (string, error) {
@@ -2143,19 +1950,10 @@
 	var (
 		// provenance for the pipeline's output branch (includes the spec branch)
 		provenance = append(branchProvenance(newPipelineInfo.Input),
-<<<<<<< HEAD
-			client.NewBranch(ppsconsts.SpecRepo, pipelineName))
+			client.NewSystemRepo(pipelineName, pfs.SpecRepoType).NewBranch("master"))
 		outputBranch = client.NewBranch(pipelineName, newPipelineInfo.OutputBranch)
 		statsBranch  = client.NewSystemRepo(pipelineName, pfs.MetaRepoType).NewBranch("master")
 		specCommit   *pfs.Commit
-=======
-			client.NewSystemRepo(pipelineName, pfs.SpecRepoType).NewBranch("master"))
-		outputBranch     = client.NewBranch(pipelineName, newPipelineInfo.OutputBranch)
-		statsBranch      = client.NewSystemRepo(pipelineName, pfs.MetaRepoType).NewBranch("master")
-		outputBranchHead *pfs.Commit
-		statsBranchHead  *pfs.Commit
-		specCommit       *pfs.Commit
->>>>>>> b62ede97
 	)
 
 	// Get the expected number of workers for this pipeline
@@ -2219,8 +2017,8 @@
 	}
 
 	if update {
-		// Kill all unfinished pipeline jobs (as those are for the previous version
-		// and will no longer be completed)
+		// Kill all unfinished jobs (as those are for the previous version and will
+		// no longer be completed)
 		if err := a.stopAllJobsInPipeline(txnCtx, request.Pipeline); err != nil {
 			return err
 		}
@@ -2466,17 +2264,17 @@
 	// transaction, but doing an inconsistent read outside of the transaction
 	// would be pretty sketchy (and we'd have to worry about trying to get another
 	// postgres connection and possibly deadlocking).
-	jobs := []*pps.PipelineJob{}
-	pipelineJob := &pps.StoredPipelineJobInfo{}
+	jobs := []*pps.Job{}
+	job := &pps.StoredJobInfo{}
 	sort := &col.Options{Target: col.SortByCreateRevision, Order: col.SortAscend}
-	if err := a.pipelineJobs.ReadWrite(txnCtx.SqlTx).GetByIndex(ppsdb.PipelineJobsTerminalIndex, ppsdb.PipelineJobTerminalKey(pipeline, false), pipelineJob, sort, func(string) error {
-		jobs = append(jobs, pipelineJob.PipelineJob)
+	if err := a.jobs.ReadWrite(txnCtx.SqlTx).GetByIndex(ppsdb.JobsTerminalIndex, ppsdb.JobTerminalKey(pipeline, false), job, sort, func(string) error {
+		jobs = append(jobs, job.Job)
 		return nil
 	}); err != nil {
 		return err
 	}
 	for _, job := range jobs {
-		if err := a.stopPipelineJob(txnCtx, job, nil, "pipeline updated"); err != nil {
+		if err := a.stopJob(txnCtx, job, "pipeline updated"); err != nil {
 			return err
 		}
 	}
@@ -2904,7 +2702,7 @@
 
 		// Restore branch provenance, which may create a new output commit/job
 		provenance := append(branchProvenance(pipelineInfo.Input),
-			client.NewBranch(ppsconsts.SpecRepo, pipelineInfo.Pipeline.Name))
+			client.NewSystemRepo(pipelineInfo.Pipeline.Name, pfs.SpecRepoType).NewBranch("master"))
 		if err := a.env.PfsServer().CreateBranchInTransaction(txnCtx, &pfs.CreateBranchRequest{
 			Branch:     client.NewBranch(pipelineInfo.Pipeline.Name, pipelineInfo.OutputBranch),
 			Provenance: provenance,
@@ -2912,7 +2710,6 @@
 			return err
 		}
 
-<<<<<<< HEAD
 		storedPipelineInfo := &pps.StoredPipelineInfo{}
 		return a.pipelines.ReadWrite(txnCtx.SqlTx).Update(pipelineInfo.Pipeline.Name, storedPipelineInfo, func() error {
 			if storedPipelineInfo.Version != pipelineInfo.Version {
@@ -2923,19 +2720,6 @@
 			return nil
 		})
 	}); err != nil {
-=======
-	pachClient := a.env.GetPachClient(ctx)
-	// Replace missing branch provenance (removed by StopPipeline)
-	provenance := append(branchProvenance(pipelineInfo.Input),
-		client.NewSystemRepo(pipelineInfo.Pipeline.Name, pfs.SpecRepoType).NewBranch("master"))
-	if err := pachClient.CreateBranch(
-		request.Pipeline.Name,
-		pipelineInfo.OutputBranch,
-		"",
-		"",
-		provenance,
-	); err != nil {
->>>>>>> b62ede97
 		return nil, err
 	}
 	return &types.Empty{}, nil
@@ -3201,27 +2985,27 @@
 		}
 
 		// TODO(global ids): don't create the jobs for certain states or for spouts (can't detect spouts without loading pipeline spec?)
+		if pipelineInfo.Stopped {
+			continue
+		}
 
 		// Check if there is an existing job for the output commit
-		job := &pps.StoredJobInfo{}
-		err := a.jobs.ReadWrite(txnCtx.SqlTx).GetUniqueByIndex(ppsdb.JobsOutputIndex, pfsdb.CommitKey(commitInfo.Commit), job)
-		if err == nil {
-			// Job already exists, skip it
-			continue
-		}
-		if !col.IsErrNotFound(err) {
+		job := client.NewJob(pipelineInfo.Pipeline.Name, txnCtx.CommitsetID)
+		jobInfo := &pps.StoredJobInfo{}
+		if err := a.jobs.ReadWrite(txnCtx.SqlTx).Get(ppsdb.JobKey(job), jobInfo); err == nil {
+			continue // Job already exists, skip it
+		} else if !col.IsErrNotFound(err) {
 			return err
 		}
 
 		if commitInfo.Origin.Kind == pfs.OriginKind_ALIAS || commitInfo.Finished != nil {
-			// Skip alias commits and any commits which have already been finished
-			continue
+			continue // Skip alias commits and any commits which have already been finished
 		}
 
 		pipelines := a.pipelines.ReadWrite(txnCtx.SqlTx)
 		jobs := a.jobs.ReadWrite(txnCtx.SqlTx)
 		jobPtr := &pps.StoredJobInfo{
-			Job:             client.NewJob(pipelineInfo.Pipeline.Name, txnCtx.CommitsetID),
+			Job:             job,
 			PipelineVersion: pipelineInfo.Version,
 			OutputCommit:    commitInfo.Commit,
 			Stats:           &pps.ProcessStats{},
