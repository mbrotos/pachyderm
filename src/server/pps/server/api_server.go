--- conflicted
+++ resolved
@@ -2964,32 +2964,11 @@
 		return nil, errors.Errorf("run pipeline needs a pipeline with existing data to run\nnew commits will trigger the pipeline automatically, so this only needs to be used if you need to run the pipeline on an old version of the data, or to rerun an job")
 	}
 
-<<<<<<< HEAD
 	// include the branch and its provenance in the branch provenance map
 	branchProvMap := make(map[string]bool)
 	branchProvMap[pfsdb.BranchKey(branchInfo.Branch)] = true
 	for _, b := range branchInfo.Provenance {
 		branchProvMap[pfsdb.BranchKey(b)] = true
-=======
-	key := pfsdb.BranchKey
-	branchProvMap := make(map[string]bool)
-
-	// include the branch and its provenance in the branch provenance map
-	branchProvMap[key(branchInfo.Branch)] = true
-	for _, b := range branchInfo.Provenance {
-		branchProvMap[key(b)] = true
-	}
-	if branchInfo.Head != nil {
-		headCommitInfo, err := pfsClient.InspectCommit(ctx, &pfs.InspectCommitRequest{
-			Commit: branchInfo.Branch.NewCommit(branchInfo.Head.ID),
-		})
-		if err != nil {
-			return nil, err
-		}
-		for _, prov := range headCommitInfo.Provenance {
-			branchProvMap[key(prov.Commit.Branch)] = true
-		}
->>>>>>> 199ccf3e
 	}
 
 	provenanceMap := make(map[string]*pfs.CommitProvenance)
@@ -3044,7 +3023,6 @@
 	for _, prov := range provenanceMap {
 		// ensure the commit provenance is consistent with the branch provenance
 		branch := prov.Commit.Branch
-<<<<<<< HEAD
 		// TODO(global ids): why would the output branch not be provenant on the
 		// spec repo? sure, if the pipeline is stopped, but can you even do
 		// RunPipeline then?
@@ -3054,44 +3032,6 @@
 		provenance = append(provenance, prov)
 	}
 
-=======
-		if len(branchProvMap) != 0 {
-			if branch.Repo.Name != ppsconsts.SpecRepo && !branchProvMap[key(branch)] {
-				return nil, errors.Errorf("the commit provenance contains a branch which the pipeline's branch is not provenant on")
-			}
-		}
-		provenanceMap[key(branch)] = prov
-	}
-
-	// fill in the provenance from branches in the provenance that weren't explicitly set in the request
-	for _, branchProv := range append(branchInfo.Provenance, branchInfo.Branch) {
-		if _, ok := provenanceMap[key(branchProv)]; !ok {
-			branchInfo, err := pfsClient.InspectBranch(ctx, &pfs.InspectBranchRequest{
-				Branch: branchProv,
-			})
-			if err != nil {
-				return nil, err
-			}
-			if branchInfo.Head == nil {
-				continue
-			}
-			headCommit, err := pfsClient.InspectCommit(ctx, &pfs.InspectCommitRequest{Commit: branchInfo.Head})
-			if err != nil {
-				return nil, err
-			}
-			for _, headProv := range headCommit.Provenance {
-				if _, ok := provenanceMap[key(headProv.Commit.Branch)]; !ok {
-					provenance = append(provenance, headProv)
-				}
-			}
-		}
-	}
-	// we need to include the spec commit in the provenance, so that the new job is represented by the correct spec commit
-	specProvenance := specCommit.Commit.NewProvenance()
-	if _, ok := provenanceMap[key(specProvenance.Commit.Branch)]; !ok {
-		provenance = append(provenance, specProvenance)
-	}
->>>>>>> 199ccf3e
 	if _, err := pachClient.ExecuteInTransaction(func(txnClient *client.APIClient) error {
 		newCommit, err := txnClient.PfsAPIClient.StartCommit(txnClient.Ctx(), &pfs.StartCommitRequest{
 			Branch:     branchInfo.Branch,
