package server

// monitor.go contains methods of s/s/pps/server/api_server.go:APIServer that
// pertain to these fields of APIServer:
//   - monitorCancels,
//   - crashingMonitorCancels,
//   - pollCancel, and
//   - monitorCancelsMu (which protects all of the other fields).
//
// Other functions of APIServer.go should not access any of
// these fields directly (particularly APIServer.monitorCancelsMu, to avoid
// deadlocks) and should instead interact with monitorPipeline and such via
// methods in this file.
//
// Likewise, to avoid reentrancy deadlocks (A -> B -> A), methods in this file
// should avoid calling other methods of APIServer defined outside this file and
// shouldn't call each other.

import (
	"context"
	"path"
	"strings"
	"time"

	"github.com/gogo/protobuf/types"
	opentracing "github.com/opentracing/opentracing-go"
	"github.com/robfig/cron"
	log "github.com/sirupsen/logrus"
	"golang.org/x/sync/errgroup"

	"github.com/pachyderm/pachyderm/v2/src/client"
	"github.com/pachyderm/pachyderm/v2/src/internal/backoff"
	"github.com/pachyderm/pachyderm/v2/src/internal/errors"
	"github.com/pachyderm/pachyderm/v2/src/internal/ppsutil"
	"github.com/pachyderm/pachyderm/v2/src/internal/tracing"
	"github.com/pachyderm/pachyderm/v2/src/internal/tracing/extended"
	"github.com/pachyderm/pachyderm/v2/src/pfs"
	"github.com/pachyderm/pachyderm/v2/src/pps"
	workerserver "github.com/pachyderm/pachyderm/v2/src/server/worker/server"
)

const crashingBackoff = time.Second * 15

//////////////////////////////////////////////////////////////////////////////
//                     Locking Functions                                    //
// - These functions lock monitorCancelsMu in order to start or stop a      //
// monitor function (and store any cancel() functions in 'm'). They can     //
// call any of the monitor functions at the bottom of this file, but after  //
// locking, they should not call each other or any function outside of this //
// file (or else they will trigger a reentrancy deadlock):                  //
//         master.go -> monitor.go -> master.go -> monitor.go               //
//                   (lock succeeds)          (lock fails, deadlock)        //
//////////////////////////////////////////////////////////////////////////////

// startMonitor starts a new goroutine running monitorPipeline for
// 'pipelineInfo.Pipeline'.
//
// Every running pipeline with standby == true or a cron input has a
// corresponding goroutine running monitorPipeline() that puts the pipeline in
// and out of standby in response to new output commits appearing in that
// pipeline's output repo.
func (m *ppsMaster) startMonitor(pipelineInfo *pps.PipelineInfo, ptr *pps.StoredPipelineInfo) {
	pipeline := pipelineInfo.Pipeline.Name
	m.monitorCancelsMu.Lock()
	defer m.monitorCancelsMu.Unlock()
	if _, ok := m.monitorCancels[pipeline]; !ok {
		m.monitorCancels[pipeline] = m.startMonitorThread(
			"monitorPipeline for "+pipeline, func(ctx context.Context) {
				// monitorPipeline needs auth privileges to call subscribeCommit and
				// blockCommit
				pachClient := m.a.env.GetPachClient(ctx)
				pachClient.SetAuthToken(ptr.AuthToken)
				m.monitorPipeline(pachClient.Ctx(), pipelineInfo)
			})
	}
}

// cancelMonitor cancels the monitorPipeline goroutine for 'pipeline'. See
// m.startMonitor().
func (m *ppsMaster) cancelMonitor(pipeline string) {
	m.monitorCancelsMu.Lock()
	defer m.monitorCancelsMu.Unlock()
	if cancel, ok := m.monitorCancels[pipeline]; ok {
		cancel()
		delete(m.monitorCancels, pipeline)
	}
}

// startCrashingMonitor starts a new goroutine running monitorCrashingPipeline
// for 'pipelineInfo.Pipeline'
//
// Every crashing pipeline has a corresponding goro running
// monitorCrashingPipeline that checks to see if the issues have resolved
// themselves and moves the pipeline out of crashing if they have.
func (m *ppsMaster) startCrashingMonitor(parallelism uint64, pipelineInfo *pps.PipelineInfo) {
	pipeline := pipelineInfo.Pipeline.Name
	m.monitorCancelsMu.Lock()
	defer m.monitorCancelsMu.Unlock()
	if _, ok := m.crashingMonitorCancels[pipeline]; !ok {
		m.crashingMonitorCancels[pipeline] = m.startMonitorThread(
			"monitorCrashingPipeline for "+pipeline,
			func(ctx context.Context) {
				m.monitorCrashingPipeline(ctx, parallelism, pipelineInfo)
			})
	}
}

// cancelCrashingMonitor cancels the monitorCrashingPipeline goroutine for
// 'pipeline'. See m.startCrashingMonitor().
func (m *ppsMaster) cancelCrashingMonitor(pipeline string) {
	m.monitorCancelsMu.Lock()
	defer m.monitorCancelsMu.Unlock()
	if cancel, ok := m.crashingMonitorCancels[pipeline]; ok {
		cancel()
		delete(m.crashingMonitorCancels, pipeline)
	}
}

// cancelAllMonitorsAndCrashingMonitors overlaps with cancelMonitor and
// cancelCrashingMonitor, but also iterates over the existing members of
// m.{crashingM,m}onitorCancels in the critical section, so that all monitors
// can be cancelled without the risk that a new monitor is added between
// cancellations.
//
// 'leave' indicates pipelines whose monitorPipeline goros shouldn't be
// cancelled. It's set by pollPipelines, which does not cancel any pipeline in
// etcd at the time that it runs
func (m *ppsMaster) cancelAllMonitorsAndCrashingMonitors() {
	m.monitorCancelsMu.Lock()
	defer m.monitorCancelsMu.Unlock()
	for _, monitorMap := range []map[string]func(){m.monitorCancels, m.crashingMonitorCancels} {
		for p := range monitorMap {
			cancel := monitorMap[p]
			cancel()
			delete(monitorMap, p)
		}
	}
}

//////////////////////////////////////////////////////////////////////////////
//                     Monitor Functions                                    //
// - These do not lock monitorCancelsMu, but they are called by the         //
// functions above, which do. They should not be called by functions        //
// outside monitor.go (to avoid data races). They can in turn call each     //
// other but also should not call any of the functions above or any         //
// functions outside this file (or else they will trigger a reentrancy      //
// deadlock):                                                               //
//         master.go -> monitor.go -> master.go -> monitor.go               //
//                   (lock succeeds)          (lock fails, deadlock)        //
//////////////////////////////////////////////////////////////////////////////

// startMonitorThread is a helper used by startMonitor, startCrashingMonitor,
// and startPipelinePoller (in poller.go). It doesn't manipulate any of
// APIServer's fields, just wrapps the passed function in a goroutine, and
// returns a cancel() fn to cancel it and block until it returns.
func (m *ppsMaster) startMonitorThread(name string, f func(ctx context.Context)) func() {
	ctx, cancel := context.WithCancel(m.masterCtx)
	done := make(chan struct{})
	go func() {
		f(ctx)
		close(done)
	}()
	return func() {
		cancel()
		select {
		case <-done:
			return
		case <-time.After(time.Minute):
			// restart pod rather than permanently locking up the PPS master (which
			// would break the PPS API)
			panic(name + " blocked for over a minute after cancellation; restarting container")
		}
	}
}

func (m *ppsMaster) monitorPipeline(ctx context.Context, pipelineInfo *pps.PipelineInfo) {
	pipeline := pipelineInfo.Pipeline.Name
	log.Printf("PPS master: monitoring pipeline %q", pipeline)
	var eg errgroup.Group
	pps.VisitInput(pipelineInfo.Input, func(in *pps.Input) error {
		if in.Cron != nil {
			eg.Go(func() error {
				return backoff.RetryNotify(func() error {
					return m.makeCronCommits(ctx, in)
				}, backoff.NewInfiniteBackOff(),
					backoff.NotifyCtx(ctx, "cron for "+in.Cron.Name))
			})
		}
		return nil
	})
	if pipelineInfo.Standby {
		// Capacity 1 gives us a bit of buffer so we don't needlessly go into
		// standby when SubscribeCommit takes too long to return.
		ciChan := make(chan *pfs.CommitInfo, 1)
		eg.Go(func() error {
			defer close(ciChan)
			return backoff.RetryNotify(func() error {
				pachClient := m.a.env.GetPachClient(ctx)
				return pachClient.SubscribeCommit(client.NewRepo(pipeline), "", "", pfs.CommitState_READY, func(ci *pfs.CommitInfo) error {
					ciChan <- ci
					return nil
				})
			}, backoff.NewInfiniteBackOff(),
				backoff.NotifyCtx(ctx, "SubscribeCommit for "+pipeline))
		})
		eg.Go(func() error {
			return backoff.RetryNotify(func() error {
				var (
					oldCtx    = ctx
					childSpan opentracing.Span
					ctx       context.Context
				)
				defer func() {
					// childSpan is overwritten so wrap in a lambda for late binding
					tracing.FinishAnySpan(childSpan)
				}()
				// start span to capture & contextualize etcd state transition
				childSpan, ctx = extended.AddSpanToAnyPipelineTrace(oldCtx,
					m.a.env.GetEtcdClient(), pipeline,
					"/pps.Master/MonitorPipeline/Begin")
				if err := m.a.transitionPipelineState(ctx,
					pipeline,
					[]pps.PipelineState{
						pps.PipelineState_PIPELINE_RUNNING,
						pps.PipelineState_PIPELINE_CRASHING,
					}, pps.PipelineState_PIPELINE_STANDBY, ""); err != nil {

					pte := &ppsutil.PipelineTransitionError{}
					if errors.As(err, &pte) && pte.Current == pps.PipelineState_PIPELINE_PAUSED {
						// pipeline is stopped, exit monitorPipeline (which pausing the
						// pipeline should also do). monitorPipeline will be called when
						// it transitions back to running
						// TODO(msteffen): this should happen in the pipeline
						// controller
						return nil
					}
					return err
				}
				for {
					// finish span from previous loops
					tracing.FinishAnySpan(childSpan)
					childSpan = nil

					var ci *pfs.CommitInfo
					var ok bool
					select {
					case ci, ok = <-ciChan:
						if !ok {
							return nil // subscribeCommit exited, nothing left to do
						}
						if ci.Finished != nil {
							continue
						}
						childSpan, ctx = extended.AddSpanToAnyPipelineTrace(oldCtx,
							m.a.env.GetEtcdClient(), pipeline,
							"/pps.Master/MonitorPipeline/SpinUp",
							"commit", ci.Commit.ID)

						if err := m.a.transitionPipelineState(ctx,
							pipeline,
							[]pps.PipelineState{pps.PipelineState_PIPELINE_STANDBY},
							pps.PipelineState_PIPELINE_RUNNING, ""); err != nil {

							pte := &ppsutil.PipelineTransitionError{}
							if errors.As(err, &pte) && pte.Current == pps.PipelineState_PIPELINE_PAUSED {
								// pipeline is stopped, exit monitorPipeline (see above)
								return nil
							}
							return err
						}

						// Stay running while commits are available
					running:
						for {
							// Wait for the commit to be finished before blocking on the
							// job because the job may not exist yet.
							pachClient := m.a.env.GetPachClient(ctx)
							if _, err := pachClient.BlockCommit(ci.Commit.Branch.Repo.Name, ci.Commit.Branch.Name, ci.Commit.ID); err != nil {
								return err
							}
<<<<<<< HEAD
							if _, err := pachClient.InspectPipelineJob(ci.Commit.Branch.Repo.Name, ci.Commit.ID, true); err != nil {
=======
							if _, err := pachClient.InspectJobOutputCommit(ci.Commit.Branch.Repo.Name, ci.Commit.Branch.Name, ci.Commit.ID, true); err != nil {
>>>>>>> b62ede97
								return err
							}

							tracing.FinishAnySpan(childSpan)
							childSpan = nil
							select {
							case ci, ok = <-ciChan:
								if !ok {
									return nil // subscribeCommit exited, nothing left to do
								}
								childSpan, ctx = extended.AddSpanToAnyPipelineTrace(oldCtx,
									m.a.env.GetEtcdClient(), pipeline,
									"/pps.Master/MonitorPipeline/WatchNext",
									"commit", ci.Commit.ID)
							default:
								break running
							}
						}

						if err := m.a.transitionPipelineState(ctx,
							pipeline,
							[]pps.PipelineState{
								pps.PipelineState_PIPELINE_RUNNING,
								pps.PipelineState_PIPELINE_CRASHING,
							}, pps.PipelineState_PIPELINE_STANDBY, ""); err != nil {

							pte := &ppsutil.PipelineTransitionError{}
							if errors.As(err, &pte) && pte.Current == pps.PipelineState_PIPELINE_PAUSED {
								// pipeline is stopped; monitorPipeline will be called when it
								// transitions back to running
								// TODO(msteffen): this should happen in the pipeline
								// controller
								return nil
							}
							return err
						}
					case <-ctx.Done():
						return ctx.Err()
					}
				}
			}, backoff.NewInfiniteBackOff(),
				backoff.NotifyCtx(ctx, "monitorPipeline for "+pipeline))
		})
	}
	if err := eg.Wait(); err != nil {
		log.Printf("error in monitorPipeline: %v", err)
	}
}

func (m *ppsMaster) monitorCrashingPipeline(ctx context.Context, parallelism uint64, pipelineInfo *pps.PipelineInfo) {
	pipeline := pipelineInfo.Pipeline.Name
	ctx, cancelInner := context.WithCancel(ctx)
	if parallelism == 0 {
		parallelism = 1
	}
	pipelineRCName := ppsutil.PipelineRcName(pipeline, pipelineInfo.Version)
	if err := backoff.RetryUntilCancel(ctx, backoff.MustLoop(func() error {
		workerStatus, err := workerserver.Status(ctx, pipelineRCName,
			m.a.env.GetEtcdClient(), m.a.etcdPrefix, m.a.workerGrpcPort)
		if err != nil {
			return errors.Wrap(err, "could not check if all workers are up")
		}
		if int(parallelism) == len(workerStatus) {
			if err := m.a.transitionPipelineState(ctx, pipeline,
				[]pps.PipelineState{pps.PipelineState_PIPELINE_CRASHING},
				pps.PipelineState_PIPELINE_RUNNING, ""); err != nil {
				return errors.Wrap(err, "could not transition pipeline to RUNNING")
			}
			cancelInner() // done--pipeline is out of CRASHING
		}
		return nil // loop again to check for new workers
	}), backoff.NewConstantBackOff(crashingBackoff),
		backoff.NotifyContinue("monitorCrashingPipeline for "+pipeline),
	); err != nil && ctx.Err() == nil {
		// retryUntilCancel should exit iff 'ctx' is cancelled, so this should be
		// unreachable (restart master if not)
		log.Fatalf("monitorCrashingPipeline is exiting prematurely which should not happen (error: %v); restarting container...", err)
	}
}

// makeCronCommits makes commits to a single cron input's repo. It's
// a helper function called by monitorPipeline.
func (m *ppsMaster) makeCronCommits(ctx context.Context, in *pps.Input) error {
	schedule, err := cron.ParseStandard(in.Cron.Spec)
	if err != nil {
		return err // Shouldn't happen, as the input is validated in CreatePipeline
	}
	pachClient := m.a.env.GetPachClient(ctx)
	// make sure there isn't an unfinished commit on the branch
	commitInfo, err := pachClient.InspectCommit(in.Cron.Repo, "master", "")
	if err != nil {
		return err
	} else if commitInfo != nil && commitInfo.Finished == nil {
		// and if there is, delete it
		if err = pachClient.SquashCommitset(commitInfo.Commit.ID); err != nil {
			return err
		}
	}

	latestTime, err := m.getLatestCronTime(ctx, in)
	if err != nil {
		return err
	}

	for {
		// get the time of the next time from the latest time using the cron schedule
		next := schedule.Next(latestTime)
		// and wait until then to make the next commit
		select {
		case <-time.After(time.Until(next)):
		case <-ctx.Done():
			return ctx.Err()
		}
		if err != nil {
			return err
		}

		// We need the DeleteFile and the PutFile to happen in the same commit
		_, err = pachClient.StartCommit(in.Cron.Repo, "master")
		if err != nil {
			return err
		}
		if in.Cron.Overwrite {
			// get rid of any files, so the new file "overwrites" previous runs
			err = pachClient.DeleteFile(client.NewCommit(in.Cron.Repo, "master", ""), "")
			if err != nil && !isNotFoundErr(err) {
				return errors.Wrapf(err, "delete error")
			}
		}

		// Put in an empty file named by the timestamp
		if err := pachClient.PutFile(client.NewCommit(in.Cron.Repo, "master", ""), next.Format(time.RFC3339), strings.NewReader("")); err != nil {
			return errors.Wrapf(err, "put error")
		}

		err = pachClient.FinishCommit(in.Cron.Repo, "master", "")
		if err != nil {
			return err
		}

		// set latestTime to the next time
		latestTime = next
	}
}

// getLatestCronTime is a helper used by m.makeCronCommits. It figures out what
// 'in's most recently executed cron tick was and returns it (or, if no cron
// ticks are in 'in's cron repo, it retuns the 'Start' time set in 'in.Cron'
// (typically set by 'pachctl extract')
func (m *ppsMaster) getLatestCronTime(ctx context.Context, in *pps.Input) (time.Time, error) {
	var latestTime time.Time
	pachClient := m.a.env.GetPachClient(ctx)
	files, err := pachClient.ListFileAll(client.NewCommit(in.Cron.Repo, "master", ""), "")
	if err != nil {
		return latestTime, err
	} else if err != nil || len(files) == 0 {
		// File not found, this happens the first time the pipeline is run
		latestTime, err = types.TimestampFromProto(in.Cron.Start)
		if err != nil {
			return latestTime, err
		}
	} else {
		// Take the name of the most recent file as the latest timestamp
		// ListFile returns the files in lexicographical order, and the RFC3339 format goes
		// from largest unit of time to smallest, so the most recent file will be the last one
		latestTime, err = time.Parse(time.RFC3339, path.Base(files[len(files)-1].File.Path))
		if err != nil {
			return latestTime, err
		}
	}
	return latestTime, nil
}<|MERGE_RESOLUTION|>--- conflicted
+++ resolved
@@ -278,11 +278,7 @@
 							if _, err := pachClient.BlockCommit(ci.Commit.Branch.Repo.Name, ci.Commit.Branch.Name, ci.Commit.ID); err != nil {
 								return err
 							}
-<<<<<<< HEAD
-							if _, err := pachClient.InspectPipelineJob(ci.Commit.Branch.Repo.Name, ci.Commit.ID, true); err != nil {
-=======
-							if _, err := pachClient.InspectJobOutputCommit(ci.Commit.Branch.Repo.Name, ci.Commit.Branch.Name, ci.Commit.ID, true); err != nil {
->>>>>>> b62ede97
+							if _, err := pachClient.InspectJob(ci.Commit.Branch.Repo.Name, ci.Commit.ID, true); err != nil {
 								return err
 							}
 
