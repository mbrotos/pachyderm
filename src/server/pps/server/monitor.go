--- conflicted
+++ resolved
@@ -369,12 +369,8 @@
 	var latestTime time.Time
 	pachClient := env.GetPachClient(ctx)
 	defer log.Span(ctx, "getLatestCronTime")(zap.Timep("latest", &retTime), log.Errorp(&retErr))
-<<<<<<< HEAD
 	files, err := pachClient.ListFileAll(client.NewCommit(in.Cron.Project, in.Cron.Repo, "master", ""), "")
-=======
-	files, err := pachClient.ListFileAll(client.NewProjectCommit(in.Cron.Project, in.Cron.Repo, "master", ""), "")
 	// bail if cron repo is not accessible
->>>>>>> 5cb896f6
 	if err != nil {
 		return latestTime, err
 	}
