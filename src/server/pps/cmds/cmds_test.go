//go:build k8s

// TODO(msteffen) Add tests for:
//
// - restart datum
// - stop job
// - delete job
//
// - inspect job
// - list job
//
// - create pipeline
// - create pipeline --push-images (re-enable existing test)
// - update pipeline
// - delete pipeline
//
// - inspect pipeline
// - list pipeline
//
// - start pipeline
// - stop pipeline
//
// - list datum
// - inspect datum
// - logs

package cmds

import (
	"bytes"
	"context"
	"os"
	"strings"
	"testing"
	"time"

	v1 "k8s.io/api/core/v1"
	metav1 "k8s.io/apimachinery/pkg/apis/meta/v1"

	"github.com/pachyderm/pachyderm/v2/src/admin"
	"github.com/pachyderm/pachyderm/v2/src/internal/client"
	"github.com/pachyderm/pachyderm/v2/src/internal/dockertestenv"
	"github.com/pachyderm/pachyderm/v2/src/internal/errors"
	"github.com/pachyderm/pachyderm/v2/src/internal/minikubetestenv"
	"github.com/pachyderm/pachyderm/v2/src/internal/pctx"
	"github.com/pachyderm/pachyderm/v2/src/internal/require"
	"github.com/pachyderm/pachyderm/v2/src/internal/testpachd/realenv"
	tu "github.com/pachyderm/pachyderm/v2/src/internal/testutil"
)

const badJSON1 = `
{
"356weryt

}
`

const badJSON2 = `{
{
    "a": 1,
    "b": [23,4,4,64,56,36,7456,7],
    "c": {"e,f,g,h,j,j},
    "d": 3452.36456,
}
`

const (
	datum    = "datum"
	job      = "job"
	pipeline = "pipeline"
	secret   = "secret"

	create  = "create"
	delete  = "delete"
	edit    = "edit"
	inspect = "inspect"
	list    = "list"
	restart = "restart"
	start   = "start"
	stop    = "stop"
	update  = "update"
	wait    = "wait"
)

func TestSyntaxErrorsReportedCreatePipeline(t *testing.T) {
	if testing.Short() {
		t.Skip("Skipping integration tests in short mode")
	}
	c, _ := minikubetestenv.AcquireCluster(t)
	require.NoError(t, tu.PachctlBashCmd(t, c, `
		echo -n '{{.badJSON1}}' \
		  | ( pachctl create pipeline -f - 2>&1 || true ) \
		  | match "malformed pipeline spec"

		echo -n '{{.badJSON2}}' \
		  | ( pachctl create pipeline -f - 2>&1 || true ) \
		  | match "malformed pipeline spec"
		`,
		"badJSON1", badJSON1,
		"badJSON2", badJSON2,
	).Run())
}

func TestSyntaxErrorsReportedUpdatePipeline(t *testing.T) {
	if testing.Short() {
		t.Skip("Skipping integration tests in short mode")
	}
	c, _ := minikubetestenv.AcquireCluster(t)
	require.NoError(t, tu.PachctlBashCmd(t, c, `
		echo -n '{{.badJSON1}}' \
		  | ( pachctl update pipeline -f - 2>&1 || true ) \
		  | match "malformed pipeline spec"

		echo -n '{{.badJSON2}}' \
		  | ( pachctl update pipeline -f - 2>&1 || true ) \
		  | match "malformed pipeline spec"
		`,
		"badJSON1", badJSON1,
		"badJSON2", badJSON2,
	).Run())
}

func TestRawFullPipelineInfo(t *testing.T) {
	if testing.Short() {
		t.Skip("Skipping integration tests in short mode")
	}
	c, _ := minikubetestenv.AcquireCluster(t)
	require.NoError(t, tu.PachctlBashCmd(t, c, `
		yes | pachctl delete all
	`).Run())
	require.NoError(t, tu.PachctlBashCmd(t, c, `
		pachctl create project my_project
		pachctl create repo data --project my_project
		pachctl put file data@master:/file <<<"This is a test" --project my_project
		pachctl create pipeline --project my_project <<EOF
		  {
		    "pipeline": {"name": "{{.pipeline}}"},
		    "input": {
		      "pfs": {
		        "glob": "/*",
		        "repo": "data"
		      }
		    },
		    "transform": {
		      "cmd": ["bash"],
		      "stdin": ["cp /pfs/data/file /pfs/out"]
		    }
		  }
		EOF
		`,
		"pipeline", tu.UniqueString("p-")).Run())
	require.NoError(t, tu.PachctlBashCmd(t, c, `
		pachctl wait commit data@master --project my_project

		# make sure the results have the full pipeline info, including version
		pachctl list job --raw --project my_project \
			| match "pipeline_version"
		`).Run())
}

func TestDeletePipeline(t *testing.T) {
	if testing.Short() {
		t.Skip("Skipping integration tests in short mode")
	}
	c, _ := minikubetestenv.AcquireCluster(t)
	pipelineName := tu.UniqueString("p-")
	projectName := tu.UniqueString("proj")
	require.NoError(t, tu.PachctlBashCmd(t, c, `
		pachctl create repo data
		pachctl put file data@master:/file <<<"This is a test"
		pachctl create pipeline <<EOF
		  {
		    "pipeline": {"name": "{{.pipeline}}"},
		    "input": {
		      "pfs": {
		        "glob": "/*",
		        "repo": "data"
		      }
		    },
		    "transform": {
		      "cmd": ["bash"],
		      "stdin": ["cp /pfs/data/file /pfs/out"]
		    }
		  }
		EOF
		pachctl create pipeline <<EOF
		  {
		    "pipeline": {"name": "{{.pipeline}}2"},
		    "input": {
		      "pfs": {
		        "glob": "/*",
		        "repo": "data"
		      }
		    },
		    "transform": {
		      "cmd": ["bash"],
		      "stdin": ["cp /pfs/data/file /pfs/out"]
		    }
		  }
		EOF
		pachctl create project {{.project}}
		pachctl create pipeline --project {{.project}}<<EOF
		  {
		    "pipeline": {"name": "{{.pipeline}}"},
		    "input": {
		      "pfs": {
		        "glob": "/*",
		        "repo": "data",
			"project": "default"
		      }
		    },
		    "transform": {
		      "cmd": ["bash"],
		      "stdin": ["cp /pfs/data/file /pfs/out"]
		    }
		  }
		EOF
		pachctl create pipeline --project {{.project}} <<EOF
		  {
		    "pipeline": {"name": "{{.pipeline}}2"},
		    "input": {
		      "pfs": {
		        "glob": "/*",
		        "repo": "data",
			"project": "default"
		      }
		    },
		    "transform": {
		      "cmd": ["bash"],
		      "stdin": ["cp /pfs/data/file /pfs/out"]
		    }
		  }
		EOF
		`,
		"pipeline", pipelineName,
		"project", projectName,
	).Run())
	// Deleting the first default project pipeline should not error, leaving
	// three remaining.
	require.NoError(t, tu.PachctlBashCmd(t, c, `pachctl delete pipeline {{.pipeline}}`, "pipeline", pipelineName).Run())
	require.NoError(t, tu.PachctlBashCmd(t, c, `
		if [ $(pachctl list pipeline --raw --all-projects | grep '"transform"' | wc -l) -ne 3 ]
		then
			exit 1
		fi
	`).Run())
	// Deleting all in the default project should delete one pipeline, leaving two.
	require.NoError(t, tu.PachctlBashCmd(t, c, `pachctl delete pipeline --all`).Run())
	require.NoError(t, tu.PachctlBashCmd(t, c, `
		if [ $(pachctl list pipeline --raw --all-projects | grep '"transform"' | wc -l) -ne 2 ]
		then
			exit 1
		fi
	`).Run())
	// Deleting the first non-default project pipeline should not error, leaving
	// one remaining.
	require.NoError(t, tu.PachctlBashCmd(t, c, `pachctl delete pipeline {{.pipeline}} --project {{.project}}`,
		"pipeline", pipelineName,
		"project", projectName,
	).Run())
	require.NoError(t, tu.PachctlBashCmd(t, c, `
		if [ $(pachctl list pipeline --raw --all-projects | grep '"transform"' | wc -l) -ne 1 ]
		then
			exit 1
		fi
	`).Run())
	// Deleting all in all projects should delete one pipeline, leaving two.
	require.NoError(t, tu.PachctlBashCmd(t, c, `pachctl delete pipeline --all --all-projects`).Run())
	require.NoError(t, tu.PachctlBashCmd(t, c, `
		if [ $(pachctl list pipeline --raw --all-projects | grep '"transform"' | wc -l) -ne 0 ]
		then
			exit 1
		fi
	`).Run())
}

func TestUnrunnableJobInfo(t *testing.T) {
	if testing.Short() {
		t.Skip("Skipping integration tests in short mode")
	}
	c, _ := minikubetestenv.AcquireCluster(t)
	require.NoErrorWithinTRetry(t, 2*time.Minute, tu.PachctlBashCmd(t, c, `
		yes | pachctl delete all
	`).Run)
	pipeline1 := tu.UniqueString("p-")
	require.NoError(t, tu.PachctlBashCmd(t, c, `
		pachctl create repo data
		pachctl put file data@master:/file <<<"This is a test"
		pachctl create pipeline <<EOF
		  {
		    "pipeline": {"name": "{{.pipeline}}"},
		    "input": {
		      "pfs": {
		        "glob": "/*",
		        "repo": "data"
		      }
		    },
		    "transform": {
		      "cmd": ["bash"],
		      "stdin": ["exit 1"]
		    }
		  }
		EOF
		`,
		"pipeline", pipeline1).Run())
	pipeline2 := tu.UniqueString("p-")
	require.NoError(t, tu.PachctlBashCmd(t, c, `
		pachctl create pipeline <<EOF
		  {
		    "pipeline": {"name": "{{.pipeline}}"},
		    "input": {
		      "pfs": {
		        "glob": "/*",
		        "repo": "{{.inputPipeline}}"
		      }
		    },
		    "transform": {
		      "cmd": ["bash"],
		      "stdin": ["exit 0"]
		    }
		  }
		EOF
		`,
		"pipeline", pipeline2, "inputPipeline", pipeline1).Run())
	require.NoError(t, tu.PachctlBashCmd(t, c, `
		pachctl wait commit data@master
		sleep 20
		# make sure that there is a not-run job
		pachctl list job --raw \
			| match "JOB_UNRUNNABLE"
		# make sure the results have the full pipeline info, including version
		pachctl list pipeline \
			| match "unrunnable"
		`, "pipeline", pipeline2).Run())
}

// TestJSONMultiplePipelines tests that pipeline specs with multiple pipelines
// are accepted, as long as they're separated by a YAML document separator
func TestJSONMultiplePipelines(t *testing.T) {
	if testing.Short() {
		t.Skip("Skipping integration tests in short mode")
	}
	c, _ := minikubetestenv.AcquireCluster(t)
	require.NoError(t, tu.PachctlBashCmd(t, c, `
		yes | pachctl delete all
		pachctl create repo input
		pachctl create pipeline -f - <<EOF
		{
		  "pipeline": {
		    "name": "first"
		  },
		  "input": {
		    "pfs": {
		      "glob": "/*",
		      "repo": "input"
		    }
		  },
		  "transform": {
		    "cmd": [ "/bin/bash" ],
		    "stdin": [
		      "cp /pfs/input/* /pfs/out"
		    ]
		  }
		}
		---
		{
		  "pipeline": {
		    "name": "second"
		  },
		  "input": {
		    "pfs": {
		      "glob": "/*",
		      "repo": "first"
		    }
		  },
		  "transform": {
		    "cmd": [ "/bin/bash" ],
		    "stdin": [
		      "cp /pfs/first/* /pfs/out"
		    ]
		  }
		}
		EOF

		pachctl start commit input@master
		echo foo | pachctl put file input@master:/foo
		echo bar | pachctl put file input@master:/bar
		echo baz | pachctl put file input@master:/baz
		pachctl finish commit input@master
		pachctl wait commit second@master
		pachctl get file second@master:/foo | match foo
		pachctl get file second@master:/bar | match bar
		pachctl get file second@master:/baz | match baz
		`,
	).Run())
	require.NoError(t, tu.PachctlBashCmd(t, c, `pachctl list pipeline`).Run())
}

// TestJSONStringifiedNumberstests that JSON pipelines may use strings to
// specify numeric values such as a pipeline's parallelism (a feature of gogo's
// JSON parser).
func TestJSONStringifiedNumbers(t *testing.T) {
	if testing.Short() {
		t.Skip("Skipping integration tests in short mode")
	}
	c, _ := minikubetestenv.AcquireCluster(t)
	require.NoError(t, tu.PachctlBashCmd(t, c, `
		yes | pachctl delete all
		pachctl create repo input
		pachctl create pipeline -f - <<EOF
		{
		  "pipeline": {
		    "name": "first"
		  },
		  "input": {
		    "pfs": {
		      "glob": "/*",
		      "repo": "input"
		    }
		  },
		  "parallelism_spec": {
		    "constant": "1"
		  },
		  "transform": {
		    "cmd": [ "/bin/bash" ],
		    "stdin": [
		      "cp /pfs/input/* /pfs/out"
		    ]
		  }
		}
		EOF

		pachctl start commit input@master
		echo foo | pachctl put file input@master:/foo
		echo bar | pachctl put file input@master:/bar
		echo baz | pachctl put file input@master:/baz
		pachctl finish commit input@master
		pachctl wait commit first@master
		pachctl get file first@master:/foo | match foo
		pachctl get file first@master:/bar | match bar
		pachctl get file first@master:/baz | match baz
		`,
	).Run())
	require.NoError(t, tu.PachctlBashCmd(t, c, `pachctl list pipeline`).Run())
}

func TestRunPipeline(t *testing.T) {
	// TODO(2.0 optional): Run pipeline creates a dangling commit, but uses the stats branch for stats commits.
	// Since there is no relationship between the commits created by run pipeline, there should be no
	// relationship between the stats commits. So, the stats commits should also be dangling commits.
	// This might be easier to address when global IDs are implemented.
	t.Skip("Run pipeline does not work correctly with stats enabled")
	if testing.Short() {
		t.Skip("Skipping integration tests in short mode")
	}
	c, _ := minikubetestenv.AcquireCluster(t)
	pipeline := tu.UniqueString("p-")
	require.NoError(t, tu.PachctlBashCmd(t, c, `
		yes | pachctl delete all
	`).Run())
	require.NoError(t, tu.PachctlBashCmd(t, c, `
		pachctl create repo data

		# Create a commit and put some data in it
		commit1=$(pachctl start commit data@master)
		echo "file contents" | pachctl put file data@${commit1}:/file -f -
		pachctl finish commit data@${commit1}

		pachctl put file data@master:/file <<<"This is a test"
		pachctl create pipeline <<EOF
			{
			  "pipeline": {"name": "{{.pipeline}}"},
			  "input": {
			    "pfs": {
			      "glob": "/*",
			      "repo": "data"
			    }
			  },
			  "transform": {
			    "cmd": ["bash"],
			    "stdin": ["cp /pfs/data/file /pfs/out"]
			  }
			}
		EOF

		# make sure the run pipeline command accepts various provenance formats
		pachctl run pipeline {{.pipeline}} data@${commit1}
		pachctl run pipeline {{.pipeline}} data@master=${commit1}
		pachctl run pipeline {{.pipeline}} data@master
		`,
		"pipeline", pipeline).Run())
}

// TestYAMLPipelineSpec tests creating a pipeline with a YAML pipeline spec
func TestYAMLPipelineSpec(t *testing.T) {
	if testing.Short() {
		t.Skip("Skipping integration tests in short mode")
	}
	c, _ := minikubetestenv.AcquireCluster(t)
	// Note that BashCmd dedents all lines below including the YAML (which
	// wouldn't parse otherwise)
	require.NoError(t, tu.PachctlBashCmd(t, c, `
		yes | pachctl delete all
		pachctl create project P
		pachctl create repo input --project P
		pachctl create pipeline -f - <<EOF
		pipeline:
		  name: first
		  project:
		    name: P
		input:
		  pfs:
		    glob: /*
		    repo: input
		    project: P
		transform:
		  cmd: [ /bin/bash ]
		  stdin:
		    - "cp /pfs/input/* /pfs/out"
		---
		pipeline:
		  name: second
		input:
		  pfs:
		    glob: /*
		    repo: first
		    project: P
		transform:
		  cmd: [ /bin/bash ]
		  stdin:
		    - "cp /pfs/first/* /pfs/out"
		EOF
		pachctl start commit input@master --project P
		echo foo | pachctl put file input@master:/foo --project P
		echo bar | pachctl put file input@master:/bar --project P
		echo baz | pachctl put file input@master:/baz --project P
		pachctl finish commit input@master --project P
		pachctl wait commit second@master
		pachctl get file second@master:/foo | match foo
		pachctl get file second@master:/bar | match bar
		pachctl get file second@master:/baz | match baz
		`,
	).Run())
}

func TestListPipelineFilter(t *testing.T) {
	if testing.Short() {
		t.Skip("Skipping integration tests in short mode")
	}
	c, _ := minikubetestenv.AcquireCluster(t)
	require.NoError(t, tu.PachctlBashCmd(t, c, `
		yes | pachctl delete all
	`).Run())
	pipeline1, pipeline2 := tu.UniqueString("pipeline1-"), tu.UniqueString("pipeline2-")
	require.NoError(t, tu.PachctlBashCmd(t, c, `
		yes | pachctl delete all
		pachctl create project myProject
		pachctl create repo input
		pachctl create pipeline -f - <<EOF
		{
			"pipeline": {
				"name": "{{.pipeline1}}"
			},
			"input": {
				"pfs": {
					"glob": "/*",
					"repo": "input"
				}
			},
			"parallelism_spec": {
				"constant": "1"
			},
			"transform": {
				"cmd": [
					"/bin/bash"
				],
				"stdin": [
					"cp /pfs/input/* /pfs/out"
				]
			}
		}
		EOF

		pachctl create pipeline -f - <<EOF
		{
			"pipeline": {
				"name": "{{.pipeline2}}",
				"project": {
					"name": "myProject"
				}
			},
			"input": {
				"pfs": {
					"name": "in",
					"glob": "/*",
					"repo": "{{.pipeline1}}",
					"project": "default"
				}
			},
			"parallelism_spec": {
				"constant": "1"
			},
			"transform": {
				"cmd": [
					"/bin/bash"
				],
				"stdin": [
					"cp /pfs/in/* /pfs/out"
				]
			}
		}
		EOF

		echo foo | pachctl put file input@master:/foo
		pachctl wait commit {{.pipeline1}}@master
		# make sure we see the pipeline with the appropriate state filters
		pachctl list pipeline | match {{.pipeline1}}
		pachctl list pipeline | match -v {{.pipeline2}}
		pachctl list pipeline --project myProject | match {{.pipeline2}}
		pachctl list pipeline --all-projects | match {{.pipeline1}}
		pachctl list pipeline --all-projects | match {{.pipeline2}}
		pachctl list pipeline --state crashing --state failure | match -v {{.pipeline1}}
		pachctl list pipeline --state starting --state running | match {{.pipeline1}}
	`,
		"pipeline1", pipeline1,
		"pipeline2", pipeline2,
	).Run())
}

func TestInspectWaitJob(t *testing.T) {
	if testing.Short() {
		t.Skip("Skipping integration tests in short mode")
	}
	c, _ := minikubetestenv.AcquireCluster(t)
	require.NoError(t, tu.PachctlBashCmd(t, c, `
		yes | pachctl delete all
	`).Run())
	pipeline1 := tu.UniqueString("pipeline1-")
	project := tu.UniqueString("myNewProject")

	require.NoError(t, tu.PachctlBashCmd(t, c, `
		pachctl create project {{ .project }}
		pachctl create repo input --project {{ .project }}
		pachctl create pipeline -f - <<EOF
		{
			"pipeline": {
				"name": "{{.pipeline1}}",
				"project": {
					"name": "{{ .project }}"
				}
			},
			"input": {
				"pfs": {
					"glob": "/*",
					"project": "{{ .project }}",
					"repo": "input"
				}
			},
			"parallelism_spec": {
				"constant": "1"
			},
			"transform": {
				"cmd": [
					"/bin/bash"
				],
				"stdin": [
					"sleep 15 && cp /pfs/input/* /pfs/out"
				]
			}
		}
		EOF
		echo foo | pachctl put file input@master:/foo --project {{ .project }}
	`,
		"pipeline1", pipeline1,
		"project", project,
	).Run())
	jobs, err := c.ListJob(project, pipeline1, nil, -1, false)
	require.NoError(t, err)
	require.Equal(t, 2, len(jobs))

	require.NoError(t, tu.PachctlBashCmd(t, c, `
		pachctl inspect job {{ .pipeline1 }}@{{ .job }} --project {{ .project }} | match {{ .job }}
		pachctl wait job {{ .pipeline1 }}@{{ .job }} --project {{ .project }}
		pachctl inspect job {{ .pipeline1 }}@{{ .job }} --project {{ .project }} --no-color | match "State: success"
	`,
		"pipeline1", pipeline1,
		"project", project,
		"job", jobs[0].Job.GetId(),
	).Run())
}

// TestYAMLError tests that when creating pipelines using a YAML spec with an
// error, you get an error indicating the problem in the YAML, rather than an
// error complaining about multiple documents.
//
// Note that because we parse, serialize, and re-parse pipeline specs to work
// around protobuf-generated struct tags and such, the error will refer to
// "json" (the format used for the canonicalized pipeline), but the issue
// referenced by the error (use of a string instead of an array for 'cmd') is
// the main problem below
func TestYAMLError(t *testing.T) {
	if testing.Short() {
		t.Skip("Skipping integration tests in short mode")
	}
	c, _ := minikubetestenv.AcquireCluster(t)
	// "cmd" should be a list, instead of a string
	require.NoError(t, tu.PachctlBashCmd(t, c, `
		yes | pachctl delete all
		pachctl create repo input
		( pachctl create pipeline -f - 2>&1 <<EOF || true
		pipeline:
		  name: first
		input:
		  pfs:
		    glob: /*
		    repo: input
		transform:
		  cmd: /bin/bash # should be list, instead of string
		  stdin:
		    - "cp /pfs/input/* /pfs/out"
		EOF
		) | match "syntax error"
		`,
	).Run())
}

// TestYAMLSecret tests creating a YAML pipeline with a secret (i.e. the fix for
// https://github.com/pachyderm/pachyderm/v2/issues/4119)
func TestYAMLSecret(t *testing.T) {
	if testing.Short() {
		t.Skip("Skipping integration tests in short mode")
	}
	c, ns := minikubetestenv.AcquireCluster(t)
	// Note that BashCmd dedents all lines below including the YAML (which
	// wouldn't parse otherwise)
	require.NoError(t, tu.PachctlBashCmd(t, c, `
		yes | pachctl delete all

		# kubectl get secrets >&2
		kubectl delete secrets/test-yaml-secret -n {{ .namespace }} || true
		kubectl create secret generic test-yaml-secret --from-literal=my-key=my-value -n {{ .namespace }}

		pachctl create repo input
		pachctl put file input@master:/foo <<<"foo"
		pachctl create pipeline -f - <<EOF
		  pipeline:
		    name: pipeline
		  input:
		    pfs:
		      glob: /*
		      repo: input
		  transform:
		    cmd: [ /bin/bash ]
		    stdin:
		      - "env | grep MY_SECRET >/pfs/out/vars"
		    secrets:
		      - name: test-yaml-secret
		        env_var: MY_SECRET
		        key: my-key
		EOF
		pachctl wait commit pipeline@master
		pachctl get file pipeline@master:/vars | match MY_SECRET=my-value
		`, "namespace", ns,
	).Run())
}

// TestYAMLTimestamp tests creating a YAML pipeline with a timestamp (i.e. the
// fix for https://github.com/pachyderm/pachyderm/v2/issues/4209)
func TestYAMLTimestamp(t *testing.T) {
	if testing.Short() {
		t.Skip("Skipping integration tests in short mode")
	}
	c, _ := minikubetestenv.AcquireCluster(t)
	// Note that BashCmd dedents all lines below including the YAML (which
	// wouldn't parse otherwise)
	require.NoError(t, tu.PachctlBashCmd(t, c, `
		yes | pachctl delete all

		# If the pipeline comes up without error, then the YAML parsed
		pachctl create pipeline -f - <<EOF
		  pipeline:
		    name: pipeline
		  input:
		    cron:
		      name: in
		      start: "2019-10-10T22:30:05Z"
		      spec: "@yearly"
		  transform:
		    cmd: [ /bin/bash ]
		    stdin:
		      - "cp /pfs/in/* /pfs/out"
		EOF
		pachctl list pipeline | match 'pipeline'
		`,
	).Run())
}

func TestEditPipeline(t *testing.T) {
	if testing.Short() {
		t.Skip("Skipping integration tests in short mode")
	}
	c, _ := minikubetestenv.AcquireCluster(t)
	require.NoError(t, tu.PachctlBashCmd(t, c, `
		yes | pachctl delete all
	`).Run())
	require.NoError(t, tu.PachctlBashCmd(t, c, `
		pachctl create repo data
		pachctl create pipeline <<EOF
		  pipeline:
		    name: my-pipeline
		  input:
		    pfs:
		      glob: /*
		      repo: data
		  transform:
		    cmd: [ /bin/bash ]
		    stdin:
		      - "cp /pfs/data/* /pfs/out"
		EOF
		`).Run())
	require.NoError(t, tu.PachctlBashCmd(t, c, `
		EDITOR="cat -u" pachctl edit pipeline my-pipeline -o yaml \
		| match 'name: my-pipeline' \
		| match 'repo: data' \
		| match 'cmd:' \
		| match 'cp /pfs/data/\* /pfs/out'
		`).Run())
	// changing the pipeline name should be an error
	require.YesError(t, tu.PachctlBashCmd(t, c, `EDITOR="sed -i -e s/my-pipeline/my-pipeline2/" pachctl edit pipeline my-pipeline -o yaml`).Run())
	// changing the project name should be an error
	require.YesError(t, tu.PachctlBashCmd(t, c, `EDITOR="sed -i -e s/default/default2/" pachctl edit pipeline my-pipeline -o yaml`).Run())

}

func TestMissingPipeline(t *testing.T) {
	if testing.Short() {
		t.Skip("Skipping integration tests in short mode")
	}
	c, _ := minikubetestenv.AcquireCluster(t)
	// should fail because there's no pipeline object in the spec
	require.YesError(t, tu.PachctlBashCmd(t, c, `
		pachctl create pipeline <<EOF
		  {
		    "transform": {
			  "image": "ubuntu:20.04"
		    },
		    "input": {
		      "pfs": {
		        "repo": "in",
		        "glob": "/*"
		      }
		    }
		  }
		EOF
	`).Run())
}

func TestUnnamedPipeline(t *testing.T) {
	if testing.Short() {
		t.Skip("Skipping integration tests in short mode")
	}
	c, _ := minikubetestenv.AcquireCluster(t)
	// should fail because there's no pipeline name
	require.YesError(t, tu.PachctlBashCmd(t, c, `
		pachctl create pipeline <<EOF
		  {
		    "pipeline": {},
		    "transform": {
			  "image": "ubuntu:20.04"
		    },
		    "input": {
		      "pfs": {
		        "repo": "in",
		        "glob": "/*"
		      }
		    }
		  }
		EOF
	`).Run())
}

// func TestPushImages(t *testing.T) {
// 	if testing.Short() {
// 		t.Skip("Skipping integration tests in short mode")
// 	}
// 	os.WriteFile("test-push-images.json", []byte(`{
//   "pipeline": {
//     "name": "test_push_images"
//   },
//   "transform": {
//     "cmd": [ "true" ],
// 	"image": "test-job-shim"
//   }
// }`), 0644)
// 	os.Args = []string{"pachctl", "create", "pipeline", "--push-images", "-f", "test-push-images.json"}
// 	require.NoError(t, rootCmd().Execute())
// }

func runPipelineWithImageGetStderr(t *testing.T, c *client.APIClient, image string) (string, error) {
	// reset and create some test input
	require.NoError(t, tu.PachctlBashCmd(t, c, `
		yes | pachctl delete all
		pachctl create repo in
		echo "foo" | pachctl put file in@master:/file1
		echo "bar" | pachctl put file in@master:/file2
	`).Run())

	cmd := tu.PachctlBashCmd(t, c, `
		pachctl create pipeline <<EOF
		  {
		    "pipeline": {
		      "name": "first"
		    },
		    "transform": {
		      "image": "{{.image}}"
		    },
		    "input": {
		      "pfs": {
		        "repo": "in",
		        "glob": "/*"
		      }
		    }
		  }
		EOF
	`, "image", image)
	buf := &bytes.Buffer{}
	cmd.Stderr = buf
	// cmd.Stdout = os.Stdout // uncomment for debugging
	cmd.Env = os.Environ()
	err := cmd.Run()
	stderr := buf.String()
	return stderr, errors.EnsureStack(err)
}

func TestWarningLatestTag(t *testing.T) {
	if testing.Short() {
		t.Skip("Skipping integration tests in short mode")
	}
	c, _ := minikubetestenv.AcquireCluster(t)
	// should emit a warning because user specified latest tag on docker image
	stderr, err := runPipelineWithImageGetStderr(t, c, "ubuntu:latest")
	require.NoError(t, err, "%v", err)
	require.Matches(t, "WARNING", stderr)
}

func TestWarningEmptyTag(t *testing.T) {
	if testing.Short() {
		t.Skip("Skipping integration tests in short mode")
	}
	c, _ := minikubetestenv.AcquireCluster(t)
	// should emit a warning because user specified empty tag, equivalent to
	// :latest
	stderr, err := runPipelineWithImageGetStderr(t, c, "ubuntu")
	require.NoError(t, err)
	require.Matches(t, "WARNING", stderr)
}

func TestNoWarningTagSpecified(t *testing.T) {
	if testing.Short() {
		t.Skip("Skipping integration tests in short mode")
	}
	c, _ := minikubetestenv.AcquireCluster(t)
	// should not emit a warning (stderr should be empty) because user
	// specified non-empty, non-latest tag
	stderr, err := runPipelineWithImageGetStderr(t, c, "ubuntu:20.04")
	require.NoError(t, err)
	require.Equal(t, "", stderr)
}

func TestPipelineCrashingRecovers(t *testing.T) {
	if testing.Short() {
		t.Skip("Skipping integration tests in short mode")
	}
	c, _ := minikubetestenv.AcquireCluster(t)
	require.NoError(t, tu.PachctlBashCmd(t, c, `
		yes | pachctl delete all
	`).Run())

	// prevent new pods from being scheduled
	require.NoError(t, tu.PachctlBashCmd(t, c, `
		kubectl cordon minikube
	`).Run())
	require.NoError(t, tu.PachctlBashCmd(t, c, `
		pachctl create repo data
		pachctl create pipeline <<EOF
		  pipeline:
		    name: my-pipeline
		  input:
		    pfs:
		      glob: /*
		      repo: data
		  transform:
		    cmd: [ /bin/bash ]
		    stdin:
		      - "cp /pfs/data/* /pfs/out"
		EOF
		`).Run())

	require.NoErrorWithinTRetry(t, 30*time.Second, func() error {
		return errors.EnsureStack(tu.PachctlBashCmd(t, c, `
		pachctl list pipeline \
		| match my-pipeline \
		| match crashing
		`).Run())
	})

	// allow new pods to be scheduled
	require.NoError(t, tu.PachctlBashCmd(t, c, `
		kubectl uncordon minikube
	`).Run())

	require.NoErrorWithinTRetry(t, 30*time.Second, func() error {
		return errors.EnsureStack(tu.PachctlBashCmd(t, c, `
		pachctl list pipeline \
		| match my-pipeline \
		| match running
		`).Run())
	})
}

func TestJsonnetPipelineTemplate(t *testing.T) {
	if testing.Short() {
		t.Skip("Skipping integration tests in short mode")
	}
	c, _ := minikubetestenv.AcquireCluster(t)
	require.NoError(t, tu.PachctlBashCmd(t, c, `
		yes | pachctl delete all
	`).Run())
	require.NoError(t, tu.PachctlBashCmd(t, c, `
		pachctl create repo data
		pachctl put file data@master:/foo <<<"foo-data"
		pachctl create pipeline --jsonnet - --arg name=foo --arg output=bar <<EOF
		function(name, output) {
		  pipeline: { name: name+"-pipeline" },
		  input: {
		    pfs: {
		      name: "input",
		      glob: "/*",
		      repo: "data"
		    }
		  },
		  transform: {
		    cmd: [ "/bin/bash" ],
		    stdin: [ "cp /pfs/input/* /pfs/out/"+output ]
		  }
		}
		EOF
		pachctl list pipeline | match foo-pipeline
		pachctl wait commit foo-pipeline@master
		pachctl get file foo-pipeline@master:/bar | match foo-data
		`).Run())
}

func TestJsonnetPipelineTemplateMulti(t *testing.T) {
	if testing.Short() {
		t.Skip("Skipping integration tests in short mode")
	}
	c, _ := minikubetestenv.AcquireCluster(t)
	require.NoError(t, tu.PachctlBashCmd(t, c, `
		yes | pachctl delete all
	`).Run())
	require.NoError(t, tu.PachctlBashCmd(t, c, `
		pachctl create repo data
		pachctl put file data@master:/foo <<<"foo-data"
		pachctl create pipeline --jsonnet - \
		  --arg firstname=foo --arg lastname=bar --arg output=baz <<EOF
		function(firstname, lastname, output) [ {
		  pipeline: { name: firstname+"-pipeline" },
		  input: {
		    pfs: {
		      name: "input",
		      glob: "/*",
		      repo: "data"
		    }
		  },
		  transform: {
		    cmd: [ "/bin/bash" ],
		    stdin: [ "cp /pfs/input/* /pfs/out/"+output+"-middle" ]
		  }
		}, {
		  pipeline: { name: lastname+"-pipeline" },
		  input: {
		    pfs: {
		      name: "input",
		      glob: "/*",
		      repo: firstname+"-pipeline"
		    }
		  },
		  transform: {
		    cmd: [ "/bin/bash" ],
		    stdin: [ "cp /pfs/input/"+output+"-middle /pfs/out/"+output+"-final" ]
		  }
		} ]
		EOF
		pachctl list pipeline | match foo-pipeline | match bar-pipeline
		pachctl wait commit foo-pipeline@master
		pachctl get file foo-pipeline@master:/baz-middle | match foo-data
		pachctl wait commit bar-pipeline@master
		pachctl get file bar-pipeline@master:/baz-final | match foo-data
		`).Run())
}

func TestJsonnetPipelineTemplateError(t *testing.T) {
	if testing.Short() {
		t.Skip("Skipping integration tests in short mode")
	}
	c, _ := minikubetestenv.AcquireCluster(t)
	require.NoError(t, tu.PachctlBashCmd(t, c, `
		yes | pachctl delete all
	`).Run())
	require.NoError(t, tu.PachctlBashCmd(t, c, `
		pachctl create repo data
		pachctl put file data@master:/foo <<<"foo-data"
		# expect 'create pipeline' to fail, but still run 'match'
		set +e +o pipefail
		# create a pipeline, and confirm that error message appears on stderr
		# Note: discard stdout, and send stderr on stdout instead
		createpipeline_stderr="$(
		  pachctl create pipeline \
		    --jsonnet - --arg parallelism=NaN 2>&1 >/dev/null <<EOF
		function(parallelism) {
		  pipeline: { name: "pipeline" },
		  input: {
		    pfs: {
		      name: "input",
		      glob: "/*",
		      repo: "data"
		    }
		  },
		  parallelism_spec: {
		    constant: std.parseInt(parallelism)
		  },
		  transform: {
		    cmd: [ "/bin/bash" ],
		    stdin: [ "cp /pfs/input/* /pfs/out/" ]
		  }
		}
		EOF
		  )"
		createpipeline_status="$?"
		# reset error options before testing output
		set -e -o pipefail
		echo "${createpipeline_status}" | match -v "0"
		echo "${createpipeline_stderr}" | match 'NaN is not a base 10 integer'
		pachctl list pipeline | match -v foo-pipeline
		`).Run())
}

func TestJobDatumCount(t *testing.T) {
	if testing.Short() {
		t.Skip("Skipping integration tests in short mode")
	}
	c, _ := minikubetestenv.AcquireCluster(t)
	require.NoError(t, tu.PachctlBashCmd(t, c, `
		pachctl create repo data
		pachctl put file data@master:/foo <<<"foo-data"
		pachctl create pipeline <<EOF
		{
		    "pipeline": {"name": "{{.pipeline}}"},
		    "input": {
		      "pfs": {
		        "glob": "/*",
		        "repo": "data"
		      }
		    },
		    "transform": {
		      "cmd": ["bash"],
		      "stdin": ["cp -rp /pfs/data/ /pfs/out"]
		    }
		  }
		EOF
	`, "pipeline", tu.UniqueString("p-")).Run())
	// need some time for the pod to spin up
	require.NoErrorWithinTRetry(t, 2*time.Minute, func() error {
		//nolint:wrapcheck
		return tu.PachctlBashCmd(t, c, `
pachctl list job -x | match ' / 1'
`).Run()
	}, "expected to see one datum")
	require.NoError(t, tu.PachctlBashCmd(t, c, `pachctl put file data@master:/bar <<<"bar-data"`).Run())
	// with the new datum, should see the pipeline run another job with two datums

	require.NoErrorWithinTRetry(t, 2*time.Minute, func() error {
		//nolint:wrapcheck
		return tu.PachctlBashCmd(t, c, `
pachctl list job -x | match ' / 2'
`).Run()
	}, "expected to see two datums")
}

func TestListJobWithProject(t *testing.T) {
	if testing.Short() {
		t.Skip("Skipping integration tests in short mode")
	}
	c, _ := minikubetestenv.AcquireCluster(t)
	require.NoError(t, tu.PachctlBashCmd(t, c, "yes | pachctl delete all").Run())

	// Two projects, where pipeline1 is in the default project, while pipeline2 is in a different project.
	// pipeline2 takes the output of pipeline1 so that we can generate jobs across both projects.
	// We leverage the job's pipeline name to determine whether the filtering is working.
	projectName := tu.UniqueString("project-")
	pipeline1, pipeline2 := tu.UniqueString("pipeline1-"), tu.UniqueString("pipeline2-")
	require.NoError(t, tu.PachctlBashCmd(t, c, `
		pachctl create repo data

		pachctl create pipeline <<EOF
		{
			"pipeline": {
				"name": "{{.pipeline1}}",
				"project": {"name": "default"}
			},
			"input": {
				"pfs": {
					"name": "in",
					"glob": "/*",
					"repo": "data",
					"project": "default"
				}
			},
			"transform": {
			"cmd": ["cp", "/pfs/in/file", "/pfs/out"]
			}
		}
		EOF

		pachctl create project {{.project}}
		pachctl create pipeline <<EOF
		{
			"pipeline": {
				"name": "{{.pipeline2}}",
				"project": {"name": "{{.project}}"}
			},
			"input": {
				"pfs": {
					"name": "in",
					"glob": "/*",
					"repo": "{{.pipeline1}}",
					"project": "default"
				}
			},
			"transform": {
			"cmd": ["cp", "/pfs/in/file", "/pfs/out"]
			}
		}
		EOF

		pachctl put file data@master:/file <<<"This is a test"
		`,
		"project", projectName,
		"pipeline1", pipeline1,
		"pipeline2", pipeline2,
	).Run())

	require.NoErrorWithinTRetry(t, time.Minute, func() error {
		return errors.Wrap(tu.PachctlBashCmd(t, c, `
			pachctl list job --raw --all-projects | match {{.pipeline1}} | match {{.pipeline2}}
			pachctl list job --raw | match {{.pipeline1}} | match -v {{.pipeline2}}
			pachctl list job --raw --project {{.project}} | match {{.pipeline2}} | match -v {{.pipeline1}}
			pachctl list job --raw --project notmyproject | match -v {{.pipeline1}} | match -v {{.pipeline2}}

			pachctl list job -x --all-projects | match {{.pipeline1}} | match {{.pipeline2}}
			pachctl list job -x | match {{.pipeline1}} | match -v {{.pipeline2}}
			pachctl list job -x --project {{.project}} | match {{.pipeline2}} | match -v {{.pipeline1}}
			pachctl list job -x --project notmyproject | match -v {{.pipeline1}} | match -v {{.pipeline2}}
		`,
			"project", projectName,
			"pipeline1", pipeline1,
			"pipeline2", pipeline2,
		).Run(),
			"failed to filter list jobs based on project")
	}, "expected to see job")
}

func TestPipelineWithoutSecrets(t *testing.T) {
	if testing.Short() {
		t.Skip("Skipping integration tests in short mode")
	}
	c, _ := minikubetestenv.AcquireCluster(t)
	require.NoError(t, tu.PachctlBashCmd(t, c, `
		(
		set +e +o pipefail
		pachctl create repo data
		pachctl create pipeline 2>&1 <<EOF
		{
		    "pipeline": {"name": "{{.pipeline}}"},
		    "input": {
		      "pfs": {
		        "glob": "/*",
		        "repo": "data"
		      }
		    },
		    "transform": {
		      "cmd": ["bash"],
		      "stdin": ["cp -rp /pfs/data/ /pfs/out"],
		      "secrets": [{"name": "{{.secret}}", "env_var": "PASSWORD", "key": "PASSWORD"}]
		    }
		}
		EOF
		true) | match "missing Kubernetes secret"
	`, "pipeline", tu.UniqueString("p-"), "secret", tu.UniqueString("supersecret")).Run())
}

func TestPipelineWithMissingSecret(t *testing.T) {
	if testing.Short() {
		t.Skip("Skipping integration tests in short mode")
	}
	c, ns := minikubetestenv.AcquireCluster(t)
	k8sClient := tu.GetKubeClient(t)
	secretName := tu.UniqueString("supersecret")
	_, err := k8sClient.CoreV1().Secrets(ns).Create(context.Background(), &v1.Secret{
		ObjectMeta: metav1.ObjectMeta{
			Name:      secretName,
			Namespace: ns,
		},
		Data: map[string][]byte{
			"NOTPASSWORD": []byte("correcthorsebatterystaple"),
		},
	}, metav1.CreateOptions{})
	require.NoError(t, err)
	require.NoError(t, tu.PachctlBashCmd(t, c, `
		(
		set +e +o pipefail
		pachctl create repo data
		pachctl create pipeline 2>&1 <<EOF
		{
		    "pipeline": {"name": "{{.pipeline}}"},
		    "input": {
		      "pfs": {
		        "glob": "/*",
		        "repo": "data"
		      }
		    },
		    "transform": {
		      "cmd": ["bash"],
		      "stdin": ["cp -rp /pfs/data/ /pfs/out"],
		      "secrets": [{"name": "{{.secret}}", "env_var": "PASSWORD", "key": "PASSWORD"}]
		    }
		}
		EOF
		true) | match "missing key"
	`, "pipeline", tu.UniqueString("p-"), "secret", secretName).Run())
}

func TestPipelineWithSecret(t *testing.T) {
	if testing.Short() {
		t.Skip("Skipping integration tests in short mode")
	}
	c, ns := minikubetestenv.AcquireCluster(t)
	k8sClient := tu.GetKubeClient(t)
	secretName := tu.UniqueString("supersecret")
	_, err := k8sClient.CoreV1().Secrets(ns).Create(context.Background(), &v1.Secret{
		ObjectMeta: metav1.ObjectMeta{
			Name:      secretName,
			Namespace: ns,
		},
		Data: map[string][]byte{
			"PASSWORD": []byte("correcthorsebatterystaple"),
		},
	}, metav1.CreateOptions{})
	require.NoError(t, err)
	require.NoError(t, tu.PachctlBashCmd(t, c, `
		pachctl create project myProject
		pachctl create repo data --project myProject
		pachctl create pipeline --project myProject 2>&1 <<EOF
		{
		    "pipeline": {"name": "{{.pipeline}}"},
		    "input": {
		      "pfs": {
		        "glob": "/*",
		        "repo": "data"
		      }
		    },
		    "transform": {
		      "cmd": ["bash"],
		      "stdin": ["cp -rp /pfs/data/ /pfs/out"],
		      "secrets": [{"name": "{{.secret}}", "env_var": "PASSWORD", "key": "PASSWORD"}]
		    }
		}
		EOF
	`, "pipeline", tu.UniqueString("p-"), "secret", secretName).Run())
}

// TestSynonyms walks through the command tree for each resource and verb combination defined in PPS.
// A template is filled in that calls the help flag and the output is compared. It seems like 'match'
// is unable to compare the outputs correctly, but we can use diff here which returns an exit code of 0
// if there is no difference.
func TestSynonyms(t *testing.T) {
	if testing.Short() {
		t.Skip("Skipping integration tests in short mode")
	}

	synonymCheckTemplate := `
		pachctl {{VERB}} {{RESOURCE_SYNONYM}} -h > synonym.txt
		pachctl {{VERB}} {{RESOURCE}} -h > singular.txt
		diff synonym.txt singular.txt
		rm synonym.txt singular.txt
	`

	resources := resourcesMap()
	synonyms := synonymsMap()

	for resource, verbs := range resources {
		withResource := strings.ReplaceAll(synonymCheckTemplate, "{{RESOURCE}}", resource)
		withResources := strings.ReplaceAll(withResource, "{{RESOURCE_SYNONYM}}", synonyms[resource])

		for _, verb := range verbs {
			synonymCommand := strings.ReplaceAll(withResources, "{{VERB}}", verb)
			t.Logf("Testing %s %s -h\n", verb, resource)
			require.NoError(t, tu.BashCmd(synonymCommand).Run())
		}
	}
}

// TestSynonymsDocs is like TestSynonyms except it only tests commands registered by CreateDocsAliases.
func TestSynonymsDocs(t *testing.T) {
	if testing.Short() {
		t.Skip("Skipping integration tests in short mode")
	}

	synonymCheckTemplate := `
		pachctl {{RESOURCE_SYNONYM}} -h > synonym.txt
		pachctl {{RESOURCE}} -h > singular.txt
		diff synonym.txt singular.txt
		rm synonym.txt singular.txt
	`

	synonyms := synonymsMap()

	for resource := range synonyms {
		if resource == "secret" {
			// no help doc defined for secret yet.
			continue
		}

		withResource := strings.ReplaceAll(synonymCheckTemplate, "{{RESOURCE}}", resource)
		synonymCommand := strings.ReplaceAll(withResource, "{{RESOURCE_SYNONYM}}", synonyms[resource])

		t.Logf("Testing %s -h\n", resource)
		require.NoError(t, tu.BashCmd(synonymCommand).Run())
	}
}

// TestListDatumFromFile sets up input repos in a non-default project
// and tests the ability to list datums from a pps-spec file without creating a pipeline.
func TestListDatumFromFile(t *testing.T) {
	if testing.Short() {
		t.Skip("Skipping integration test in short mode")
	}
	ctx := pctx.TestContext(t)
	env := realenv.NewRealEnv(ctx, t, dockertestenv.NewTestDBConfig(t))
	env.MockPachd.Admin.InspectCluster.Use(func(context.Context, *admin.InspectClusterRequest) (*admin.ClusterInfo, error) {
		return &admin.ClusterInfo{
			Id:                "dev",
			DeploymentId:      "dev",
			VersionWarningsOk: true,
		}, nil
	})

	require.NoError(t, tu.PachctlBashCmd(t, env.PachClient, `
		pachctl create project {{.project}}
		pachctl config update context --project {{.project}}
		pachctl create repo {{.repo1}}
		pachctl create repo {{.repo2}}
		echo "foo" | pachctl put file {{.repo1}}@master:/foo
		echo "foo" | pachctl put file {{.repo2}}@master:/foo

		cat <<EOF | pachctl list datums -f -
		{
			"pipeline": {
				"name": "does-not-matter"
			},
			"input": {
				"cross":[
					{
						"pfs": {
							"repo": "{{.repo1}}",
							"glob": "/*",
						}
					},
					{
						"pfs": {
							"repo": "{{.repo2}}",
							"glob": "/*",
						}
					},
				],
			},
			"transform": {
				"cmd": ["does", "not", "matter"]
			}
		}
		EOF
	`,
		"project", tu.UniqueString("project-"),
		"repo1", tu.UniqueString("repo1-"),
		"repo2", tu.UniqueString("repo2-"),
	).Run())

}

func resourcesMap() map[string][]string {
	return map[string][]string{
		datum:    {inspect, list, restart},
		job:      {delete, inspect, list, stop, wait},
		pipeline: {create, delete, edit, inspect, list, start, stop, update},
		secret:   {create, delete, inspect, list},
	}
}

func synonymsMap() map[string]string {
	return map[string]string{
		datum:    datums,
		job:      jobs,
		pipeline: pipelines,
		secret:   secrets,
	}
}

func TestInspectClusterDefaults(t *testing.T) {
	ctx := pctx.TestContext(t)
	env := realenv.NewRealEnv(ctx, t, dockertestenv.NewTestDBConfig(t))
	env.MockPachd.Admin.InspectCluster.Use(func(context.Context, *admin.InspectClusterRequest) (*admin.ClusterInfo, error) {
		return &admin.ClusterInfo{
			Id:                "dev",
			DeploymentId:      "dev",
			VersionWarningsOk: true,
		}, nil
	})
	require.NoError(t, tu.PachctlBashCmd(t, env.PachClient, `
		pachctl inspect defaults --cluster | match '{}'
	`,
	).Run())
<<<<<<< HEAD
=======
}

func TestCreateClusterDefaults(t *testing.T) {

	ctx := pctx.TestContext(t)
	env := realenv.NewRealEnv(ctx, t, dockertestenv.NewTestDBConfig(t))
	env.MockPachd.Admin.InspectCluster.Use(func(context.Context, *admin.InspectClusterRequest) (*admin.ClusterInfo, error) {
		return &admin.ClusterInfo{
			Id:                "dev",
			DeploymentId:      "dev",
			VersionWarningsOk: true,
		}, nil
	})
	require.NoError(t, tu.PachctlBashCmd(t, env.PachClient, `
		pachctl inspect defaults --cluster | match '{}'
		echo '{"create_pipeline_request": {"autoscaling": false}}' | pachctl create defaults --cluster -f - || exit 1
		pachctl inspect defaults --cluster | match '{"create_pipeline_request": {"autoscaling": false}}'
	`,
	).Run())
}

func TestDeleteClusterDefaults(t *testing.T) {
	ctx := pctx.TestContext(t)
	env := realenv.NewRealEnv(ctx, t, dockertestenv.NewTestDBConfig(t))
	env.MockPachd.Admin.InspectCluster.Use(func(context.Context, *admin.InspectClusterRequest) (*admin.ClusterInfo, error) {
		return &admin.ClusterInfo{
			Id:                "dev",
			DeploymentId:      "dev",
			VersionWarningsOk: true,
		}, nil
	})
	require.NoError(t, tu.PachctlBashCmd(t, env.PachClient, `
		pachctl inspect defaults --cluster | match '{}'
		echo '{"create_pipeline_request": {"autoscaling": false}}' | pachctl create defaults --cluster -f - || exit 1
		pachctl inspect defaults --cluster | match '{"create_pipeline_request": {"autoscaling": false}}'
		pachctl delete defaults --cluster || exit 1
		pachctl inspect defaults --cluster | match '{}'
	`,
	).Run())
}

func TestUpdateClusterDefaults(t *testing.T) {
	ctx := pctx.TestContext(t)
	env := realenv.NewRealEnv(ctx, t, dockertestenv.NewTestDBConfig(t))
	env.MockPachd.Admin.InspectCluster.Use(func(context.Context, *admin.InspectClusterRequest) (*admin.ClusterInfo, error) {
		return &admin.ClusterInfo{
			Id:                "dev",
			DeploymentId:      "dev",
			VersionWarningsOk: true,
		}, nil
	})
	require.NoError(t, tu.PachctlBashCmd(t, env.PachClient, `
		pachctl inspect defaults --cluster | match '{}'
		echo '{"create_pipeline_request": {"autoscaling": false}}' | pachctl create defaults --cluster -f - || exit 1
		pachctl inspect defaults --cluster | match '{"create_pipeline_request": {"autoscaling": false}}'
		echo '{"create_pipeline_request": {"datum_tries": "4"}}' | pachctl update defaults --cluster -f - || exit 1
		pachctl inspect defaults --cluster | match '{"create_pipeline_request": {"datum_tries": "4"}}'
	`,
	).Run())
>>>>>>> ad692db4
}<|MERGE_RESOLUTION|>--- conflicted
+++ resolved
@@ -1530,8 +1530,6 @@
 		pachctl inspect defaults --cluster | match '{}'
 	`,
 	).Run())
-<<<<<<< HEAD
-=======
 }
 
 func TestCreateClusterDefaults(t *testing.T) {
@@ -1591,5 +1589,4 @@
 		pachctl inspect defaults --cluster | match '{"create_pipeline_request": {"datum_tries": "4"}}'
 	`,
 	).Run())
->>>>>>> ad692db4
 }