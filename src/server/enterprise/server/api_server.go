--- conflicted
+++ resolved
@@ -66,11 +66,7 @@
 	s := &apiServer{
 		pachLogger:           log.NewLogger("enterprise.API", env.Logger()),
 		env:                  env,
-<<<<<<< HEAD
-		enterpriseTokenCache: keycache.NewCache(enterpriseTokenCol.ReadOnly(env.Context()), enterpriseTokenKey, defaultEnterpriseRecord),
-=======
-		enterpriseTokenCache: keycache.NewCache(env.Context(), enterpriseTokenCol, enterpriseTokenKey, defaultEnterpriseRecord),
->>>>>>> 5fe1c376
+		enterpriseTokenCache: keycache.NewCache(env.Context(), enterpriseTokenCol.ReadOnly(env.Context()), enterpriseTokenKey, defaultEnterpriseRecord),
 		enterpriseTokenCol:   enterpriseTokenCol,
 		configCol:            col.NewEtcdCollection(env.GetEtcdClient(), etcdPrefix, nil, &ec.EnterpriseConfig{}, nil, nil),
 	}
