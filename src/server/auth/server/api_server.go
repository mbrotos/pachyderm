package server

import (
	"fmt"
	"net/http"
	"path"
	"strings"
	"time"

	"github.com/jackc/pgerrcode"
	"github.com/lib/pq"
	"github.com/pachyderm/pachyderm/v2/src/auth"
	enterpriseclient "github.com/pachyderm/pachyderm/v2/src/enterprise"
	internalauth "github.com/pachyderm/pachyderm/v2/src/internal/auth"
	"github.com/pachyderm/pachyderm/v2/src/internal/backoff"
	col "github.com/pachyderm/pachyderm/v2/src/internal/collection"
	"github.com/pachyderm/pachyderm/v2/src/internal/errors"
	"github.com/pachyderm/pachyderm/v2/src/internal/grpcutil"
	"github.com/pachyderm/pachyderm/v2/src/internal/keycache"
	"github.com/pachyderm/pachyderm/v2/src/internal/log"
	"github.com/pachyderm/pachyderm/v2/src/internal/ppsconsts"
	"github.com/pachyderm/pachyderm/v2/src/internal/serviceenv"
	txnenv "github.com/pachyderm/pachyderm/v2/src/internal/transactionenv"
	"github.com/pachyderm/pachyderm/v2/src/internal/uuid"

	"github.com/gogo/protobuf/proto"
	"github.com/gogo/protobuf/types"
	"github.com/jmoiron/sqlx"
	logrus "github.com/sirupsen/logrus"
	"golang.org/x/net/context"
)

const (
	// oidc etcd object prefix
	oidcAuthnPrefix = "/oidc-authns"

	// defaultSessionTTLSecs is the lifetime of an auth token from Authenticate,
	defaultSessionTTLSecs = 30 * 24 * 60 * 60 // 30 days

	// configKey is a key (in etcd, in the config collection) that maps to the
	// auth configuration. This is the only key in that collection (due to
	// implemenation details of our config library, we can't use an empty key)
	configKey = "config"

	// clusterRoleBindingKey is a key in etcd, in the roleBindings collection,
	// that contains the set of role bindings for the cluster. These are frequently
	// accessed so we cache them.
	clusterRoleBindingKey = "CLUSTER:"

	// the length of interval between expired auth token cleanups
	cleanupIntervalHours = 24
)

// DefaultOIDCConfig is the default config for the auth API server
var DefaultOIDCConfig = auth.OIDCConfig{}

// APIServer represents an auth api server
type APIServer interface {
	auth.APIServer
	txnenv.AuthTransactionServer
}

// apiServer implements the public interface of the Pachyderm auth system,
// including all RPCs defined in the protobuf spec.
type apiServer struct {
	env        serviceenv.ServiceEnv
	txnEnv     *txnenv.TransactionEnv
	pachLogger log.Logger

	configCache             *keycache.Cache
	clusterRoleBindingCache *keycache.Cache

	// roleBindings is a collection of resource name -> role binding mappings.
	roleBindings col.PostgresCollection
	// members is a collection of username -> groups mappings.
	members col.PostgresCollection
	// groups is a collection of group -> usernames mappings.
	groups col.PostgresCollection
	// collection containing the auth config (under the key configKey)
	authConfig col.PostgresCollection
	// oidcStates  contains the set of OIDC nonces for requests that are in progress
	oidcStates col.EtcdCollection

	// This is a cache of the PPS master token. It's set once on startup and then
	// never updated
	ppsToken string

	// public addresses the fact that pachd in full mode initializes two auth
	// servers: one that exposes a public API, possibly over TLS, and one that
	// exposes a private API, for internal services. Only the public-facing auth
	// service should export the SAML ACS and Metadata services, so if public
	// is true and auth is active, this may export those SAML services
	public bool

	// watchesEnabled controls whether we cache the auth config and cluster role bindings
	// in the auth service, or whether we look them up each time. Watches are expensive in
	// postgres, so we can't afford to have each sidecar run watches. Pipelines always have
	// direct access to a repo anyways, so the cluster role bindings don't affect their access,
	// and the OIDC server doesn't run in the sidecar so the config doesn't matter.
	watchesEnabled bool
}

// LogReq is like log.Logger.Log(), but it assumes that it's being called from
// the top level of a GRPC method implementation, and correspondingly extracts
// the method name from the parent stack frame
func (a *apiServer) LogReq(request interface{}) {
	a.pachLogger.Log(request, nil, nil, 0)
}

// LogResp is like log.Logger.Log(). However,
// 1) It assumes that it's being called from a defer() statement in a GRPC
//    method , and correspondingly extracts the method name from the grandparent
//    stack frame
// 2) It logs NotActivatedError at DebugLevel instead of ErrorLevel, as, in most
//    cases, this error is expected, and logging it frequently may confuse users
func (a *apiServer) LogResp(request interface{}, response interface{}, err error, duration time.Duration) {
	if err == nil {
		a.pachLogger.LogAtLevelFromDepth(request, response, err, duration, logrus.InfoLevel, 4)
	} else if auth.IsErrNotActivated(err) {
		a.pachLogger.LogAtLevelFromDepth(request, response, err, duration, logrus.DebugLevel, 4)
	} else {
		a.pachLogger.LogAtLevelFromDepth(request, response, err, duration, logrus.ErrorLevel, 4)
	}
}

// NewAuthServer returns an implementation of auth.APIServer.
func NewAuthServer(
	env serviceenv.ServiceEnv,
	txnEnv *txnenv.TransactionEnv,
	public bool,
	requireNoncriticalServers bool,
	watchesEnabled bool,
) (APIServer, error) {

<<<<<<< HEAD
	authConfig, err := col.NewPostgresCollection(
		context.Background(),
		env.GetDBClient(),
		env.GetPostgresListener(),
		&auth.OIDCConfig{},
		nil,
		nil,
	)
	if err != nil {
		return nil, err
	}
	roleBindings, err := col.NewPostgresCollection(
		context.Background(),
		env.GetDBClient(),
		env.GetPostgresListener(),
		&auth.RoleBinding{},
		nil,
		nil,
	)
	if err != nil {
		return nil, err
	}
	members, err := col.NewPostgresCollection(
		context.Background(),
		env.GetDBClient(),
		env.GetPostgresListener(),
		&auth.Groups{},
		nil,
		nil,
	)
	if err != nil {
		return nil, err
	}
	groups, err := col.NewPostgresCollection(
		context.Background(),
		env.GetDBClient(),
		env.GetPostgresListener(),
		&auth.Users{},
		nil,
		nil,
	)
	if err != nil {
		return nil, err
	}
	oidcStates := col.NewEtcdCollection(
		env.GetEtcdClient(),
		path.Join(oidcAuthnPrefix),
		nil,
		&auth.SessionInfo{},
		nil,
		nil,
	)
	if err != nil {
		return nil, err
	}

=======
>>>>>>> 897afd58
	s := &apiServer{
		env:            env,
		txnEnv:         txnEnv,
		pachLogger:     log.NewLogger("auth.API"),
		authConfig:     authConfigCollection(env.GetDBClient(), env.GetPostgresListener()),
		roleBindings:   roleBindingsCollection(env.GetDBClient(), env.GetPostgresListener()),
		members:        membersCollection(env.GetDBClient(), env.GetPostgresListener()),
		groups:         groupsCollection(env.GetDBClient(), env.GetPostgresListener()),
		oidcStates:     oidcStatesCollection(env.GetDBClient(), env.GetPostgresListener()),
		public:         public,
		watchesEnabled: watchesEnabled,
	}
	go s.retrieveOrGeneratePPSToken()

	if public {
		// start OIDC service (won't respond to anything until config is set)
		go waitForError("OIDC HTTP Server", requireNoncriticalServers, s.serveOIDC)
	}

	if watchesEnabled {
		s.configCache = keycache.NewCache(s.authConfig.ReadOnly(env.Context()), configKey, &DefaultOIDCConfig)
		s.clusterRoleBindingCache = keycache.NewCache(s.roleBindings.ReadOnly(env.Context()), clusterRoleBindingKey, &auth.RoleBinding{})

		// Watch for new auth config options
		go s.configCache.Watch()

		// Watch for changes to the cluster role binding
		go s.clusterRoleBindingCache.Watch()
	}

	s.deleteExpiredTokensRoutine()

	return s, nil
}

func waitForError(name string, required bool, cb func() error) {
	if err := cb(); !errors.Is(err, http.ErrServerClosed) {
		if required {
			logrus.Fatalf("error setting up and/or running %v (use --require-critical-servers-only deploy flag to ignore errors from noncritical servers): %v", name, err)
		}
		logrus.Errorf("error setting up and/or running %v: %v", name, err)
	}
}

// getClusterRoleBinding attempts to get the current cluster role bindings,
// and returns an error if auth is not activated. This can require hitting
// postgres if watches are not enabled (in the worker sidecar).
func (a *apiServer) getClusterRoleBinding(ctx context.Context) (*auth.RoleBinding, error) {
	if a.watchesEnabled {
		bindings, ok := a.clusterRoleBindingCache.Load().(*auth.RoleBinding)
		if !ok {
			return nil, errors.New("cached cluster binding had unexpected type")
		}

		if bindings.Entries == nil {
			return nil, auth.ErrNotActivated
		}
		return bindings, nil
	}

	var binding auth.RoleBinding
	if err := a.roleBindings.ReadOnly(ctx).Get(clusterRoleBindingKey, &binding); err != nil {
		if col.IsErrNotFound(err) {
			return nil, auth.ErrNotActivated
		}
		return nil, err
	}
	return &binding, nil
}

func (a *apiServer) isActive(ctx context.Context) error {
	_, err := a.getClusterRoleBinding(ctx)
	return err
}

// Retrieve the PPS master token, or generate it and put it in etcd.
// TODO This is a hack. PPS and Auth communicate through etcd instead of
// an API, but we should define an internal API and use that instead.
func (a *apiServer) retrieveOrGeneratePPSToken() {
	var tokenProto types.StringValue // will contain PPS token
	ctx, cancel := context.WithTimeout(context.Background(), 2*time.Minute)
	defer cancel()
	b := backoff.NewExponentialBackOff()
	b.MaxElapsedTime = 60 * time.Second
	b.MaxInterval = 5 * time.Second
	if err := backoff.Retry(func() error {
		if _, err := col.NewSTM(ctx, a.env.GetEtcdClient(), func(stm col.STM) error {
			superUserTokenCol := col.NewEtcdCollection(a.env.GetEtcdClient(), ppsconsts.PPSTokenKey, nil, &types.StringValue{}, nil, nil).ReadWrite(stm)
			// TODO(msteffen): Don't use an empty key, as it will not be erased by
			// superUserTokenCol.DeleteAll()
			err := superUserTokenCol.Get("", &tokenProto)
			if err == nil {
				return nil
			}
			if col.IsErrNotFound(err) {
				// no existing token yet -- generate token
				token := uuid.NewWithoutDashes()
				tokenProto.Value = token
				if err := superUserTokenCol.Create("", &tokenProto); err != nil {
					return err
				}
			}
			return nil
		}); err != nil {
			return err
		}
		a.ppsToken = tokenProto.Value
		return nil
	}, b); err != nil {
		panic(fmt.Sprintf("couldn't create/retrieve PPS superuser token within 60s of starting up: %v", err))
	}
}

func (a *apiServer) getEnterpriseTokenState(ctx context.Context) (enterpriseclient.State, error) {
	pachClient := a.env.GetPachClient(ctx)
	resp, err := pachClient.Enterprise.GetState(pachClient.Ctx(),
		&enterpriseclient.GetStateRequest{})
	if err != nil {
		return 0, errors.Wrapf(grpcutil.ScrubGRPC(err), "could not get Enterprise status")
	}
	return resp.State, nil
}

// Activate implements the protobuf auth.Activate RPC
func (a *apiServer) Activate(ctx context.Context, req *auth.ActivateRequest) (resp *auth.ActivateResponse, retErr error) {
	pachClient := a.env.GetPachClient(ctx)
	ctx = pachClient.Ctx() // copy auth information
	// We don't want to actually log the request/response since they contain
	// credentials.
	defer func(start time.Time) { a.LogResp(nil, nil, retErr, time.Since(start)) }(time.Now())
	// If the cluster's Pachyderm Enterprise token isn't active, the auth system
	// cannot be activated
	state, err := a.getEnterpriseTokenState(ctx)
	if err != nil {
		return nil, errors.Wrapf(err, "error confirming Pachyderm Enterprise token")
	}
	if state != enterpriseclient.State_ACTIVE {
		return nil, errors.Errorf("Pachyderm Enterprise is not active in this " +
			"cluster, and the Pachyderm auth API is an Enterprise-level feature")
	}

	// Activating an already activated auth service should fail, because
	// otherwise anyone can just activate the service again and set
	// themselves as an admin.
	if err := a.isActive(ctx); err == nil {
		return nil, auth.ErrAlreadyActivated
	}

	// If the token hash was in the request, use it and return an empty response.
	// Otherwise generate a new random token.
	pachToken := req.RootToken
	if pachToken == "" {
		pachToken = uuid.NewWithoutDashes()
	}

	// Store a new Pachyderm token (as the caller is authenticating) and
	// initialize the root user as a cluster admin
	if err := a.txnEnv.WithWriteContext(ctx, func(txCtx *txnenv.TransactionContext) error {
		roleBindings := a.roleBindings.ReadWrite(txCtx.SqlTx)
		if err := roleBindings.Put(clusterRoleBindingKey, &auth.RoleBinding{
			Entries: map[string]*auth.Roles{
				auth.RootUser: &auth.Roles{Roles: map[string]bool{auth.ClusterAdminRole: true}},
			},
		}); err != nil {
			return err
		}
		return a.insertAuthTokenNoTTLInTransaction(txCtx, auth.HashToken(pachToken), auth.RootUser)
	}); err != nil {
		return nil, err
	}

	// wait until the clusterRoleBinding watcher has updated the local cache
	// (changing the activation state), so that Activate() is less likely to
	// race with subsequent calls that expect auth to be activated.
	if err := backoff.Retry(func() error {
		if err := a.isActive(ctx); err != nil {
			return errors.Errorf("auth never activated")
		}
		return nil
	}, backoff.RetryEvery(100*time.Millisecond)); err != nil {
		return nil, err
	}
	return &auth.ActivateResponse{PachToken: pachToken}, nil
}

// Deactivate implements the protobuf auth.Deactivate RPC
func (a *apiServer) Deactivate(ctx context.Context, req *auth.DeactivateRequest) (resp *auth.DeactivateResponse, retErr error) {
	a.LogReq(req)
	defer func(start time.Time) { a.LogResp(req, resp, retErr, time.Since(start)) }(time.Now())

	if err := col.NewSQLTx(ctx, a.env.GetDBClient(), func(sqlTx *sqlx.Tx) error {
		a.roleBindings.ReadWrite(sqlTx).DeleteAll()
		a.deleteAllAuthTokens(ctx, sqlTx)
		a.members.ReadWrite(sqlTx).DeleteAll()
		a.groups.ReadWrite(sqlTx).DeleteAll()
		a.authConfig.ReadWrite(sqlTx).DeleteAll()
		return nil
	}); err != nil {
		return nil, err
	}

	// wait until the clusterRoleBinding watcher sees the deleted role binding,
	// so that Deactivate() is less likely to race with subsequent calls that
	// expect auth to be deactivated.
	if err := backoff.Retry(func() error {
		if err := a.isActive(ctx); err == nil {
			return errors.Errorf("auth still activated")
		}
		return nil
	}, backoff.RetryEvery(100*time.Millisecond)); err != nil {
		return nil, err
	}
	return &auth.DeactivateResponse{}, nil
}

// expiredEnterpriseCheck enforces that if the cluster's enterprise token is
// expired, users cannot log in. The root token can be used to access the cluster.
func (a *apiServer) expiredEnterpriseCheck(ctx context.Context) error {
	state, err := a.getEnterpriseTokenState(ctx)
	if err != nil {
		return errors.Wrapf(err, "error confirming Pachyderm Enterprise token")
	}

	if state == enterpriseclient.State_ACTIVE {
		return nil
	}

	callerInfo, err := a.getAuthenticatedUser(ctx)
	if err != nil {
		return err
	}

	if callerInfo.Subject == auth.RootUser || callerInfo.Subject == auth.PpsUser {
		return nil
	}

	return errors.New("Pachyderm Enterprise is not active in this " +
		"cluster (until Pachyderm Enterprise is re-activated or Pachyderm " +
		"auth is deactivated, users cannot log in)")
}

// Authenticate implements the protobuf auth.Authenticate RPC
func (a *apiServer) Authenticate(ctx context.Context, req *auth.AuthenticateRequest) (resp *auth.AuthenticateResponse, retErr error) {
	if err := a.isActive(ctx); err != nil {
		return nil, err
	}

	// We don't want to actually log the request/response since they contain
	// credentials.
	defer func(start time.Time) { a.LogResp(nil, nil, retErr, time.Since(start)) }(time.Now())

	// If the cluster's enterprise token is expired, login is disabled
	if err := a.expiredEnterpriseCheck(ctx); err != nil {
		return nil, err
	}

	// verify whatever credential the user has presented, and write a new
	// Pachyderm token for the user that their credential belongs to
	var pachToken string
	switch {
	case req.OIDCState != "":
		// Determine caller's Pachyderm/OIDC user info (email)
		email, err := a.OIDCStateToEmail(ctx, req.OIDCState)
		if err != nil {
			return nil, err
		}

		username := auth.UserPrefix + email

		// Generate a new Pachyderm token and write it
		t, err := a.generateAndInsertAuthToken(ctx, username, defaultSessionTTLSecs)
		if err != nil {
			return nil, errors.Wrapf(err, "error storing auth token for user \"%s\"", username)
		}
		pachToken = t

	case req.IdToken != "":
		// Determine caller's Pachyderm/OIDC user info (email)
		token, claims, err := a.validateIDToken(ctx, req.IdToken)
		if err != nil {
			return nil, err
		}

		username := auth.UserPrefix + claims.Email

		// Sync the user's group membership from the groups claim
		if err := a.syncGroupMembership(ctx, claims); err != nil {
			return nil, err
		}

		// Compute the remaining time before the ID token expires,
		// and limit the pach token to the same expiration time.
		// If the token would be longer-lived than the default pach token,
		// TTL clamp the expiration to the default TTL.
		expirationSecs := int64(time.Until(token.Expiry).Seconds())
		if expirationSecs > defaultSessionTTLSecs {
			expirationSecs = defaultSessionTTLSecs
		}

		t, err := a.generateAndInsertAuthToken(ctx, username, expirationSecs)
		if err != nil {
			return nil, errors.Wrapf(err, "error storing auth token for user \"%s\"", username)
		}
		pachToken = t

	default:
		return nil, errors.Errorf("unrecognized authentication mechanism (old pachd?)")
	}

	logrus.Info("Authentication checks successful, now returning pachToken")

	// Return new pachyderm token to caller
	return &auth.AuthenticateResponse{
		PachToken: pachToken,
	}, nil
}

func resourceKey(r *auth.Resource) string {
	if r.Type == auth.ResourceType_CLUSTER {
		return clusterRoleBindingKey
	}
	return fmt.Sprintf("%s:%s", r.Type, r.Name)
}

// AuthorizeInTransaction is identical to Authorize except that it can run
// inside an existing postgres transaction.  This is not an RPC.
func (a *apiServer) AuthorizeInTransaction(
	txnCtx *txnenv.TransactionContext,
	req *auth.AuthorizeRequest,
) (resp *auth.AuthorizeResponse, retErr error) {
	binding, err := a.getClusterRoleBinding(txnCtx.ClientContext)
	if err != nil {
		return nil, err
	}

	callerInfo, err := a.getAuthenticatedUser(txnCtx.ClientContext)

	if err != nil {
		return nil, err
	}

	request := newAuthorizeRequest(callerInfo.Subject, req.Permissions, a.getGroups)

	// Check the permissions at the cluster level
	if err := request.evaluateRoleBinding(txnCtx.ClientContext, binding); err != nil {
		return nil, err
	}

	// If all the permissions are satisfied by the cached cluster binding don't
	// retrieve the resource bindings. If the resource in question is the whole
	// cluster we should also exit early
	if request.satisfied() || req.Resource.Type == auth.ResourceType_CLUSTER {
		return &auth.AuthorizeResponse{
			Principal:  callerInfo.Subject,
			Authorized: request.satisfied(),
			Missing:    request.missing(),
			Satisfied:  request.satisfiedPermissions,
		}, nil
	}

	// Get the role bindings for the resource to check
	var roleBinding auth.RoleBinding
	if err := a.roleBindings.ReadWrite(txnCtx.SqlTx).Get(resourceKey(req.Resource), &roleBinding); err != nil {
		if col.IsErrNotFound(err) {
			return nil, &auth.ErrNoRoleBinding{*req.Resource}
		}
		return nil, errors.Wrapf(err, "error getting role bindings for %s \"%s\"", req.Resource.Type, req.Resource.Name)
	}
	if err := request.evaluateRoleBinding(txnCtx.ClientContext, &roleBinding); err != nil {
		return nil, err
	}

	return &auth.AuthorizeResponse{
		Principal:  callerInfo.Subject,
		Authorized: request.satisfied(),
		Missing:    request.missing(),
		Satisfied:  request.satisfiedPermissions,
	}, nil
}

// Authorize implements the protobuf auth.Authorize RPC
func (a *apiServer) Authorize(
	ctx context.Context,
	req *auth.AuthorizeRequest,
) (resp *auth.AuthorizeResponse, retErr error) {
	a.LogReq(req)
	defer func(start time.Time) { a.LogResp(req, resp, retErr, time.Since(start)) }(time.Now())

	var response *auth.AuthorizeResponse
	if err := a.txnEnv.WithReadContext(ctx, func(txnCtx *txnenv.TransactionContext) error {
		var err error
		response, err = a.AuthorizeInTransaction(txnCtx, req)
		return err
	}); err != nil {
		return nil, err
	}
	return response, nil
}

// WhoAmI implements the protobuf auth.WhoAmI RPC
func (a *apiServer) WhoAmI(ctx context.Context, req *auth.WhoAmIRequest) (resp *auth.WhoAmIResponse, retErr error) {
	a.pachLogger.LogAtLevelFromDepth(req, nil, nil, 0, logrus.DebugLevel, 2)
	defer func(start time.Time) { a.LogResp(req, resp, retErr, time.Since(start)) }(time.Now())

	if err := a.isActive(ctx); err != nil {
		return nil, err
	}

	callerInfo, err := a.getAuthenticatedUser(ctx)
	if err != nil {
		return nil, err
	}

	return &auth.WhoAmIResponse{
		Username:   callerInfo.Subject,
		Expiration: callerInfo.Expiration,
	}, nil
}

// DeleteRoleBindingInTransaction is used to remove role bindings for resources when they're deleted in other services.
// It doesn't do any auth checks itself - the calling method should ensure the user is allowed to delete this resource.
// This is not an RPC, this is only called in-process.
func (a *apiServer) DeleteRoleBindingInTransaction(txnCtx *txnenv.TransactionContext, resource *auth.Resource) error {
	if err := a.isActive(txnCtx.ClientContext); err != nil {
		return err
	}

	if resource.Type == auth.ResourceType_CLUSTER {
		return fmt.Errorf("cannot delete cluster role binding")
	}

	key := resourceKey(resource)
	roleBindings := a.roleBindings.ReadWrite(txnCtx.SqlTx)
	if err := roleBindings.Delete(key); err != nil {
		return err
	}

	return nil
}

// rolesFromRoleSlice converts a slice of strings into *auth.Roles,
// validating that each role name is valid.
func rolesFromRoleSlice(rs []string) (*auth.Roles, error) {
	if len(rs) == 0 {
		return nil, nil
	}

	for _, r := range rs {
		if _, err := permissionsForRole(r); err != nil {
			return nil, err
		}
	}

	roles := &auth.Roles{Roles: make(map[string]bool)}
	for _, r := range rs {
		roles.Roles[r] = true
	}
	return roles, nil
}

// CreateRoleBindingInTransaction is an internal-only API to create a role binding for a new resource.
// It doesn't do any authorization checks itself - the calling method should ensure the user is allowed
// to create the resource. This is not an RPC.
func (a *apiServer) CreateRoleBindingInTransaction(txnCtx *txnenv.TransactionContext, principal string, roleSlice []string, resource *auth.Resource) error {
	bindings := &auth.RoleBinding{
		Entries: make(map[string]*auth.Roles),
	}

	if len(roleSlice) != 0 {
		// Check that the subject is in canonical form (`<type>:<principal>`).
		if err := a.checkCanonicalSubject(principal); err != nil {
			return err
		}

		roles, err := rolesFromRoleSlice(roleSlice)
		if err != nil {
			return err
		}

		bindings.Entries[principal] = roles
	}

	// Call Create, this will raise an error if the role binding already exists.
	key := resourceKey(resource)
	roleBindings := a.roleBindings.ReadWrite(txnCtx.SqlTx)

	if err := roleBindings.Create(key, bindings); err != nil {
		return err
	}

	return nil
}

// AddPipelineReaderToRepoInTransaction gives a pipeline access to read data from the specified source repo.
// This is distinct from ModifyRoleBinding because AddPipelineReader is a less expansive permission
// that is included in the repoReader role, versus being able to modify all role bindings which is
// part of repoOwner. This method is for internal use and is not exposed as an RPC.
func (a *apiServer) AddPipelineReaderToRepoInTransaction(txnCtx *txnenv.TransactionContext, sourceRepo, pipeline string) error {
	if err := CheckRepoIsAuthorizedInTransaction(txnCtx, sourceRepo, auth.Permission_REPO_ADD_PIPELINE_READER); err != nil {
		return err
	}

	return a.setUserRoleBindingInTransaction(txnCtx, &auth.Resource{Type: auth.ResourceType_REPO, Name: sourceRepo}, auth.PipelinePrefix+pipeline, []string{auth.RepoReaderRole})
}

// AddPipelineWriterToRepoInTransaction gives a pipeline access to write to it's own output repo.
// This is distinct from ModifyRoleBinding because AddPipelineWriter is a less expansive permission
// that is included in the repoWriter role, versus being able to modify all role bindings which is
// part of repoOwner. This method is for internal use and is not exposed as an RPC.
func (a *apiServer) AddPipelineWriterToRepoInTransaction(txnCtx *txnenv.TransactionContext, pipeline string) error {
	// Check that the user is allowed to add a pipeline to write to the output repo.
	if err := CheckRepoIsAuthorizedInTransaction(txnCtx, pipeline, auth.Permission_REPO_ADD_PIPELINE_WRITER); err != nil {
		return err
	}

	return a.setUserRoleBindingInTransaction(txnCtx, &auth.Resource{Type: auth.ResourceType_REPO, Name: pipeline}, auth.PipelinePrefix+pipeline, []string{auth.RepoWriterRole})
}

// RemovePipelineReaderFromRepo revokes a pipeline's access to read data from the specified source repo.
// This is distinct from ModifyRoleBinding because RemovePipelineReader is a less expansive permission
// that is included in the repoWriter role, versus being able to modify all role bindings which is
// part of repoOwner. This method is for internal use and is not exposed as an RPC.
func (a *apiServer) RemovePipelineReaderFromRepoInTransaction(txnCtx *txnenv.TransactionContext, sourceRepo, pipeline string) error {
	// Check that the user is allowed to remove input repos from the pipeline repo - this check is on the pipeline itself
	// and not sourceRepo because otherwise users could break piplines they don't have access to by revoking them from the
	// input repo.
	if err := CheckRepoIsAuthorizedInTransaction(txnCtx, pipeline, auth.Permission_REPO_REMOVE_PIPELINE_READER); err != nil && !auth.IsErrNoRoleBinding(err) {
		return err
	}

	return a.setUserRoleBindingInTransaction(txnCtx, &auth.Resource{Type: auth.ResourceType_REPO, Name: sourceRepo}, auth.PipelinePrefix+pipeline, []string{})
}

// ModifyRoleBindingInTransaction is identical to ModifyRoleBinding except that it can run inside
// an existing postgres transaction.  This is not an RPC.
func (a *apiServer) ModifyRoleBindingInTransaction(
	txnCtx *txnenv.TransactionContext,
	req *auth.ModifyRoleBindingRequest,
) (*auth.ModifyRoleBindingResponse, error) {
	if err := a.isActive(txnCtx.ClientContext); err != nil {

		return nil, err
	}

	if err := a.checkCanonicalSubject(req.Principal); err != nil {
		return nil, err
	}

	if strings.HasPrefix(req.Principal, auth.PachPrefix) && req.Resource.Type == auth.ResourceType_CLUSTER {
		return nil, fmt.Errorf("cannot modify cluster role bindings for pach: users")
	}

	// ModifyRoleBinding can be called for any type of resource,
	// and the permission required depends on the type of resource.
	switch req.Resource.Type {
	case auth.ResourceType_CLUSTER:
		if err := CheckClusterIsAuthorizedInTransaction(txnCtx, auth.Permission_CLUSTER_MODIFY_BINDINGS); err != nil {
			return nil, err
		}
	case auth.ResourceType_REPO:
		if err := CheckRepoIsAuthorizedInTransaction(txnCtx, req.Resource.Name, auth.Permission_REPO_MODIFY_BINDINGS); err != nil {
			return nil, err
		}
	default:
		return nil, fmt.Errorf("unknown resource type %v", req.Resource.Type)
	}

	if err := a.setUserRoleBindingInTransaction(txnCtx, req.Resource, req.Principal, req.Roles); err != nil {
		return nil, err
	}

	return &auth.ModifyRoleBindingResponse{}, nil
}

func (a *apiServer) setUserRoleBindingInTransaction(txnCtx *txnenv.TransactionContext, resource *auth.Resource, principal string, roleSlice []string) error {
	roles, err := rolesFromRoleSlice(roleSlice)
	if err != nil {
		return err
	}

	key := resourceKey(resource)
	roleBindings := a.roleBindings.ReadWrite(txnCtx.SqlTx)
	var bindings auth.RoleBinding
	if err := roleBindings.Get(key, &bindings); err != nil {
		if col.IsErrNotFound(err) {
			return &auth.ErrNoRoleBinding{*resource}
		}
		return err
	}

	if bindings.Entries == nil {
		bindings.Entries = make(map[string]*auth.Roles)
	}

	if len(roleSlice) == 0 {
		delete(bindings.Entries, principal)
	} else {
		bindings.Entries[principal] = roles
	}
	return roleBindings.Put(key, &bindings)
}

// ModifyRoleBinding implements the protobuf auth.ModifyRoleBinding RPC
func (a *apiServer) ModifyRoleBinding(ctx context.Context, req *auth.ModifyRoleBindingRequest) (resp *auth.ModifyRoleBindingResponse, retErr error) {
	a.LogReq(req)
	defer func(start time.Time) { a.LogResp(req, resp, retErr, time.Since(start)) }(time.Now())

	var response *auth.ModifyRoleBindingResponse
	if err := a.txnEnv.WithTransaction(ctx, func(txn txnenv.Transaction) error {
		var err error
		response, err = txn.ModifyRoleBinding(req)
		return err
	}); err != nil {
		return nil, err
	}

	// If the request is not in a transaction, block until the cache is updated
	if req.Resource.Type == auth.ResourceType_CLUSTER {
		expected, err := rolesFromRoleSlice(req.Roles)
		if err != nil {
			return nil, err
		}
		if err := backoff.Retry(func() error {
			bindings, ok := a.clusterRoleBindingCache.Load().(*auth.RoleBinding)
			if !ok {
				return errors.New("cached cluster binding had unexpected type")
			}
			if !proto.Equal(bindings.Entries[req.Principal], expected) {
				return errors.New("waiting for cache to be updated")
			}
			return nil
		}, backoff.RetryEvery(100*time.Millisecond)); err != nil {
			return nil, err
		}
	}

	return response, nil
}

// GetRoleBindingInTransaction is identical to GetRoleBinding except that it can run inside
// an existing postgres transaction.  This is not an RPC.
func (a *apiServer) GetRoleBindingInTransaction(
	txnCtx *txnenv.TransactionContext,
	req *auth.GetRoleBindingRequest,
) (*auth.GetRoleBindingResponse, error) {
	if err := a.isActive(txnCtx.ClientContext); err != nil {
		return nil, err
	}

	var roleBindings auth.RoleBinding
	if err := a.roleBindings.ReadWrite(txnCtx.SqlTx).Get(resourceKey(req.Resource), &roleBindings); err != nil && !col.IsErrNotFound(err) {
		return nil, err
	}

	if roleBindings.Entries == nil {
		roleBindings.Entries = make(map[string]*auth.Roles)
	}
	return &auth.GetRoleBindingResponse{
		Binding: &roleBindings,
	}, nil
}

// GetRoleBinding implements the protobuf auth.GetRoleBinding RPC
func (a *apiServer) GetRoleBinding(ctx context.Context, req *auth.GetRoleBindingRequest) (resp *auth.GetRoleBindingResponse, retErr error) {
	a.LogReq(req)
	defer func(start time.Time) { a.LogResp(req, resp, retErr, time.Since(start)) }(time.Now())

	var response *auth.GetRoleBindingResponse
	if err := a.txnEnv.WithReadContext(ctx, func(txnCtx *txnenv.TransactionContext) error {
		var err error
		response, err = a.GetRoleBindingInTransaction(txnCtx, req)
		return err
	}); err != nil {
		return nil, err
	}
	return response, nil
}

// GetRobotToken implements the protobuf auth.GetRobotToken RPC
func (a *apiServer) GetRobotToken(ctx context.Context, req *auth.GetRobotTokenRequest) (resp *auth.GetRobotTokenResponse, retErr error) {
	a.LogReq(req)
	defer func(start time.Time) { a.LogResp(req, resp, retErr, time.Since(start)) }(time.Now())

	// If the user specified a redundant robot: prefix, strip it. Colons are not permitted in robot names.
	subject := strings.TrimPrefix(req.Robot, auth.RobotPrefix)
	if strings.Contains(subject, ":") {
		return nil, errors.New("robot names cannot contain colons (':')")
	}

	subject = auth.RobotPrefix + subject

	// generate new token, and write to postgres
	var token string
	var err error
	if req.TTL > 0 {
		token, err = a.generateAndInsertAuthToken(ctx, subject, req.TTL)
	} else {
		token, err = a.generateAndInsertAuthTokenNoTTL(ctx, subject)
	}

	if err != nil {
		return nil, err
	}
	return &auth.GetRobotTokenResponse{
		Token: token,
	}, nil
}

// GetPipelineAuthTokenInTransaction is an internal API used to create a pipeline token for a given pipeline.
// Not an RPC.
func (a *apiServer) GetPipelineAuthTokenInTransaction(txnCtx *txnenv.TransactionContext, pipeline string) (string, error) {
	if err := a.isActive(txnCtx.ClientContext); err != nil {
		return "", err
	}

	token := uuid.NewWithoutDashes()
	if err := a.insertAuthTokenNoTTLInTransaction(txnCtx, auth.HashToken(token), auth.PipelinePrefix+pipeline); err != nil {
		return "", errors.Wrapf(err, "error storing token")
	} else {
		return token, nil
	}
}

// GetOIDCLogin implements the protobuf auth.GetOIDCLogin RPC
func (a *apiServer) GetOIDCLogin(ctx context.Context, req *auth.GetOIDCLoginRequest) (resp *auth.GetOIDCLoginResponse, retErr error) {
	a.LogReq(req)
	// Don't log response to avoid logging OIDC state token
	defer func(start time.Time) { a.LogResp(req, nil, retErr, time.Since(start)) }(time.Now())
	var err error

	authURL, state, err := a.GetOIDCLoginURL(ctx)
	if err != nil {
		return nil, err
	}
	return &auth.GetOIDCLoginResponse{
		LoginURL: authURL,
		State:    state,
	}, nil
}

// RevokeAuthToken implements the protobuf auth.RevokeAuthToken RPC
func (a *apiServer) RevokeAuthToken(ctx context.Context, req *auth.RevokeAuthTokenRequest) (resp *auth.RevokeAuthTokenResponse, retErr error) {
	a.LogReq(req)
	defer func(start time.Time) { a.LogResp(req, resp, retErr, time.Since(start)) }(time.Now())
	a.txnEnv.WithWriteContext(ctx, func(txnCtx *txnenv.TransactionContext) error {
		resp, retErr = a.RevokeAuthTokenInTransaction(txnCtx, req)
		return retErr
	})
	return resp, retErr
}

func (a *apiServer) RevokeAuthTokenInTransaction(txnCtx *txnenv.TransactionContext, req *auth.RevokeAuthTokenRequest) (resp *auth.RevokeAuthTokenResponse, retErr error) {
	if err := a.isActive(txnCtx.ClientContext); err != nil {
		return nil, err
	}

	if err := a.deleteAuthToken(txnCtx.ClientContext, txnCtx.SqlTx, auth.HashToken(req.Token)); err != nil {
		return nil, err
	}
	return &auth.RevokeAuthTokenResponse{}, nil
}

// setGroupsForUserInternal is a helper function used by SetGroupsForUser, and
// also by handleSAMLResponse and handleOIDCExchangeInternal (which updates
// group membership information based on signed SAML assertions or JWT claims).
// This does no auth checks, so the caller must do all relevant authorization.
func (a *apiServer) setGroupsForUserInternal(ctx context.Context, subject string, groups []string) error {
	return col.NewSQLTx(ctx, a.env.GetDBClient(), func(sqlTx *sqlx.Tx) error {
		members := a.members.ReadWrite(sqlTx)

		// Get groups to remove/add user from/to
		var removeGroups auth.Groups
		addGroups := addToSet(nil, groups...)
		if err := members.Get(subject, &removeGroups); err == nil {
			for _, group := range groups {
				if removeGroups.Groups[group] {
					removeGroups.Groups = removeFromSet(removeGroups.Groups, group)
					addGroups = removeFromSet(addGroups, group)
				}
			}
		}

		// Set groups for user
		if err := members.Put(subject, &auth.Groups{
			Groups: addToSet(nil, groups...),
		}); err != nil {
			return err
		}

		// Remove user from previous groups
		groups := a.groups.ReadWrite(sqlTx)
		var membersProto auth.Users
		for group := range removeGroups.Groups {
			if err := groups.Upsert(group, &membersProto, func() error {
				membersProto.Usernames = removeFromSet(membersProto.Usernames, subject)
				return nil
			}); err != nil {
				return err
			}
		}

		// Add user to new groups
		for group := range addGroups {
			if err := groups.Upsert(group, &membersProto, func() error {
				membersProto.Usernames = addToSet(membersProto.Usernames, subject)
				return nil
			}); err != nil {
				return err
			}
		}

		return nil
	})
}

// SetGroupsForUser implements the protobuf auth.SetGroupsForUser RPC
func (a *apiServer) SetGroupsForUser(ctx context.Context, req *auth.SetGroupsForUserRequest) (resp *auth.SetGroupsForUserResponse, retErr error) {
	a.LogReq(req)
	defer func(start time.Time) { a.LogResp(req, resp, retErr, time.Since(start)) }(time.Now())

	if err := a.checkCanonicalSubject(req.Username); err != nil {
		return nil, err
	}
	// TODO(msteffen): canonicalize group names
	if err := a.setGroupsForUserInternal(ctx, req.Username, req.Groups); err != nil {
		return nil, err
	}
	return &auth.SetGroupsForUserResponse{}, nil
}

// ModifyMembers implements the protobuf auth.ModifyMembers RPC
func (a *apiServer) ModifyMembers(ctx context.Context, req *auth.ModifyMembersRequest) (resp *auth.ModifyMembersResponse, retErr error) {
	a.LogReq(req)
	defer func(start time.Time) { a.LogResp(req, resp, retErr, time.Since(start)) }(time.Now())

	if err := a.checkCanonicalSubjects(req.Add); err != nil {
		return nil, err
	}
	// TODO(bryce) Skip canonicalization if the users can be found.
	if err := a.checkCanonicalSubjects(req.Remove); err != nil {
		return nil, err
	}

	if err := col.NewSQLTx(ctx, a.env.GetDBClient(), func(sqlTx *sqlx.Tx) error {
		members := a.members.ReadWrite(sqlTx)
		var groupsProto auth.Groups
		for _, username := range req.Add {
			if err := members.Upsert(username, &groupsProto, func() error {
				groupsProto.Groups = addToSet(groupsProto.Groups, req.Group)
				return nil
			}); err != nil {
				return err
			}
		}
		for _, username := range req.Remove {
			if err := members.Upsert(username, &groupsProto, func() error {
				groupsProto.Groups = removeFromSet(groupsProto.Groups, req.Group)
				return nil
			}); err != nil {
				return err
			}
		}

		groups := a.groups.ReadWrite(sqlTx)
		var membersProto auth.Users
		if err := groups.Upsert(req.Group, &membersProto, func() error {
			membersProto.Usernames = addToSet(membersProto.Usernames, req.Add...)
			membersProto.Usernames = removeFromSet(membersProto.Usernames, req.Remove...)
			return nil
		}); err != nil {
			return err
		}

		return nil
	}); err != nil {
		return nil, err
	}

	return &auth.ModifyMembersResponse{}, nil
}

func addToSet(set map[string]bool, elems ...string) map[string]bool {
	if set == nil {
		set = map[string]bool{}
	}

	for _, elem := range elems {
		set[elem] = true
	}
	return set
}

func removeFromSet(set map[string]bool, elems ...string) map[string]bool {
	if set != nil {
		for _, elem := range elems {
			delete(set, elem)
		}
	}

	return set
}

// getGroups is a helper function used primarily by the GRPC API GetGroups, but
// also by Authorize() and isAdmin().
func (a *apiServer) getGroups(ctx context.Context, subject string) ([]string, error) {
	members := a.members.ReadOnly(ctx)
	var groupsProto auth.Groups
	if err := members.Get(subject, &groupsProto); err != nil {
		if col.IsErrNotFound(err) {
			return []string{}, nil
		}
		return nil, err
	}
	return setToList(groupsProto.Groups), nil
}

// GetGroups implements the protobuf auth.GetGroups RPC
func (a *apiServer) GetGroups(ctx context.Context, req *auth.GetGroupsRequest) (resp *auth.GetGroupsResponse, retErr error) {
	a.LogReq(req)
	defer func(start time.Time) { a.LogResp(req, resp, retErr, time.Since(start)) }(time.Now())

	callerInfo, err := a.getAuthenticatedUser(ctx)
	if err != nil {
		return nil, err
	}

	var target string
	if req.Username != "" && req.Username != callerInfo.Subject {
		pachClient := a.env.GetPachClient(ctx)
		resp, err := pachClient.Authorize(pachClient.Ctx(), &auth.AuthorizeRequest{
			Resource: &auth.Resource{Type: auth.ResourceType_CLUSTER},
			Permissions: []auth.Permission{
				auth.Permission_CLUSTER_AUTH_GET_GROUPS,
			},
		})
		if err != nil {
			return nil, err
		}

		if !resp.Authorized {
			return nil, &auth.ErrNotAuthorized{
				Subject:  resp.Principal,
				Resource: auth.Resource{Type: auth.ResourceType_CLUSTER},
				Required: []auth.Permission{
					auth.Permission_CLUSTER_AUTH_GET_GROUPS,
				},
			}
		}
		target = req.Username
	} else {
		target = callerInfo.Subject
	}

	groups, err := a.getGroups(ctx, target)
	if err != nil {
		return nil, err
	}
	return &auth.GetGroupsResponse{Groups: groups}, nil
}

// GetUsers implements the protobuf auth.GetUsers RPC
func (a *apiServer) GetUsers(ctx context.Context, req *auth.GetUsersRequest) (resp *auth.GetUsersResponse, retErr error) {
	a.LogReq(req)
	defer func(start time.Time) { a.LogResp(req, resp, retErr, time.Since(start)) }(time.Now())

	// Filter by group
	if req.Group != "" {
		var membersProto auth.Users
		if err := col.NewSQLTx(ctx, a.env.GetDBClient(), func(sqlTx *sqlx.Tx) error {
			groups := a.groups.ReadWrite(sqlTx)
			if err := groups.Get(req.Group, &membersProto); err != nil {
				return err
			}
			return nil
		}); err != nil {
			return nil, err
		}

		return &auth.GetUsersResponse{Usernames: setToList(membersProto.Usernames)}, nil
	}

	membersCol := a.members.ReadOnly(ctx)
	groups := &auth.Groups{}
	var users []string
	if err := membersCol.List(groups, col.DefaultOptions(), func(user string) error {
		users = append(users, user)
		return nil
	}); err != nil {
		return nil, err
	}
	return &auth.GetUsersResponse{Usernames: users}, nil
}

func setToList(set map[string]bool) []string {
	if set == nil {
		return []string{}
	}

	list := []string{}
	for elem := range set {
		list = append(list, elem)
	}
	return list
}

func (a *apiServer) getAuthenticatedUser(ctx context.Context) (*auth.TokenInfo, error) {
	token, err := auth.GetAuthToken(ctx)
	if err != nil {
		return nil, err
	}

	if token == a.ppsToken {
		// TODO(msteffen): This is a hack. The idea is that there is a logical user
		// entry mapping ppsToken to ppsUser. Soon, ppsUser will go away and
		// this check should happen in authorize
		return &auth.TokenInfo{
			Subject: auth.PpsUser,
		}, nil
	}

	// try to lookup pre-computed subject
	if subject := internalauth.GetWhoAmI(ctx); subject != "" {
		return &auth.TokenInfo{
			Subject: subject,
		}, nil
	}

	tokenInfo, lookupErr := a.lookupAuthTokenInfo(ctx, auth.HashToken(token))
	if lookupErr != nil {
		if col.IsErrNotFound(lookupErr) {
			return nil, auth.ErrBadToken
		}
		return nil, lookupErr
	}

	// verify token hasn't expired
	if tokenInfo.Expiration != nil && time.Now().After(*tokenInfo.Expiration) {
		return nil, auth.ErrExpiredToken
	}
	return tokenInfo, nil
}

// checkCanonicalSubjects applies checkCanonicalSubject to a list
func (a *apiServer) checkCanonicalSubjects(subjects []string) error {
	for _, subject := range subjects {
		if err := a.checkCanonicalSubject(subject); err != nil {
			return err
		}
	}
	return nil
}

// checkCanonicalSubject returns an error if a subject doesn't have a prefix, or the prefix is
// not recognized
func (a *apiServer) checkCanonicalSubject(subject string) error {
	if subject == auth.AllClusterUsersSubject {
		return nil
	}

	colonIdx := strings.Index(subject, ":")
	if colonIdx < 0 {
		return errors.Errorf("subject has no prefix, must be of the form <type>:<name>")
	}
	prefix := subject[:colonIdx]

	// check against fixed prefixes
	prefix += ":" // append ":" to match constants
	switch prefix {
	case auth.PipelinePrefix, auth.RobotPrefix, auth.PachPrefix, auth.UserPrefix, auth.GroupPrefix:
		break
	default:
		return errors.Errorf("subject has unrecognized prefix: %s", subject[:colonIdx+1])
	}
	return nil
}

// GetConfiguration implements the protobuf auth.GetConfiguration RPC.
func (a *apiServer) GetConfiguration(ctx context.Context, req *auth.GetConfigurationRequest) (resp *auth.GetConfigurationResponse, retErr error) {
	a.LogReq(req)
	defer func(start time.Time) { a.LogResp(req, resp, retErr, time.Since(start)) }(time.Now())

	if !a.watchesEnabled {
		return nil, errors.New("watches are not enabled, unable to get current config")
	}

	config, ok := a.configCache.Load().(*auth.OIDCConfig)
	if !ok {
		return nil, errors.New("cached auth config had unexpected type")
	}

	return &auth.GetConfigurationResponse{
		Configuration: config,
	}, nil
}

// SetConfiguration implements the protobuf auth.SetConfiguration RPC
func (a *apiServer) SetConfiguration(ctx context.Context, req *auth.SetConfigurationRequest) (resp *auth.SetConfigurationResponse, retErr error) {
	a.LogReq(req)
	defer func(start time.Time) { a.LogResp(req, resp, retErr, time.Since(start)) }(time.Now())

	if !a.watchesEnabled {
		return nil, errors.New("watches are not enabled, unable to set config")
	}

	var configToStore *auth.OIDCConfig
	if req.Configuration != nil {
		// Validate new config
		if err := validateOIDCConfig(ctx, req.Configuration); err != nil {
			return nil, err
		}
		configToStore = req.Configuration
	} else {
		configToStore = proto.Clone(&DefaultOIDCConfig).(*auth.OIDCConfig)
	}

	// set the new config
	if err := col.NewSQLTx(ctx, a.env.GetDBClient(), func(sqlTx *sqlx.Tx) error {
		return a.authConfig.ReadWrite(sqlTx).Put(configKey, configToStore)
	}); err != nil {
		return nil, err
	}

	// block until the watcher observes the write
	if err := backoff.Retry(func() error {
		record, ok := a.configCache.Load().(*auth.OIDCConfig)
		if !ok {
			return errors.Errorf("could not retrieve auth config from cache")
		}
		if !proto.Equal(record, configToStore) {
			return errors.Errorf("config in cache was not updated")
		}
		return nil
	}, backoff.RetryEvery(time.Second)); err != nil {
		return nil, err
	}

	return &auth.SetConfigurationResponse{}, nil
}

func (a *apiServer) ExtractAuthTokens(ctx context.Context, req *auth.ExtractAuthTokensRequest) (resp *auth.ExtractAuthTokensResponse, retErr error) {
	// We don't want to actually log the request/response since they contain
	// credentials.
	a.LogReq(req)
	defer func(start time.Time) { a.LogResp(nil, nil, retErr, time.Since(start)) }(time.Now())
	if err := a.isActive(ctx); err != nil {
		return nil, err
	}

	extracted, err := a.listRobotTokens(ctx)
	if err != nil {
		return nil, err
	}
	return &auth.ExtractAuthTokensResponse{Tokens: extracted}, nil
}

func (a *apiServer) RestoreAuthToken(ctx context.Context, req *auth.RestoreAuthTokenRequest) (resp *auth.RestoreAuthTokenResponse, retErr error) {
	// We don't want to actually log the request/response since they contain
	// credentials.
	defer func(start time.Time) { a.LogResp(nil, nil, retErr, time.Since(start)) }(time.Now())

	var ttl int64
	if req.Token.Expiration != nil {
		ttl = int64(time.Until(*req.Token.Expiration).Seconds())
		if ttl < 0 {
			return nil, auth.ErrExpiredToken
		}
	}

	// Check whether the token hash already exists - we don't want to replace an existing token
	if err := func() error {
		if ttl > 0 {
			return a.insertAuthToken(ctx, req.Token.HashedToken, req.Token.Subject, ttl)
		} else {
			return a.insertAuthTokenNoTTL(ctx, req.Token.HashedToken, req.Token.Subject)
		}
	}(); err != nil {
		return nil, errors.Wrapf(err, "error restoring auth token")
	}

	return &auth.RestoreAuthTokenResponse{}, nil
}

// implements the protobuf auth.DeleteExpiredAuthTokens RPC
func (a *apiServer) DeleteExpiredAuthTokens(ctx context.Context, req *auth.DeleteExpiredAuthTokensRequest) (*auth.DeleteExpiredAuthTokensResponse, error) {
	logrus.Info("Deleting expired auth tokens")
	if _, err := a.env.GetDBClient().Exec(`DELETE FROM auth.auth_tokens WHERE NOW() > expiration`); err != nil {
		return nil, errors.Wrapf(err, "error deleting expired tokens")
	}
	return &auth.DeleteExpiredAuthTokensResponse{}, nil
}

func (a *apiServer) RevokeAuthTokensForUser(ctx context.Context, req *auth.RevokeAuthTokensForUserRequest) (resp *auth.RevokeAuthTokensForUserResponse, retErr error) {
	defer func(start time.Time) { a.LogResp(req, resp, retErr, time.Since(start)) }(time.Now())

	if _, err := a.env.GetDBClient().ExecContext(ctx, `DELETE FROM auth.auth_tokens WHERE subject = $1`, req.Username); err != nil {
		return nil, errors.Wrapf(err, "error deleting all auth tokens")
	}
	return &auth.RevokeAuthTokensForUserResponse{}, nil
}

func (a *apiServer) deleteExpiredTokensRoutine() {
	go func(ctx context.Context) {
		for {
			time.Sleep(time.Duration(cleanupIntervalHours) * time.Hour)
			a.DeleteExpiredAuthTokens(ctx, &auth.DeleteExpiredAuthTokensRequest{})
		}
	}(context.Background())
}

// we interpret an expiration value of NULL as "lives forever".
func (a *apiServer) lookupAuthTokenInfo(ctx context.Context, tokenHash string) (*auth.TokenInfo, error) {
	var tokenInfo auth.TokenInfo

	err := a.env.GetDBClient().GetContext(ctx, &tokenInfo, `SELECT subject, expiration FROM auth.auth_tokens WHERE token_hash = $1`, tokenHash)

	if err != nil {
		return nil, col.ErrNotFound{Type: "auth_tokens", Key: tokenHash}
	}

	return &tokenInfo, nil
}

// we will sometimes have expiration values set in the passed, since we only remove those values in the deleteExpiredTokensRoutine() goroutine
func (a *apiServer) listRobotTokens(ctx context.Context) ([]*auth.TokenInfo, error) {
	robotTokens := make([]*auth.TokenInfo, 0)
	if err := a.env.GetDBClient().SelectContext(ctx, &robotTokens,
		`SELECT token_hash, subject, expiration
		FROM auth.auth_tokens 
		WHERE subject LIKE $1 || '%'`, auth.RobotPrefix); err != nil {
		return nil, errors.Wrapf(err, "error querying token")
	}
	return robotTokens, nil
}

func (a *apiServer) generateAndInsertAuthToken(ctx context.Context, subject string, ttlSeconds int64) (string, error) {
	token := uuid.NewWithoutDashes()
	if err := a.insertAuthToken(ctx, auth.HashToken(token), subject, ttlSeconds); err != nil {
		return "", err
	}
	return token, nil
}

func (a *apiServer) generateAndInsertAuthTokenNoTTL(ctx context.Context, subject string) (string, error) {
	token := uuid.NewWithoutDashes()
	if err := a.insertAuthTokenNoTTL(ctx, auth.HashToken(token), subject); err != nil {
		return "", err
	}

	return token, nil
}

// generates a token, and stores it's hash and supporting data in postgres
func (a *apiServer) insertAuthToken(ctx context.Context, tokenHash string, subject string, ttlSeconds int64) error {
	// Register the pachd in the database
	if _, err := a.env.GetDBClient().ExecContext(ctx,
		`INSERT INTO auth.auth_tokens (token_hash, subject, expiration) 
		VALUES ($1, $2, NOW() + $3 * interval '1 sec')`, tokenHash, subject, ttlSeconds); err != nil {
		if pgErr, ok := err.(*pq.Error); ok {
			if pgErr.Code == pq.ErrorCode(pgerrcode.UniqueViolation) {
				return errors.New("cannot overwrite existing token with same hash")
			}
		}
		return errors.Wrapf(err, "error storing token")
	}
	return nil
}

func (a *apiServer) insertAuthTokenNoTTL(ctx context.Context, tokenHash string, subject string) error {
	// Register the pachd in the database
	return a.txnEnv.WithWriteContext(ctx, func(txnCtx *txnenv.TransactionContext) error {
		err := a.insertAuthTokenNoTTLInTransaction(txnCtx, tokenHash, subject)
		return err
	})
}

func (a *apiServer) insertAuthTokenNoTTLInTransaction(txnCtx *txnenv.TransactionContext, tokenHash string, subject string) error {
	// Register the pachd in the database
	if _, err := txnCtx.SqlTx.ExecContext(txnCtx.ClientContext,
		`INSERT INTO auth.auth_tokens (token_hash, subject) 
		VALUES ($1, $2)`, tokenHash, subject); err != nil {
		if pgErr, ok := err.(*pq.Error); ok {
			if pgErr.Code == pq.ErrorCode(pgerrcode.UniqueViolation) {
				return errors.New("cannot overwrite existing token with same hash")
			}
		}
		return errors.Wrapf(err, "error storing token")
	}
	return nil
}

func (a *apiServer) deleteAllAuthTokens(ctx context.Context, sqlTx *sqlx.Tx) error {
	if _, err := sqlTx.ExecContext(ctx, `DELETE FROM auth.auth_tokens`); err != nil {
		return errors.Wrapf(err, "error deleting all auth tokens")
	}
	return nil
}

func (a *apiServer) deleteAuthToken(ctx context.Context, sqlTx *sqlx.Tx, tokenHash string) error {
	if _, err := sqlTx.ExecContext(ctx, `DELETE FROM auth.auth_tokens WHERE token_hash=$1`, tokenHash); err != nil {
		return errors.Wrapf(err, "error deleting token")
	}
	return nil
}<|MERGE_RESOLUTION|>--- conflicted
+++ resolved
@@ -132,51 +132,6 @@
 	watchesEnabled bool,
 ) (APIServer, error) {
 
-<<<<<<< HEAD
-	authConfig, err := col.NewPostgresCollection(
-		context.Background(),
-		env.GetDBClient(),
-		env.GetPostgresListener(),
-		&auth.OIDCConfig{},
-		nil,
-		nil,
-	)
-	if err != nil {
-		return nil, err
-	}
-	roleBindings, err := col.NewPostgresCollection(
-		context.Background(),
-		env.GetDBClient(),
-		env.GetPostgresListener(),
-		&auth.RoleBinding{},
-		nil,
-		nil,
-	)
-	if err != nil {
-		return nil, err
-	}
-	members, err := col.NewPostgresCollection(
-		context.Background(),
-		env.GetDBClient(),
-		env.GetPostgresListener(),
-		&auth.Groups{},
-		nil,
-		nil,
-	)
-	if err != nil {
-		return nil, err
-	}
-	groups, err := col.NewPostgresCollection(
-		context.Background(),
-		env.GetDBClient(),
-		env.GetPostgresListener(),
-		&auth.Users{},
-		nil,
-		nil,
-	)
-	if err != nil {
-		return nil, err
-	}
 	oidcStates := col.NewEtcdCollection(
 		env.GetEtcdClient(),
 		path.Join(oidcAuthnPrefix),
@@ -185,12 +140,7 @@
 		nil,
 		nil,
 	)
-	if err != nil {
-		return nil, err
-	}
-
-=======
->>>>>>> 897afd58
+
 	s := &apiServer{
 		env:            env,
 		txnEnv:         txnEnv,
@@ -199,7 +149,7 @@
 		roleBindings:   roleBindingsCollection(env.GetDBClient(), env.GetPostgresListener()),
 		members:        membersCollection(env.GetDBClient(), env.GetPostgresListener()),
 		groups:         groupsCollection(env.GetDBClient(), env.GetPostgresListener()),
-		oidcStates:     oidcStatesCollection(env.GetDBClient(), env.GetPostgresListener()),
+		oidcStates:     oidcStates,
 		public:         public,
 		watchesEnabled: watchesEnabled,
 	}
