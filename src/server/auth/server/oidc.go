package server

import (
	goerr "errors"
	"fmt"
	"net/http"
	"net/url"
	"time"

	"github.com/pachyderm/pachyderm/v2/src/auth"
	"github.com/pachyderm/pachyderm/v2/src/internal/backoff"
	col "github.com/pachyderm/pachyderm/v2/src/internal/collection"
	"github.com/pachyderm/pachyderm/v2/src/internal/errors"
	"github.com/pachyderm/pachyderm/v2/src/internal/random"
	"github.com/pachyderm/pachyderm/v2/src/internal/watch"

	oidc "github.com/coreos/go-oidc"
	"github.com/jmoiron/sqlx"
	logrus "github.com/sirupsen/logrus"
	"golang.org/x/net/context"
	"golang.org/x/oauth2"
)

const threeMinutes = 3 * 60 // Passed to col.PutTTL (so value is in seconds)

// various oidc invalid argument errors. Use 'goerror' instead of internal
// 'errors' library b/c stack trace isn't useful
var (
	errNotConfigured = goerr.New("OIDC ID provider configuration not found")
	errAuthFailed    = goerr.New("authorization failed")
	errWatchFailed   = goerr.New("error watching OIDC state token (has it expired?)")
	errTokenDeleted  = goerr.New("error during authorization: OIDC state token expired")
)

// IDTokenClaims represents the set of claims in an OIDC ID token that we're concerned with
type IDTokenClaims struct {
	Email         string   `json:"email"`
	EmailVerified bool     `json:"email_verified"`
	Groups        []string `json:"groups"`
}

<<<<<<< HEAD
func scopes(additionalScopes []string) []string {
	return append([]string{oidc.ScopeOpenID, "profile", "email"}, additionalScopes...)
}

// validateOIDC validates an OIDC configuration before it's stored in postgres.
=======
// validateOIDC validates an OIDC configuration before it's stored in etcd.
>>>>>>> 53ab5928
func validateOIDCConfig(ctx context.Context, config *auth.OIDCConfig) error {
	if _, err := url.Parse(config.Issuer); err != nil {
		return errors.Wrapf(err, "OIDC issuer must be a valid URL")
	}

	// this does a request to <issuer>/.well-known/openid-configuration to see if it works
	_, err := newOIDCConfig(ctx, config)

	if err != nil {
		return errors.Wrapf(err, "provided OIDC issuer does not implement OIDC protocol")
	}

	if _, err := url.Parse(config.RedirectURI); err != nil {
		return errors.Wrapf(err, "OIDC redirect_uri must be a valid URL")
	}

	if config.ClientID == "" {
		return errors.Errorf("OIDC configuration must have a non-empty client_id")
	}

	return nil
}

// half is a helper function used to log the first half of OIDC state tokens in
// logs.
//
// Per the description of handleOIDCLogin, we currently don't give error details
// to callers of Authenticate/handleOIDCCallback, to avoid accidentally leaking
// sensitive information to untrusted users, and instead log error information
// from pachd (where only kubernetes administrators can see it) with the state
// token inline. This way, legitimate users having trouble authenticating can
// show their state token to a cluster administrator and get error information
// from them. However, to avoid giving too much user information to Kubernetes
// cluster administrators, we don't want to log users' private credentials. So
// this function is used to log part of an OIDC state token--enough to associate
// error logs with a failing authentication flow, but not enough for a cluster
// administrator to impersonate a user.
func half(state string) string {
	return fmt.Sprintf("%s.../%d", state[:len(state)/2], len(state))
}

// oidcConfig is a struct that wraps an auth.OIDCConfig and adds useful
// structs that we would normally need to instantiate multiple times
type oidcConfig struct {
	*auth.OIDCConfig
	oidcProvider  *oidc.Provider
	oauthConfig   oauth2.Config
	rewriteClient *http.Client
}

func newOIDCConfig(ctx context.Context, config *auth.OIDCConfig) (*oidcConfig, error) {
	var rewriteClient *http.Client
	var err error
	if config.LocalhostIssuer {
		rewriteClient, err = LocalhostRewriteClient(config.Issuer)
		if err != nil {
			return nil, err
		}
		ctx = oidc.ClientContext(ctx, rewriteClient)
	}

	oidcProvider, err := oidc.NewProvider(ctx, config.Issuer)
	if err != nil {
		return nil, err
	}

	return &oidcConfig{
		OIDCConfig:    config,
		oidcProvider:  oidcProvider,
		rewriteClient: rewriteClient,
		oauthConfig: oauth2.Config{
			ClientID:     config.ClientID,
			ClientSecret: config.ClientSecret,
			RedirectURL:  config.RedirectURI,
			Endpoint:     oidcProvider.Endpoint(),
			Scopes:       config.Scopes,
		},
	}, nil
}

func (c *oidcConfig) Ctx(ctx context.Context) context.Context {
	if c.rewriteClient != nil {
		return oidc.ClientContext(ctx, c.rewriteClient)
	}
	return ctx
}

func (a *apiServer) getOIDCConfig(ctx context.Context) (*oidcConfig, error) {
	config, ok := a.configCache.Load().(*auth.OIDCConfig)
	if !ok {
		return nil, errors.New("unable to load cached OIDC configuration")
	}
	if config.Issuer == "" {
		return nil, errors.WithStack(errNotConfigured)
	}
	return newOIDCConfig(ctx, config)
}

// GetOIDCLoginURL uses the given state to generate a login URL for the OIDC provider object
func (a *apiServer) GetOIDCLoginURL(ctx context.Context) (string, string, error) {
	config, err := a.getOIDCConfig(ctx)
	if err != nil {
		return "", "", err
	}

	state := random.String(30)
	nonce := random.String(30)

	if err := col.NewSQLTx(ctx, a.env.GetDBClient(), func(sqlTx *sqlx.Tx) error {
		return a.oidcStates.ReadWrite(sqlTx).PutTTL(state, &auth.SessionInfo{
			Nonce: nonce, // read & verified by /authorization-code/callback
		}, threeMinutes)
	}); err != nil {
		return "", "", errors.Wrap(err, "could not create OIDC login session")
	}

	url := config.oauthConfig.AuthCodeURL(state,
		oauth2.SetAuthURLParam("response_type", "code"),
		oauth2.SetAuthURLParam("nonce", nonce))
	return url, state, nil
}

// OIDCStateToEmail takes the state token created for the OIDC session and
// uses it discover the email of the user who obtained the code (or verify that
// the code belongs to them). This is how Pachyderm currently implements OIDC
// authorization in a production cluster
func (a *apiServer) OIDCStateToEmail(ctx context.Context, state string) (email string, retErr error) {
	defer func() {
		logrus.Infof("converted OIDC state %q to email %q (or err: %v)",
			half(state), email, retErr)
	}()
	// reestablish watch in a loop, in case there's a watch error
	if err := backoff.RetryNotify(func() error {
		watcher, err := a.oidcStates.ReadOnly(ctx).WatchOne(state)
		if err != nil {
			logrus.Errorf("error watching OIDC state token %q during authorization: %v",
				half(state), err)
			return errors.WithStack(errWatchFailed)
		}
		defer watcher.Close()

		// lookup the token from the given state
		for e := range watcher.Watch() {
			if e.Type == watch.EventError {
				// reestablish watch (error not returned to user)
				return e.Err
			} else if e.Type == watch.EventDelete {
				return errors.WithStack(errTokenDeleted)
			}

			// see if there's an ID token attached to the OIDC state now
			var key string
			var si auth.SessionInfo
			if err := e.Unmarshal(&key, &si); err != nil {
				// retry watch (maybe a valid SessionInfo will appear later?)
				return errors.Wrapf(err, "error unmarshalling OIDC SessionInfo")
			}
			if si.ConversionErr {
				return errors.WithStack(errAuthFailed)
			} else if si.Email != "" {
				// Success
				email = si.Email
				return nil
			}
		}
		return nil
	}, backoff.New60sBackOff(), func(err error, d time.Duration) error {
		logrus.Errorf("error watching OIDC state token %q during authorization (retrying in %s): %v",
			half(state), d, err)
		if errors.Is(err, errWatchFailed) || errors.Is(err, errTokenDeleted) || errors.Is(err, errAuthFailed) {
			return err // don't retry, just return the error
		}
		return nil
	}); err != nil {
		return "", err
	}
	return email, nil
}

// handleOIDCExchange implements the /authorization-code/callback endpoint. In
// the success case, it converts the passed authorization code to an email
// address and associates the email address with the passed OIDC state token in
// the 'oidc-authns' collection.
//
// The error handling from this function is slightly delicate, as callers may
// have network access to Pachyderm, but may not have an OIDC account or any
// legitimate access to this cluster, so we want to avoid accidentally leaking
// operational details. In general:
// - This should not return an HTTP error with more information than pachctl
//   prints. Currently, pachctl only prints the OIDC state token presented by
//   the user and "Authorization failed" if the token exchange doesn't work
//   (indicated by SessionInfo.ConversionErr == true).
// - More information may be included in logs (which should only be accessible
//   Pachyderm administrators with kubectl access), and logs include enough
//   characters of any relevant OIDC state token to identify a particular login
//   flow. Thus if a user is legitimate, they can present their OIDC state token
//   (displayed by pachctl or their browser) to a cluster administrator, and the
//   cluster administrator can locate a detailed error in pachctl's logs.
//   Together they can resolve any authorization issues.
// - This should also not log any user credentials that would allow a
//   kubernetes cluster administrator to impersonate an individual user
//   undetected in Pachyderm or elsewhere. Where this logs OIDC state tokens, to
//   correlate authentication flows to error logs, it only logs the first half,
//   which is not enough to authenticate.
//
// If needed, Pachyderm cluster administrators can impersonate users by calling
// GetAuthToken(), but that call is logged and auditable.
func (a *apiServer) handleOIDCExchange(w http.ResponseWriter, req *http.Request) {
	ctx := req.Context()
	code := req.URL.Query()["code"][0]
	state := req.URL.Query()["state"][0]
	if state == "" || code == "" {
		http.Error(w,
			"invalid OIDC callback request: missing OIDC state token or authorization code",
			http.StatusBadRequest)
		return
	}

	// Verify the ID token, and if it's valid, add it to this state's SessionInfo
	// in postgres, so that any concurrent Authorize() calls can discover it and give
	// the caller a Pachyderm token.
	nonce, email, conversionErr := a.handleOIDCExchangeInternal(
		context.Background(), code, state)
	txErr := col.NewSQLTx(ctx, a.env.GetDBClient(), func(sqlTx *sqlx.Tx) error {
		var si auth.SessionInfo
		return a.oidcStates.ReadWrite(sqlTx).Update(state, &si, func() error {
			// nonce can only be checked inside postgres txn, but if nonces don't match
			// that's a non-retryable authentication error, so set conversionErr as
			// if handleOIDCExchangeInternal had errored and proceed
			if conversionErr == nil && nonce != si.Nonce {
				conversionErr = fmt.Errorf(
					"IDP nonce %v did not match Pachyderm's session nonce %v",
					nonce, si.Nonce)
			}
			if conversionErr == nil {
				si.Email = email
			} else {
				si.ConversionErr = true
			}
			return nil
		})
	})
	// Make exactly one call, to http.Error or http.Write, with either
	// conversionErr (non-retryable) or txErr (retryable) if either is set
	switch {
	case conversionErr != nil:
		// Don't give the user specific error information
		http.Error(w,
			fmt.Sprintf("authorization failed (OIDC state token: %q; Pachyderm "+
				"logs may contain more information)", half(state)),
			http.StatusUnauthorized)
	case txErr != nil:
		http.Error(w,
			fmt.Sprintf("temporary error during authorization (OIDC state token: "+
				"%q; Pachyderm logs may contain more information)", half(state)),
			http.StatusInternalServerError)
	default:
		// Success
		fmt.Fprintf(w, "You are now logged in. Go back to the terminal to use Pachyderm!")
	}
	// Wite more detailed error information into pachd's logs, if appropriate
	// (use two ifs here vs switch in case both are set)
	if conversionErr != nil {
		logrus.Errorf("could not convert authorization code (OIDC state: %q) %v",
			half(state), conversionErr)
	}
	if txErr != nil {
		logrus.Errorf("error storing OIDC authorization code in postgres (OIDC state: %q): %v",
			half(state), txErr)
	}
}

func (a *apiServer) validateIDToken(ctx context.Context, rawIDToken string) (*oidc.IDToken, *IDTokenClaims, error) {
	config, err := a.getOIDCConfig(ctx)
	if err != nil {
		return nil, nil, err
	}

	var verifier = config.oidcProvider.Verifier(&oidc.Config{ClientID: config.ClientID})
	idToken, err := verifier.Verify(config.Ctx(ctx), rawIDToken)
	if err != nil {
		return nil, nil, errors.Wrapf(err, "could not verify token")
	}

	var claims IDTokenClaims
	if err := idToken.Claims(&claims); err != nil {
		return nil, nil, errors.Wrapf(err, "could not get claims")
	}

	if !claims.EmailVerified && config.RequireEmailVerified {
		return nil, nil, errors.New("email_verified claim was false, and require_email_verified was set")
	}
	return idToken, &claims, nil
}

func (a *apiServer) syncGroupMembership(ctx context.Context, claims *IDTokenClaims) error {
	groups := make([]string, len(claims.Groups))
	for i, g := range claims.Groups {
		groups[i] = fmt.Sprintf("group:%s", g)
	}
	// Sync group membership based on the groups claim, if any
	return a.setGroupsForUserInternal(ctx, claims.Email, groups)
}

// handleOIDCExchangeInternal is a convenience function for converting an
// authorization code into an access token. The caller (handleOIDCExchange) is
// responsible for storing any responses from this in postgres and sending an HTTP
// response to the user's browser.
func (a *apiServer) handleOIDCExchangeInternal(ctx context.Context, authCode, state string) (nonce, email string, retErr error) {
	// log request, but do not log auth code (short-lived, but senstive user authenticator)
	logrus.Infof("auth.OIDC.handleOIDCExchange { \"state\": %q }", half(state))
	defer func() {
		logrus.Infof("auth.OIDC.handleOIDCExchange { \"state\": %q, \"nonce\": %q, \"email\": %q }",
			half(state), nonce, email)
	}()

	config, err := a.getOIDCConfig(ctx)
	if err != nil {
		return "", "", err
	}

	// Use the authorization code that is pushed to the redirect
	tok, err := config.oauthConfig.Exchange(config.Ctx(ctx), authCode)
	if err != nil {
		return "", "", errors.Wrapf(err, "failed to exchange code")
	}

	// Extract the ID Token from OAuth2 token.
	rawIDToken, ok := tok.Extra("id_token").(string)
	if !ok {
		return "", "", errors.New("missing id token")
	}

	// Parse and verify ID Token payload.
	idToken, claims, err := a.validateIDToken(ctx, rawIDToken)
	if err != nil {
		return "", "", errors.Wrapf(err, "could not verify token")
	}

	if err := a.syncGroupMembership(ctx, claims); err != nil {
		return "", "", errors.Wrapf(err, "could not sync group membership")
	}

	return idToken.Nonce, claims.Email, nil
}

func (a *apiServer) serveOIDC() error {
	// serve OIDC handler to exchange the auth code
	http.HandleFunc("/authorization-code/callback", a.handleOIDCExchange)
	return http.ListenAndServe(fmt.Sprintf(":%v", a.env.Config().OidcPort), nil)
}<|MERGE_RESOLUTION|>--- conflicted
+++ resolved
@@ -39,15 +39,7 @@
 	Groups        []string `json:"groups"`
 }
 
-<<<<<<< HEAD
-func scopes(additionalScopes []string) []string {
-	return append([]string{oidc.ScopeOpenID, "profile", "email"}, additionalScopes...)
-}
-
-// validateOIDC validates an OIDC configuration before it's stored in postgres.
-=======
 // validateOIDC validates an OIDC configuration before it's stored in etcd.
->>>>>>> 53ab5928
 func validateOIDCConfig(ctx context.Context, config *auth.OIDCConfig) error {
 	if _, err := url.Parse(config.Issuer); err != nil {
 		return errors.Wrapf(err, "OIDC issuer must be a valid URL")
