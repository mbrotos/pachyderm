package fuse

import (
	"bytes"
	"encoding/json"
	"fmt"
	"io"
	"io/ioutil"
	"net/http"
	"path/filepath"
	"strings"
	"testing"
	"time"

	"github.com/pachyderm/pachyderm/v2/src/auth"
	"github.com/pachyderm/pachyderm/v2/src/client"
	"github.com/pachyderm/pachyderm/v2/src/internal/dockertestenv"
	"github.com/pachyderm/pachyderm/v2/src/internal/errors"
	"github.com/pachyderm/pachyderm/v2/src/internal/grpcutil"
	"github.com/pachyderm/pachyderm/v2/src/internal/require"
	"github.com/pachyderm/pachyderm/v2/src/internal/testpachd"
	tu "github.com/pachyderm/pachyderm/v2/src/internal/testutil"
)

func put(path string, body io.Reader) (*http.Response, error) {
	client := &http.Client{}
	req, err := http.NewRequest(http.MethodPut, fmt.Sprintf("http://localhost:9002/%s", path), body)
	if err != nil {
		panic(err)
	}
	x, err := client.Do(req)
	return x, errors.EnsureStack(err)
}

func get(path string) (*http.Response, error) {
	client := &http.Client{}
	req, err := http.NewRequest(http.MethodGet, fmt.Sprintf("http://localhost:9002/%s", path), nil)
	if err != nil {
		panic(err)
	}
	x, err := client.Do(req)
	return x, errors.EnsureStack(err)
}

/*

Tests to write:

- read only is read only
- read write is read write
- write, unmount, files have gone from local mount
- write, unmount, remount, data comes back
- simple mount under different name works
- mount two versions of the same repo under different names works
	- there is no cache interference between them
- listing repos works and shows status
- when a repo is deleted in pachyderm it shows up as missing
- cp works (ff16dadac35bfd3f459d537fe68b788c8568db8a fixed it)

*/

func TestBasicServerSameNames(t *testing.T) {
	env := testpachd.NewRealEnv(t, dockertestenv.NewTestDBConfig(t))
	require.NoError(t, env.PachClient.CreateRepo("repo"))
	commit := client.NewCommit("repo", "master", "")
	err := env.PachClient.PutFile(commit, "dir/file1", strings.NewReader("foo"))
	require.NoError(t, err)
	err = env.PachClient.PutFile(commit, "dir/file2", strings.NewReader("foo"))
	require.NoError(t, err)
	withServerMount(t, env.PachClient, nil, func(mountPoint string) {

		_, err := put("repos/repo/master/_mount?name=repo&mode=ro", nil)
		require.NoError(t, err)

		repos, err := ioutil.ReadDir(mountPoint)
		require.NoError(t, err)
		require.Equal(t, 1, len(repos))
		require.Equal(t, "repo", filepath.Base(repos[0].Name()))

		files, err := ioutil.ReadDir(filepath.Join(mountPoint, "repo"))
		require.NoError(t, err)
		require.Equal(t, 1, len(files))
		require.Equal(t, "dir", filepath.Base(files[0].Name()))

		files, err = ioutil.ReadDir(filepath.Join(mountPoint, "repo", "dir"))
		require.NoError(t, err)
		require.Equal(t, 2, len(files))
		require.Equal(t, "file1", filepath.Base(files[0].Name()))
		require.Equal(t, "file2", filepath.Base(files[1].Name()))

		data, err := ioutil.ReadFile(filepath.Join(mountPoint, "repo", "dir", "file1"))
		require.NoError(t, err)
		require.Equal(t, "foo", string(data))
	})
}

func TestBasicServerNonMasterBranch(t *testing.T) {
	env := testpachd.NewRealEnv(t, dockertestenv.NewTestDBConfig(t))
	require.NoError(t, env.PachClient.CreateRepo("repo"))
	commit := client.NewCommit("repo", "dev", "")
	err := env.PachClient.PutFile(commit, "dir/file1", strings.NewReader("foo"))
	require.NoError(t, err)
	err = env.PachClient.PutFile(commit, "dir/file2", strings.NewReader("foo"))
	require.NoError(t, err)
	withServerMount(t, env.PachClient, nil, func(mountPoint string) {

		_, err := put("repos/repo/dev/_mount?name=repo&mode=ro", nil)
		require.NoError(t, err)

		repos, err := ioutil.ReadDir(mountPoint)
		require.NoError(t, err)
		require.Equal(t, 1, len(repos))
		require.Equal(t, "repo", filepath.Base(repos[0].Name()))

		files, err := ioutil.ReadDir(filepath.Join(mountPoint, "repo"))
		require.NoError(t, err)
		require.Equal(t, 1, len(files))
		require.Equal(t, "dir", filepath.Base(files[0].Name()))

		files, err = ioutil.ReadDir(filepath.Join(mountPoint, "repo", "dir"))
		require.NoError(t, err)
		require.Equal(t, 2, len(files))
		require.Equal(t, "file1", filepath.Base(files[0].Name()))
		require.Equal(t, "file2", filepath.Base(files[1].Name()))

		data, err := ioutil.ReadFile(filepath.Join(mountPoint, "repo", "dir", "file1"))
		require.NoError(t, err)
		require.Equal(t, "foo", string(data))
	})
}

func TestBasicServerDifferingNames(t *testing.T) {
	env := testpachd.NewRealEnv(t, dockertestenv.NewTestDBConfig(t))
	require.NoError(t, env.PachClient.CreateRepo("repo"))
	commit := client.NewCommit("repo", "master", "")
	err := env.PachClient.PutFile(commit, "dir/file1", strings.NewReader("foo"))
	require.NoError(t, err)
	err = env.PachClient.PutFile(commit, "dir/file2", strings.NewReader("foo"))
	require.NoError(t, err)
	withServerMount(t, env.PachClient, nil, func(mountPoint string) {

		_, err := put("repos/repo/master/_mount?name=newname&mode=ro", nil)
		require.NoError(t, err)

		repos, err := ioutil.ReadDir(mountPoint)
		require.NoError(t, err)
		require.Equal(t, 1, len(repos))
		require.Equal(t, "newname", filepath.Base(repos[0].Name()))

		files, err := ioutil.ReadDir(filepath.Join(mountPoint, "newname"))
		require.NoError(t, err)
		require.Equal(t, 1, len(files))
		require.Equal(t, "dir", filepath.Base(files[0].Name()))

		files, err = ioutil.ReadDir(filepath.Join(mountPoint, "newname", "dir"))
		require.NoError(t, err)
		require.Equal(t, 2, len(files))
		require.Equal(t, "file1", filepath.Base(files[0].Name()))
		require.Equal(t, "file2", filepath.Base(files[1].Name()))

		data, err := ioutil.ReadFile(filepath.Join(mountPoint, "newname", "dir", "file1"))
		require.NoError(t, err)
		require.Equal(t, "foo", string(data))
	})
}

<<<<<<< HEAD
func TestUnmountAll(t *testing.T) {
	env := testpachd.NewRealEnv(t, dockertestenv.NewTestDBConfig(t))

	require.NoError(t, env.PachClient.CreateRepo("repo1"))
	commit := client.NewCommit("repo1", "master", "")
	err := env.PachClient.PutFile(commit, "dir/file1", strings.NewReader("foo"))
	require.NoError(t, err)

	require.NoError(t, env.PachClient.CreateRepo("repo2"))
	commit = client.NewCommit("repo2", "master", "")
	err = env.PachClient.PutFile(commit, "dir/file2", strings.NewReader("foo"))
	require.NoError(t, err)

	withServerMount(t, env.PachClient, nil, func(mountPoint string) {
		_, err := put("repos/repo1/master/_mount?name=repo1&mode=ro")
		require.NoError(t, err)
		_, err = put("repos/repo2/master/_mount?name=repo2&mode=ro")
		require.NoError(t, err)

		repos, err := ioutil.ReadDir(mountPoint)
		require.NoError(t, err)
		require.Equal(t, 2, len(repos))

		_, err = put("repos/_unmount")
		require.NoError(t, err)

		repos, err = ioutil.ReadDir(mountPoint)
		require.NoError(t, err)
		require.Equal(t, 0, len(repos))
=======
func TestConfig(t *testing.T) {
	tu.DeleteAll(t)
	defer tu.DeleteAll(t)

	c := tu.GetAuthenticatedPachClient(t, auth.RootUser)

	withServerMount(t, c, nil, func(mountPoint string) {
		type Config struct {
			ClusterStatus string `json:"cluster_status"`
			PachdAddress  string `json:"pachd_address"`
		}

		// PUT
		invalidCfg := &Config{ClusterStatus: "INVALID", PachdAddress: "bad_address"}
		m := map[string]string{"pachd_address": invalidCfg.PachdAddress}
		b := new(bytes.Buffer)
		json.NewEncoder(b).Encode(m)

		// This put call takes 30 seconds since the client attempts to connect to an
		// endpoint for 30 seconds before timing out if it can't.
		putResp, err := put("config", b)
		require.NoError(t, err)
		defer putResp.Body.Close()

		putConfig := &Config{}
		json.NewDecoder(putResp.Body).Decode(putConfig)

		invalidCfgParsedPachdAddress, err := grpcutil.ParsePachdAddress(invalidCfg.PachdAddress)
		require.NoError(t, err)

		require.Equal(t, invalidCfg.ClusterStatus, putConfig.ClusterStatus)
		require.Equal(t, invalidCfgParsedPachdAddress.Qualified(), putConfig.PachdAddress)
		require.NotEqual(t, invalidCfgParsedPachdAddress.Qualified(), c.GetAddress().Qualified())

		cfg := &Config{ClusterStatus: "AUTH_ENABLED", PachdAddress: c.GetAddress().Qualified()}
		m = map[string]string{"pachd_address": cfg.PachdAddress}
		b = new(bytes.Buffer)
		json.NewEncoder(b).Encode(m)

		putResp, err = put("config", b)
		require.NoError(t, err)
		defer putResp.Body.Close()

		putConfig = &Config{}
		json.NewDecoder(putResp.Body).Decode(putConfig)

		cfgParsedPachdAddress, err := grpcutil.ParsePachdAddress(cfg.PachdAddress)
		require.NoError(t, err)

		require.Equal(t, cfg.ClusterStatus, putConfig.ClusterStatus)
		require.Equal(t, cfgParsedPachdAddress.Qualified(), putConfig.PachdAddress)
		require.Equal(t, cfgParsedPachdAddress.Qualified(), c.GetAddress().Qualified())

		// GET
		getResp, err := get("config")
		require.NoError(t, err)
		defer getResp.Body.Close()

		getConfig := &Config{}
		json.NewDecoder(getResp.Body).Decode(getConfig)

		require.Equal(t, cfg.ClusterStatus, getConfig.ClusterStatus)
		require.Equal(t, cfg.PachdAddress, getConfig.PachdAddress)
	})
}

func TestAuthLoginLogout(t *testing.T) {
	tu.DeleteAll(t)
	defer tu.DeleteAll(t)

	// Auth is activated in this step
	tu.ConfigureOIDCProvider(t)
	c := tu.GetUnauthenticatedPachClient(t)

	withServerMount(t, c, nil, func(mountPoint string) {
		authResp, err := put("auth/_login", nil)
		require.NoError(t, err)
		defer authResp.Body.Close()

		type AuthLoginResp struct {
			AuthUrl string `json:"auth_url"`
		}
		getAuthLogin := &AuthLoginResp{}
		json.NewDecoder(authResp.Body).Decode(getAuthLogin)

		tu.DoOAuthExchange(t, c, c, getAuthLogin.AuthUrl)
		time.Sleep(1 * time.Second)

		_, err = c.WhoAmI(c.Ctx(), &auth.WhoAmIRequest{})
		require.NoError(t, err)

		_, err = put("auth/_logout", nil)
		require.NoError(t, err)

		_, err = c.WhoAmI(c.Ctx(), &auth.WhoAmIRequest{})
		require.ErrorIs(t, err, auth.ErrNotSignedIn)
>>>>>>> 2170bc36
	})
}

// TODO: pass reference to the MountManager object to the test func, so that the
// test can call MountBranch, UnmountBranch etc directly for convenience
func withServerMount(tb testing.TB, c *client.APIClient, sopts *ServerOptions, f func(mountPoint string)) {
	dir := tb.TempDir()
	if sopts == nil {
		sopts = &ServerOptions{
			MountDir: dir,
		}
	}
	if sopts.Unmount == nil {
		sopts.Unmount = make(chan struct{})
	}
	unmounted := make(chan struct{})
	var mountErr error
	defer func() {
		close(sopts.Unmount)
		<-unmounted
		require.ErrorIs(tb, mountErr, http.ErrServerClosed)
	}()
	defer func() {
		// recover because panics leave the mount in a weird state that makes
		// it hard to rerun the tests, mostly relevent when you're iterating on
		// these tests, or the code they test.
		if r := recover(); r != nil {
			tb.Fatal(r)
		}
	}()
	go func() {
		mountErr = Server(c, sopts)
		close(unmounted)
	}()
	// Gotta give the fuse mount time to come up.
	time.Sleep(2 * time.Second)
	f(dir)
}<|MERGE_RESOLUTION|>--- conflicted
+++ resolved
@@ -164,7 +164,6 @@
 	})
 }
 
-<<<<<<< HEAD
 func TestUnmountAll(t *testing.T) {
 	env := testpachd.NewRealEnv(t, dockertestenv.NewTestDBConfig(t))
 
@@ -179,22 +178,24 @@
 	require.NoError(t, err)
 
 	withServerMount(t, env.PachClient, nil, func(mountPoint string) {
-		_, err := put("repos/repo1/master/_mount?name=repo1&mode=ro")
-		require.NoError(t, err)
-		_, err = put("repos/repo2/master/_mount?name=repo2&mode=ro")
+		_, err := put("repos/repo1/master/_mount?name=repo1&mode=ro", nil)
+		require.NoError(t, err)
+		_, err = put("repos/repo2/master/_mount?name=repo2&mode=ro", nil)
 		require.NoError(t, err)
 
 		repos, err := ioutil.ReadDir(mountPoint)
 		require.NoError(t, err)
 		require.Equal(t, 2, len(repos))
 
-		_, err = put("repos/_unmount")
+		_, err = put("repos/_unmount", nil)
 		require.NoError(t, err)
 
 		repos, err = ioutil.ReadDir(mountPoint)
 		require.NoError(t, err)
 		require.Equal(t, 0, len(repos))
-=======
+	})
+}
+
 func TestConfig(t *testing.T) {
 	tu.DeleteAll(t)
 	defer tu.DeleteAll(t)
@@ -291,7 +292,6 @@
 
 		_, err = c.WhoAmI(c.Ctx(), &auth.WhoAmIRequest{})
 		require.ErrorIs(t, err, auth.ErrNotSignedIn)
->>>>>>> 2170bc36
 	})
 }
 
