--- conflicted
+++ resolved
@@ -20,11 +20,8 @@
 	RepoAuthHeader = "NAME\tCREATED\tSIZE (MASTER)\tACCESS LEVEL\t\n"
 	// CommitHeader is the header for commits.
 	CommitHeader = "REPO\tBRANCH\tCOMMIT\tFINISHED\tSIZE\tORIGIN\tDESCRIPTION\n"
-<<<<<<< HEAD
-=======
 	// CommitSetHeader is the header for commitsets.
 	CommitSetHeader = "ID\tCOMMITS\tPROGRESS\tCREATED\tMODIFIED\n"
->>>>>>> 2dea2526
 	// BranchHeader is the header for branches.
 	BranchHeader = "BRANCH\tHEAD\tTRIGGER\t\n"
 	// FileHeader is the header for files.
