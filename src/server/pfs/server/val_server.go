--- conflicted
+++ resolved
@@ -160,20 +160,7 @@
 	if err := a.checkIsAuthorized(server.Context(), commit.Repo, auth.Scope_READER); err != nil {
 		return err
 	}
-<<<<<<< HEAD
 	return a.APIServer.GlobFileStream(request, server)
-=======
-	return a.APIServer.GlobFileV2(request, server)
-}
-
-func (a *validatedAPIServer) ListFileV2(req *pfs.ListFileRequest, server pfs.API_ListFileV2Server) error {
-	if err := validateFile(req.File); err != nil {
-		return err
-	}
-	if err := a.checkIsAuthorized(server.Context(), req.File.Commit.Repo, auth.Scope_READER); err != nil {
-		return err
-	}
-	return a.APIServer.ListFileV2(req, server)
 }
 
 func (a *validatedAPIServer) ClearCommitV2(ctx context.Context, req *pfs.ClearCommitRequestV2) (*types.Empty, error) {
@@ -184,41 +171,6 @@
 		return nil, err
 	}
 	return a.APIServer.ClearCommitV2(ctx, req)
-}
-
-// DeleteRepoInTransaction is identical to DeleteRepo except that it can run
-// inside an existing etcd STM transaction.  This is not an RPC.
-func (a *validatedAPIServer) DeleteRepoInTransaction(
-	txnCtx *txnenv.TransactionContext,
-	request *pfs.DeleteRepoRequest,
-) error {
-	repo := request.Repo
-	// Check if the caller is authorized to delete this repo
-	if err := a.checkIsAuthorizedInTransaction(txnCtx, repo, auth.Scope_OWNER); err != nil {
-		return err
-	}
-	return a.APIServer.DeleteRepoInTransaction(txnCtx, request)
-}
-
-// DeleteCommitInTransaction is identical to DeleteCommit except that it can run
-// inside an existing etcd STM transaction.  This is not an RPC.
-func (a *validatedAPIServer) DeleteCommitInTransaction(
-	txnCtx *txnenv.TransactionContext,
-	request *pfs.DeleteCommitRequest,
-) error {
-	userCommit := request.Commit
-	// Validate arguments
-	if userCommit == nil {
-		return errors.New("commit cannot be nil")
-	}
-	if userCommit.Repo == nil {
-		return errors.New("commit repo cannot be nil")
-	}
-	if err := a.checkIsAuthorizedInTransaction(txnCtx, userCommit.Repo, auth.Scope_WRITER); err != nil {
-		return err
-	}
-	return a.APIServer.DeleteCommitInTransaction(txnCtx, request)
->>>>>>> a930370e
 }
 
 func (a *validatedAPIServer) getAuth(ctx context.Context) client.AuthAPIClient {
