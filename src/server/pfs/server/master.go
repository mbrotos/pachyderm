package server

import (
	"context"
	"fmt"
	"path"
	"time"

	"go.uber.org/zap"
	"golang.org/x/sync/errgroup"
	"google.golang.org/protobuf/types/known/durationpb"

	"github.com/pachyderm/pachyderm/v2/src/internal/backoff"
	col "github.com/pachyderm/pachyderm/v2/src/internal/collection"
	"github.com/pachyderm/pachyderm/v2/src/internal/consistenthashing"
	"github.com/pachyderm/pachyderm/v2/src/internal/cronutil"
	"github.com/pachyderm/pachyderm/v2/src/internal/dbutil"
	"github.com/pachyderm/pachyderm/v2/src/internal/dlock"
	"github.com/pachyderm/pachyderm/v2/src/internal/errors"
	"github.com/pachyderm/pachyderm/v2/src/internal/log"
	"github.com/pachyderm/pachyderm/v2/src/internal/middleware/auth"
	"github.com/pachyderm/pachyderm/v2/src/internal/pachsql"
	"github.com/pachyderm/pachyderm/v2/src/internal/pctx"
	"github.com/pachyderm/pachyderm/v2/src/internal/pfsdb"
	"github.com/pachyderm/pachyderm/v2/src/internal/protoutil"
	"github.com/pachyderm/pachyderm/v2/src/internal/storage/chunk"
	"github.com/pachyderm/pachyderm/v2/src/internal/storage/fileset"
	"github.com/pachyderm/pachyderm/v2/src/internal/stream"
	"github.com/pachyderm/pachyderm/v2/src/internal/task"
	"github.com/pachyderm/pachyderm/v2/src/internal/transactionenv/txncontext"
	"github.com/pachyderm/pachyderm/v2/src/internal/watch"
	"github.com/pachyderm/pachyderm/v2/src/internal/watch/postgres"
	"github.com/pachyderm/pachyderm/v2/src/pfs"
	pfsserver "github.com/pachyderm/pachyderm/v2/src/server/pfs"
)

const (
	masterLockPath = "pfs-master-lock"
)

func (d *driver) master(ctx context.Context) {
	ctx = auth.AsInternalUser(ctx, "pfs-master")
	backoff.RetryUntilCancel(ctx, func() error { //nolint:errcheck
		eg, ctx := errgroup.WithContext(ctx)
		trackerPeriod := time.Second * time.Duration(d.env.StorageConfig.StorageGCPeriod)
		if trackerPeriod <= 0 {
			log.Info(ctx, "Skipping Storage GC")
		} else {
			eg.Go(func() error {
				lock := dlock.NewDLock(d.etcdClient, path.Join(d.prefix, masterLockPath, "storage-gc"))
				log.Info(ctx, "Starting Storage GC", zap.Duration("period", trackerPeriod))
				ctx, err := lock.Lock(ctx)
				if err != nil {
					return errors.EnsureStack(err)
				}
				defer func() {
					if err := lock.Unlock(ctx); err != nil {
						log.Error(ctx, "error unlocking in pfs master (storage gc)", zap.Error(err))
					}
				}()
				gc := d.storage.Filesets.NewGC(trackerPeriod)
				return gc.RunForever(pctx.Child(ctx, "storage-gc"))
			})
		}
		chunkPeriod := time.Second * time.Duration(d.env.StorageConfig.StorageChunkGCPeriod)
		if chunkPeriod <= 0 {
			log.Info(ctx, "Skipping Chunk Storage GC")
		} else {
			eg.Go(func() error {
				lock := dlock.NewDLock(d.etcdClient, path.Join(d.prefix, masterLockPath, "chunk-gc"))
				log.Info(ctx, "Starting Chunk Storage GC", zap.Duration("period", chunkPeriod))
				ctx, err := lock.Lock(ctx)
				if err != nil {
					return errors.EnsureStack(err)
				}
				defer func() {
					if err := lock.Unlock(ctx); err != nil {
						log.Error(ctx, "error unlocking in pfs master (chunk gc)", zap.Error(err))
					}
				}()
				gc := chunk.NewGC(d.storage.Chunks, chunkPeriod)
				return gc.RunForever(pctx.Child(ctx, "chunk-gc"))
			})
		}
		eg.Go(func() error {
			return d.watchRepos(ctx)
		})
		return errors.EnsureStack(eg.Wait())
	}, backoff.NewInfiniteBackOff(), func(err error, d time.Duration) error {
		log.Error(ctx, "error in pfs master; restarting", zap.Error(err), zap.Duration("retryAfter", d))
		return nil
	})
}

func (d *driver) manageRepos(ctx context.Context, ring *consistenthashing.Ring, repos map[uint64]context.CancelFunc, ev *postgres.Event) error {
	if ev.Error != nil {
		return ev.Error
	}
	lockPrefix := path.Join("repos", fmt.Sprintf("%d", ev.Id))
	if ev.EventType == postgres.EventDelete {
		if cancel, ok := repos[ev.Id]; ok {
			if err := ring.Unlock(lockPrefix); err != nil {
				return err
			}
			cancel()
			delete(repos, ev.Id)
		}
		return nil
	}
	if _, ok := repos[ev.Id]; ok {
		return nil
	}
	var repo *pfs.RepoInfo
	var err error
	if err := dbutil.WithTx(ctx, d.env.DB, func(ctx context.Context, tx *pachsql.Tx) error {
		repo, err = pfsdb.GetRepo(ctx, tx, pachsql.ID(ev.Id))
		return errors.Wrap(err, "get repo from event id")
	}); err != nil {
		return errors.Wrap(err, "get repo")
	}
	key := pfsdb.RepoKey(repo.Repo)
	ctx, cancel := pctx.WithCancel(ctx)
	repos[ev.Id] = cancel
	go func() {
		backoff.RetryUntilCancel(ctx, func() (retErr error) { //nolint:errcheck
			ctx, cancel := pctx.WithCancel(ctx)
			defer cancel()
			var err error
			ctx, err = ring.Lock(ctx, lockPrefix)
			if err != nil {
				return errors.Wrap(err, "locking repo lock")
			}
			defer errors.Invoke1(&retErr, ring.Unlock, lockPrefix, "unlocking repo lock")
			var eg errgroup.Group
			eg.Go(func() error {
				return backoff.RetryUntilCancel(ctx, func() error {
					return d.manageBranches(ctx, key)
				}, backoff.NewInfiniteBackOff(), func(err error, d time.Duration) error {
					log.Error(ctx, "managing branches", zap.String("repo", key), zap.Error(err), zap.Duration("retryAfter", d))
					return nil
				})
			})
			eg.Go(func() error {
				return backoff.RetryUntilCancel(ctx, func() error {
					return d.finishRepoCommits(ctx, key)
				}, backoff.NewInfiniteBackOff(), func(err error, d time.Duration) error {
					log.Error(ctx, "finishing repo commits", zap.String("repo", key), zap.Error(err), zap.Duration("retryAfter", d))
					return nil
				})
			})
			return errors.EnsureStack(eg.Wait())
		}, backoff.NewInfiniteBackOff(), func(err error, d time.Duration) error {
			log.Error(ctx, "managing repo", zap.String("repo", key), zap.Error(err), zap.Duration("retryAfter", d))
			return nil
		})
	}()
	return nil
}

func (d *driver) watchRepos(ctx context.Context) error {
	ctx, cancel := pctx.WithCancel(ctx)
	defer cancel()
	repos := make(map[uint64]context.CancelFunc)
	defer func() {
		for _, cancel := range repos {
			cancel()
		}
	}()
	return consistenthashing.WithRing(ctx, d.etcdClient, path.Join(d.prefix, masterLockPath, "ring"),
		func(ctx context.Context, ring *consistenthashing.Ring) error {
			// watch for new repo events.
			watcher, err := postgres.NewWatcher(d.env.DB, d.env.Listener, masterLockPath, "pfs.repos")
			if err != nil {
				return errors.Wrap(err, "new watcher")
			}
			defer watcher.Close()
			var eg errgroup.Group
			eg.Go(func() error {
				for {
					select {
					case event, ok := <-watcher.Watch():
						if !ok {
							return errors.Wrap(fmt.Errorf("unexpected close on events channel"), "watch repo events")
						}
						if err := d.manageRepos(ctx, ring, repos, event); err != nil {
							return errors.Wrap(err, "watch repo event")
						}
					case <-ctx.Done():
						return nil
					}
				}
			})
			// get existing entries.
			if err := dbutil.WithTx(ctx, d.env.DB, func(ctx context.Context, tx *pachsql.Tx) error {
				iter, err := pfsdb.ListRepo(ctx, tx)
				if err != nil {
					return errors.Wrap(err, "create list repo iterator")
				}
				return errors.Wrap(stream.ForEach[*pfs.RepoInfo](ctx, iter, func(repo *pfs.RepoInfo) error {
					event := &postgres.Event{
						EventType:  postgres.EventInsert,
						NaturalKey: fmt.Sprintf("%s/%s.%s", repo.Repo.Project, repo.Repo.Name, repo.Repo.Type),
					}
					return d.manageRepos(ctx, ring, repos, event)
				}), "create event for each repo")
			}); err != nil {
				return errors.Wrap(err, "list repos")
			}
			return errors.Wrap(eg.Wait(), "waiting for manageRepos goroutines to finish")
		},
	)
}

func (d *driver) manageBranches(ctx context.Context, repoKey string) error {
	ctx, cancel := pctx.WithCancel(ctx)
	defer cancel()
	type cronTrigger struct {
		cancel context.CancelFunc
		spec   string
	}
	cronTriggers := make(map[string]*cronTrigger)
	defer func() {
		for _, ct := range cronTriggers {
			ct.cancel()
		}
	}()
	return d.branches.ReadOnly(ctx).WatchByIndexF(pfsdb.BranchesRepoIndex, repoKey, func(ev *watch.Event) error {
		if ev.Type == watch.EventError {
			return ev.Err
		}
		key := string(ev.Key)
		if ev.Type == watch.EventDelete {
			if ct, ok := cronTriggers[key]; ok {
				ct.cancel()
				delete(cronTriggers, key)
			}
			return nil
		}
		branchInfo, err := d.inspectBranch(ctx, pfsdb.ParseBranch(key))
		if err != nil {
			return err
		}
		// Only create a new goroutine if one doesn't already exist or the spec changed.
		if ct, ok := cronTriggers[key]; ok {
			if branchInfo.Trigger != nil && ct.spec == branchInfo.Trigger.CronSpec {
				return nil
			}
			ct.cancel()
			delete(cronTriggers, key)
		}
		if branchInfo.Trigger == nil || branchInfo.Trigger.CronSpec == "" {
			return nil
		}
		ctx, cancel := pctx.WithCancel(ctx)
		cronTriggers[key] = &cronTrigger{
			cancel: cancel,
			spec:   branchInfo.Trigger.CronSpec,
		}
		go func() {
			backoff.RetryUntilCancel(ctx, func() error { //nolint:errcheck
				return d.runCronTrigger(ctx, branchInfo.Branch)
			}, backoff.NewInfiniteBackOff(), func(err error, d time.Duration) error {
				log.Error(ctx, "error running cron trigger", zap.String("branch", key), zap.Error(err), zap.Duration("retryAfter", d))
				return nil
			})
		}()
		return nil
	})
}

func (d *driver) runCronTrigger(ctx context.Context, branch *pfs.Branch) error {
	branchInfo, err := d.inspectBranch(ctx, branch)
	if err != nil {
		return err
	}
	schedule, err := cronutil.ParseCronExpression(branchInfo.Trigger.CronSpec)
	if err != nil {
		return err
	}
	// Use the current head commit start time as the previous tick.
	// This prevents the timer from restarting if the master restarts.
	ci, err := d.inspectCommit(ctx, branchInfo.Head, pfs.CommitState_STARTED)
	if err != nil {
		return err
	}
	prev := protoutil.MustTime(ci.Started)
	for {
		next := schedule.Next(prev)
		if next.IsZero() {
			log.Debug(ctx, "no more scheduled ticks; exiting loop")
			return nil
		}
		log.Info(ctx, "waiting for next cron tick", zap.Time("next", next), zap.Time("prev", prev))
		select {
		case <-time.After(time.Until(next)):
		case <-ctx.Done():
			return errors.EnsureStack(context.Cause(ctx))
		}
		if err := d.txnEnv.WithWriteContext(ctx, func(txnCtx *txncontext.TransactionContext) error {
			trigBI, err := d.inspectBranchInTransaction(txnCtx, branchInfo.Branch.Repo.NewBranch(branchInfo.Trigger.Branch))
			if err != nil {
				return err
			}
			var bi pfs.BranchInfo
			if err := d.branches.ReadWrite(txnCtx.SqlTx).Update(branchInfo.Branch, &bi, func() error {
				bi.Head = trigBI.Head
				return nil
			}); err != nil {
				return errors.EnsureStack(err)
			}
			return txnCtx.PropagateBranch(bi.Branch)
		}); err != nil {
			return err
		}
		log.Info(ctx, "cron tick completed", zap.Time("next", next))
		prev = next
	}
}

func (d *driver) finishRepoCommits(ctx context.Context, repoKey string) error {
	return errors.EnsureStack(d.commits.ReadOnly(ctx).WatchByIndexF(pfsdb.CommitsRepoIndex, repoKey, func(ev *watch.Event) error {
		if ev.Type == watch.EventError {
			return ev.Err
		}
		var key string
		commitInfo := &pfs.CommitInfo{}
		if err := ev.Unmarshal(&key, commitInfo); err != nil {
			return err
		}
		if commitInfo.Finishing == nil || commitInfo.Finished != nil {
			return nil
		}
		commit := commitInfo.Commit
		cache := d.newCache(pfsdb.CommitKey(commit))
		defer func() {
			if err := cache.clear(ctx); err != nil {
				log.Error(ctx, "errored clearing compaction cache", zap.Error(err))
			}
		}()
		return log.LogStep(ctx, "finishCommit", func(ctx context.Context) error {
			return backoff.RetryUntilCancel(ctx, func() error {
				// In the case where a commit is squashed between retries (commit not found), the master can return.
				if _, err := d.getCommit(ctx, commit); err != nil {
					if pfsserver.IsCommitNotFoundErr(err) {
						return nil
					}
					return err
				}
				// Skip compaction / validation for errored commits.
				if commitInfo.Error != "" {
					return d.finalizeCommit(ctx, commit, "", nil, nil)
				}
				compactor := newCompactor(d.storage.Filesets, d.env.StorageConfig.StorageCompactionMaxFanIn)
				taskDoer := d.env.TaskService.NewDoer(StorageTaskNamespace, commit.Id, cache)
				return errors.EnsureStack(d.storage.Filesets.WithRenewer(ctx, defaultTTL, func(ctx context.Context, renewer *fileset.Renewer) error {
					start := time.Now()
					// Compacting the diff before getting the total allows us to compose the
					// total file set so that it includes the compacted diff.
					if err := log.LogStep(ctx, "compactDiffFileSet", func(ctx context.Context) error {
						_, err := d.compactDiffFileSet(ctx, compactor, taskDoer, renewer, commit)
						return err
					}); err != nil {
						return err
					}
					var totalId *fileset.ID
					var err error
					if err := log.LogStep(ctx, "compactTotalFileSet", func(ctx context.Context) error {
						totalId, err = d.compactTotalFileSet(ctx, compactor, taskDoer, renewer, commit)
						return err
					}); err != nil {
						return err
					}
					details := &pfs.CommitInfo_Details{
						CompactingTime: durationpb.New(time.Since(start)),
					}
					// Validate the commit.
					start = time.Now()
					var validationError string
					if err := log.LogStep(ctx, "validateCommit", func(ctx context.Context) error {
						var err error
						validationError, details.SizeBytes, err = compactor.Validate(ctx, taskDoer, *totalId)
						return err
					}); err != nil {
						return err
					}
					details.ValidatingTime = durationpb.New(time.Since(start))
					// Finish the commit.
					return d.finalizeCommit(ctx, commit, validationError, details, totalId)
				}))
			}, backoff.NewInfiniteBackOff(), func(err error, d time.Duration) error {
				log.Error(ctx, "error finishing commit", zap.Error(err), zap.Duration("retryAfter", d))
				return nil
			})
		}, zap.Bool("finishing", true), log.Proto("commit", commitInfo.Commit), zap.String("repo", key))
	}, watch.WithSort(col.SortByCreateRevision, col.SortAscend), watch.IgnoreDelete))
}

func (d *driver) compactDiffFileSet(ctx context.Context, compactor *compactor, doer task.Doer, renewer *fileset.Renewer, commit *pfs.Commit) (*fileset.ID, error) {
	id, err := d.commitStore.GetDiffFileSet(ctx, commit)
	if err != nil {
		return nil, errors.EnsureStack(err)
	}
	if err := renewer.Add(ctx, *id); err != nil {
		return nil, err
	}
	diffId, err := compactor.Compact(ctx, doer, []fileset.ID{*id}, defaultTTL)
	if err != nil {
		return nil, err
	}
	return diffId, errors.EnsureStack(d.commitStore.SetDiffFileSet(ctx, commit, *diffId))
}

func (d *driver) compactTotalFileSet(ctx context.Context, compactor *compactor, doer task.Doer, renewer *fileset.Renewer, commit *pfs.Commit) (*fileset.ID, error) {
	id, err := d.getFileSet(ctx, commit)
	if err != nil {
		return nil, errors.EnsureStack(err)
	}
	if err := renewer.Add(ctx, *id); err != nil {
		return nil, err
	}
	totalId, err := compactor.Compact(ctx, doer, []fileset.ID{*id}, defaultTTL)
	if err != nil {
		return nil, err
	}
	if err := errors.EnsureStack(d.commitStore.SetTotalFileSet(ctx, commit, *totalId)); err != nil {
		return nil, err
	}
	return totalId, nil
}

func (d *driver) finalizeCommit(ctx context.Context, commit *pfs.Commit, validationError string, details *pfs.CommitInfo_Details, totalId *fileset.ID) error {
	return log.LogStep(ctx, "finalizeCommit", func(ctx context.Context) error {
		return d.txnEnv.WithWriteContext(ctx, func(txnCtx *txncontext.TransactionContext) error {
			commitInfo := &pfs.CommitInfo{}
			if err := d.commits.ReadWrite(txnCtx.SqlTx).Update(pfsdb.CommitKey(commit), commitInfo, func() error {
				commitInfo.Finished = txnCtx.Timestamp
				if details != nil {
					commitInfo.SizeBytesUpperBound = details.SizeBytes
				}
				if commitInfo.Error == "" {
					commitInfo.Error = validationError
				}
				commitInfo.Details = details
				return nil
			}); err != nil {
				return errors.EnsureStack(err)
			}
			if commitInfo.Commit.Repo.Type == pfs.UserRepoType {
				txnCtx.FinishJob(commitInfo)
			}
			if commitInfo.Error == "" {
<<<<<<< HEAD
				return d.triggerCommit(ctx, txnCtx, commitInfo.Commit)
=======
				return d.triggerCommit(txnCtx, commitInfo)
>>>>>>> 5f8107b9
			}
			return nil
		})
	})
}<|MERGE_RESOLUTION|>--- conflicted
+++ resolved
@@ -449,11 +449,7 @@
 				txnCtx.FinishJob(commitInfo)
 			}
 			if commitInfo.Error == "" {
-<<<<<<< HEAD
-				return d.triggerCommit(ctx, txnCtx, commitInfo.Commit)
-=======
 				return d.triggerCommit(txnCtx, commitInfo)
->>>>>>> 5f8107b9
 			}
 			return nil
 		})
