--- conflicted
+++ resolved
@@ -167,11 +167,7 @@
 			return backoff.RetryUntilCancel(ctx, func() error {
 				// Skip compaction / validation for errored commits.
 				if commitInfo.Error != "" {
-<<<<<<< HEAD
-					return d.finalizeCommit(ctx, logger, commit, "", nil)
-=======
 					return d.finalizeCommit(ctx, commit, "", nil, nil)
->>>>>>> 179e8b0d
 				}
 				id, err := d.getFileSet(ctx, commit)
 				if err != nil {
@@ -216,11 +212,7 @@
 				}
 				details.ValidatingTime = types.DurationProto(time.Since(start))
 				// Finish the commit.
-<<<<<<< HEAD
-				return d.finalizeCommit(ctx, logger, commit, validationError, details)
-=======
 				return d.finalizeCommit(ctx, commit, validationError, details, totalId)
->>>>>>> 179e8b0d
 			}, backoff.NewInfiniteBackOff(), func(err error, d time.Duration) error {
 				log.Error(ctx, "error finishing commit", zap.Error(err), zap.Duration("retryAfter", d))
 				return nil
@@ -230,13 +222,8 @@
 	return errors.EnsureStack(err)
 }
 
-<<<<<<< HEAD
-func (d *driver) finalizeCommit(ctx context.Context, logger *log.Entry, commit *pfs.Commit, validationError string, details *pfs.CommitInfo_Details) error {
-	return miscutil.LogStep(ctx, logger, "finalizing commit", func() error {
-=======
 func (d *driver) finalizeCommit(ctx context.Context, commit *pfs.Commit, validationError string, details *pfs.CommitInfo_Details, totalId *fileset.ID) error {
 	return log.LogStep(ctx, "finalizeCommit", func(ctx context.Context) error {
->>>>>>> 179e8b0d
 		return d.txnEnv.WithWriteContext(ctx, func(txnCtx *txncontext.TransactionContext) error {
 			commitInfo := &pfs.CommitInfo{}
 			if err := d.commits.ReadWrite(txnCtx.SqlTx).Update(pfsdb.CommitKey(commit), commitInfo, func() error {
