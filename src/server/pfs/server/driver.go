--- conflicted
+++ resolved
@@ -333,28 +333,22 @@
 }
 
 func (d *driver) deleteAllRepos(ctx context.Context) ([]*pfs.Repo, error) {
-	var repos, deleted []*pfs.Repo
-
-	if err := d.listRepo(ctx, false, "", nil, func(repoInfo *pfs.RepoInfo) error {
-		repos = append(repos, repoInfo.Repo)
+	var repoInfos []*pfs.RepoInfo
+	if err := d.listRepo(ctx, false /* includeAuth */, "" /* repoType */, nil /* projectsFilter */, func(repoInfo *pfs.RepoInfo) error {
+		repoInfos = append(repoInfos, repoInfo)
 		return nil
 	}); err != nil {
 		return nil, err
 	}
-	if len(repos) == 0 {
+	if len(repoInfos) == 0 {
 		return nil, nil
 	}
-
+	var deleted []*pfs.Repo
 	if err := d.txnEnv.WithWriteContext(ctx, func(txnCtx *txncontext.TransactionContext) error {
 		// the list does not use the transaction
-		for _, repo := range repos {
-			if err := d.deleteRepo(txnCtx, repo, true); err != nil {
-				if errors.As(err, &auth.ErrNotAuthorized{}) {
-					continue
-				}
-				return err
-			}
-			deleted = append(deleted, repo)
+		var err error
+		if deleted, err = d.deleteRepos(txnCtx, repoInfos, true); err != nil && !auth.IsErrNotAuthorized(err) {
+			return err
 		}
 		return nil
 	}); err != nil {
@@ -962,32 +956,8 @@
 // As a side effect, this function also replaces the ID in the given commit
 // with a real commit ID.
 func (d *driver) inspectCommit(ctx context.Context, commit *pfs.Commit, wait pfs.CommitState) (*pfs.CommitInfo, error) {
-<<<<<<< HEAD
-	if commit.Repo.Name == fileSetsRepo {
-		cinfo := &pfs.CommitInfo{
-			Commit:      commit,
-			Description: "FileSet - Virtual Commit",
-			Finished:    &types.Timestamp{}, // it's always been finished. How did you get the id if it wasn't finished?
-		}
-		return cinfo, nil
-	}
-	if commit == nil {
-		return nil, errors.Errorf("cannot inspect nil commit")
-	}
-	if err := d.env.AuthServer.CheckRepoIsAuthorized(ctx, commit.Repo, auth.Permission_REPO_INSPECT_COMMIT); err != nil {
-		return nil, errors.EnsureStack(err)
-	}
-	// Resolve the commit in case it specifies a branch head or commit ancestry
-	var commitInfo *pfs.CommitInfo
-	if err := d.txnEnv.WithReadContext(ctx, func(txnCtx *txncontext.TransactionContext) error {
-		var err error
-		commitInfo, err = d.resolveCommit(txnCtx.SqlTx, commit)
-		return err
-	}); err != nil {
-=======
 	commitInfo, err := d.resolveCommitWithAuth(ctx, commit)
 	if err != nil {
->>>>>>> 082cb180
 		return nil, err
 	}
 	if commitInfo.Finished == nil {
@@ -1030,12 +1000,6 @@
 	return commitInfo, nil
 }
 
-<<<<<<< HEAD
-// resolveCommit contains the essential implementation of inspectCommit:
-// it accepts an unqualified commit and returns the CommitInfo corresponding to the fully qualified commit.
-// An unqualified commit is a commit containing ancestry syntax and/or alias semantics that need
-// to be resolved to a 'real' fully qualified commit.
-=======
 // resolveCommitWithAuth is like resolveCommit, but it does some pre-resolution checks like repo authorization.
 func (d *driver) resolveCommitWithAuth(ctx context.Context, commit *pfs.Commit) (*pfs.CommitInfo, error) {
 	if commit.Branch.Repo.Name == fileSetsRepo {
@@ -1052,11 +1016,6 @@
 	if err := d.env.AuthServer.CheckRepoIsAuthorized(ctx, commit.Branch.Repo, auth.Permission_REPO_INSPECT_COMMIT); err != nil {
 		return nil, errors.EnsureStack(err)
 	}
-
-	// TODO(global ids): it's possible the commit doesn't exist yet (but will,
-	// following a trigger).  If the commit isn't found, check if the associated
-	// commitset _could_ reach the requested branch or ID via a trigger and wait
-	// to find out.
 	// Resolve the commit in case it specifies a branch head or commit ancestry
 	var commitInfo *pfs.CommitInfo
 	if err := d.txnEnv.WithReadContext(ctx, func(txnCtx *txncontext.TransactionContext) error {
@@ -1066,7 +1025,6 @@
 	}); err != nil {
 		return nil, err
 	}
-
 	return commitInfo, nil
 }
 
@@ -1074,7 +1032,6 @@
 // be a commit ID or branch reference, plus '~' and/or '^') to a repo + commit
 // ID. It accepts a postgres transaction so that it can be used in a transaction
 // and avoids an inconsistent call to d.inspectCommit()
->>>>>>> 082cb180
 func (d *driver) resolveCommit(sqlTx *pachsql.Tx, userCommit *pfs.Commit) (*pfs.CommitInfo, error) {
 	if userCommit == nil {
 		return nil, errors.Errorf("cannot resolve nil commit")
@@ -1926,17 +1883,8 @@
 }
 
 func (d *driver) deleteAll(ctx context.Context) error {
-<<<<<<< HEAD
-	var repoInfos []*pfs.RepoInfo
-	if err := d.listRepo(ctx, false /* includeAuth */, "" /* repoType */, nil /* projectsFilter */, func(repoInfo *pfs.RepoInfo) error {
-		repoInfos = append(repoInfos, repoInfo)
-		return nil
-	}); err != nil {
-		return err
-=======
 	if _, err := d.deleteAllRepos(ctx); err != nil {
 		return errors.Wrap(err, "could not delete all repos")
->>>>>>> 082cb180
 	}
 	var projectInfos []*pfs.ProjectInfo
 	if err := d.listProject(ctx, func(pi *pfs.ProjectInfo) error {
@@ -1946,10 +1894,6 @@
 		return err
 	}
 	if err := d.txnEnv.WithWriteContext(ctx, func(txnCtx *txncontext.TransactionContext) error {
-		// the list does not use the transaction
-		if _, err := d.deleteRepos(txnCtx, repoInfos, true); err != nil && !auth.IsErrNotAuthorized(err) {
-			return err
-		}
 		for _, projectInfo := range projectInfos {
 			if err := d.deleteProject(ctx, txnCtx, projectInfo.Project, true); err != nil {
 				return err
