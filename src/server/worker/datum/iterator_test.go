--- conflicted
+++ resolved
@@ -14,13 +14,7 @@
 
 func TestIterators(t *testing.T) {
 	t.Parallel()
-<<<<<<< HEAD
-	postgres := dbutil.NewPostgresDeployment(t)
-	db := postgres.NewDatabase(t)
-	env := testpachd.NewRealEnv(t, db)
-=======
 	env := testpachd.NewRealEnv(t, tu.NewTestDBConfig(t))
->>>>>>> e76467f3
 
 	c := env.PachClient
 	dataRepo := tu.UniqueString(t.Name() + "_data")
@@ -295,12 +289,7 @@
 // Make work with V2.
 //func TestJoinTrailingSlash(t *testing.T) {
 //	t.Parallel()
-<<<<<<< HEAD
-//	db := dbutil.NewTestDB(t)
-//  env := testpachd.NewRealEnv(t, db)
-=======
 //  env := testpachd.NewRealEnv(t, tu.NewTestDBConfig(t))
->>>>>>> e76467f3
 //
 //	c := env.PachClient
 //	repo := []string{ // singular name b/c we only refer to individual elements
