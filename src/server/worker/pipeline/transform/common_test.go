--- conflicted
+++ resolved
@@ -66,12 +66,7 @@
 	inner driver.Driver
 }
 
-<<<<<<< HEAD
-// Fuck golang
 func (td *testDriver) Jobs() col.EtcdCollection {
-=======
-func (td *testDriver) Jobs() col.Collection {
->>>>>>> 48e776a7
 	return td.inner.Jobs()
 }
 func (td *testDriver) Pipelines() col.EtcdCollection {
