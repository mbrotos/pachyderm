package worker

import (
	"bufio"
	"bytes"
	"crypto/sha256"
	"encoding/hex"
	"encoding/json"
	"errors"
	"fmt"
	"io"
	"log"
	"os"
	"os/user"
	"path"
	"path/filepath"
	"strconv"
	"strings"
	"sync"
	"sync/atomic"
	"syscall"
	"time"

	"github.com/OneOfOne/xxhash"
	etcd "github.com/coreos/etcd/clientv3"
	"github.com/gogo/protobuf/jsonpb"
	"github.com/gogo/protobuf/proto"
	"github.com/gogo/protobuf/types"
	"github.com/golang/snappy"
	"golang.org/x/net/context"
	"golang.org/x/sync/errgroup"
	"gopkg.in/go-playground/webhooks.v3/github"
	"gopkg.in/src-d/go-git.v4"
	gitPlumbing "gopkg.in/src-d/go-git.v4/plumbing"
	kube "k8s.io/client-go/kubernetes"
	"k8s.io/client-go/rest"

	"github.com/fsouza/go-dockerclient"
	"github.com/pachyderm/pachyderm/src/client"
	"github.com/pachyderm/pachyderm/src/client/enterprise"
	"github.com/pachyderm/pachyderm/src/client/limit"
	"github.com/pachyderm/pachyderm/src/client/pfs"
	"github.com/pachyderm/pachyderm/src/client/pkg/grpcutil"
	"github.com/pachyderm/pachyderm/src/client/pkg/pbutil"
	"github.com/pachyderm/pachyderm/src/client/pps"
	"github.com/pachyderm/pachyderm/src/server/pkg/backoff"
	col "github.com/pachyderm/pachyderm/src/server/pkg/collection"
	"github.com/pachyderm/pachyderm/src/server/pkg/exec"
	"github.com/pachyderm/pachyderm/src/server/pkg/hashtree"
	"github.com/pachyderm/pachyderm/src/server/pkg/ppsdb"
	"github.com/pachyderm/pachyderm/src/server/pkg/ppsutil"
	filesync "github.com/pachyderm/pachyderm/src/server/pkg/sync"
	"github.com/pachyderm/pachyderm/src/server/pkg/uuid"
	"github.com/pachyderm/pachyderm/src/server/pkg/watch"
)

const (
	// The maximum number of concurrent download/upload operations
	concurrency = 100
	logBuffer   = 25

<<<<<<< HEAD
	planPrefix  = "/plan"
	chunkPrefix = "/chunk"
	mergePrefix = "/merge"

	maxRetries = 3
=======
	chunksPrefix = "/chunks"
	lockPrefix   = "/locks"
>>>>>>> b4d5c9e9
)

var (
	errSpecialFile = errors.New("cannot upload special file")
	statsTagSuffix = "_stats"
)

// APIServer implements the worker API
type APIServer struct {
	pachClient *client.APIClient
	kubeClient *kube.Clientset
	etcdClient *etcd.Client
	etcdPrefix string

	// Information needed to process input data and upload output
	pipelineInfo *pps.PipelineInfo

	// Information attached to log lines
	logMsgTemplate pps.LogMessage

	// The k8s pod name of this worker
	workerName string

	statusMu sync.Mutex

	// The currently running job ID
	jobID string
	// The currently running data
	data []*Input
	// The time we started the currently running
	started time.Time
	// Func to cancel the currently running datum
	cancel func()
	// Stats about the execution of the job
	stats *pps.ProcessStats
	// queueSize is the number of items enqueued
	queueSize int64

	// The total number of workers for this pipeline
	numWorkers int
	// The namespace in which pachyderm is deployed
	namespace string
	// The jobs collection
	jobs col.Collection
	// The pipelines collection
	pipelines col.Collection
	// The progress collection
	plans col.Collection

	// Only one datum can be running at a time because they need to be
	// accessing /pfs, runMu enforces this
	runMu sync.Mutex

	// We only export application statistics if enterprise is enabled
	exportStats bool

	uid uint32
	gid uint32

	// hashtreeStorage is the where we store on disk hashtrees
	hashtreeStorage string
}

type putObjectResponse struct {
	object *pfs.Object
	size   int64
	err    error
}

type taggedLogger struct {
	template     pps.LogMessage
	stderrLog    log.Logger
	marshaler    *jsonpb.Marshaler
	buffer       bytes.Buffer
	putObjClient pfs.ObjectAPI_PutObjectClient
	objSize      int64
	msgCh        chan string
	eg           errgroup.Group
}

// DatumID computes the id for a datum, this value is used in ListDatum and
// InspectDatum.
func (a *APIServer) DatumID(data []*Input) string {
	hash := sha256.New()
	for _, d := range data {
		hash.Write([]byte(d.FileInfo.File.Path))
		hash.Write(d.FileInfo.Hash)
	}
	// InputFileID is a single string id for the data from this input, it's used in logs and in
	// the statsTree
	return hex.EncodeToString(hash.Sum(nil))
}

func (a *APIServer) getTaggedLogger(pachClient *client.APIClient, jobID string, data []*Input, enableStats bool) (*taggedLogger, error) {
	result := &taggedLogger{
		template:  a.logMsgTemplate, // Copy struct
		stderrLog: log.Logger{},
		marshaler: &jsonpb.Marshaler{},
		msgCh:     make(chan string, logBuffer),
	}
	result.stderrLog.SetOutput(os.Stderr)
	result.stderrLog.SetFlags(log.LstdFlags | log.Llongfile) // Log file/line

	// Add Job ID to log metadata
	result.template.JobID = jobID

	// Add inputs' details to log metadata, so we can find these logs later
	for _, d := range data {
		result.template.Data = append(result.template.Data, &pps.InputFile{
			Path: d.FileInfo.File.Path,
			Hash: d.FileInfo.Hash,
		})
	}
	// InputFileID is a single string id for the data from this input, it's used in logs and in
	// the statsTree
	result.template.DatumID = a.DatumID(data)
	if enableStats {
		putObjClient, err := pachClient.ObjectAPIClient.PutObject(pachClient.Ctx())
		if err != nil {
			return nil, err
		}
		result.putObjClient = putObjClient
		result.eg.Go(func() error {
			for msg := range result.msgCh {
				for _, chunk := range grpcutil.Chunk([]byte(msg), grpcutil.MaxMsgSize/2) {
					if err := result.putObjClient.Send(&pfs.PutObjectRequest{
						Value: chunk,
					}); err != nil && err != io.EOF {
						return err
					}
				}
				result.objSize += int64(len(msg))
			}
			return nil
		})
	}
	return result, nil
}

// Logf logs the line Sprintf(formatString, args...), but formatted as a json
// message and annotated with all of the metadata stored in 'loginfo'.
//
// Note: this is not thread-safe, as it modifies fields of 'logger.template'
func (logger *taggedLogger) Logf(formatString string, args ...interface{}) {
	logger.template.Message = fmt.Sprintf(formatString, args...)
	if ts, err := types.TimestampProto(time.Now()); err == nil {
		logger.template.Ts = ts
	} else {
		logger.stderrLog.Printf("could not generate logging timestamp: %s\n", err)
		return
	}
	msg, err := logger.marshaler.MarshalToString(&logger.template)
	if err != nil {
		logger.stderrLog.Printf("could not marshal %v for logging: %s\n", &logger.template, err)
		return
	}
	fmt.Println(msg)
	if logger.putObjClient != nil {
		logger.msgCh <- msg + "\n"
	}
}

func (logger *taggedLogger) Write(p []byte) (_ int, retErr error) {
	// never errors
	logger.buffer.Write(p)
	r := bufio.NewReader(&logger.buffer)
	for {
		message, err := r.ReadString('\n')
		if err != nil {
			if err == io.EOF {
				logger.buffer.Write([]byte(message))
				return len(p), nil
			}
			// this shouldn't technically be possible to hit io.EOF should be
			// the only error bufio.Reader can return when using a buffer.
			return 0, fmt.Errorf("error ReadString: %v", err)
		}
		// We don't want to make this call as:
		// logger.Logf(message)
		// because if the message has format characters like %s in it those
		// will result in errors being logged.
		logger.Logf("%s", strings.TrimSuffix(message, "\n"))
	}
}

func (logger *taggedLogger) Close() (*pfs.Object, int64, error) {
	close(logger.msgCh)
	if logger.putObjClient != nil {
		if err := logger.eg.Wait(); err != nil {
			return nil, 0, err
		}
		object, err := logger.putObjClient.CloseAndRecv()
		// we set putObjClient to nil so that future calls to Logf won't send
		// msg down logger.msgCh as we've just closed that channel.
		logger.putObjClient = nil
		return object, logger.objSize, err
	}
	return nil, 0, nil
}

func (logger *taggedLogger) clone() *taggedLogger {
	return &taggedLogger{
		template:     logger.template, // Copy struct
		stderrLog:    log.Logger{},
		marshaler:    &jsonpb.Marshaler{},
		putObjClient: logger.putObjClient,
		msgCh:        logger.msgCh,
	}
}

func (logger *taggedLogger) userLogger() *taggedLogger {
	result := logger.clone()
	result.template.User = true
	return result
}

// NewAPIServer creates an APIServer for a given pipeline
func NewAPIServer(pachClient *client.APIClient, etcdClient *etcd.Client, etcdPrefix string, pipelineInfo *pps.PipelineInfo, workerName string, namespace string, hashtreeStorage string) (*APIServer, error) {
	initPrometheus()
	cfg, err := rest.InClusterConfig()
	if err != nil {
		return nil, err
	}
	kubeClient, err := kube.NewForConfig(cfg)
	if err != nil {
		return nil, err
	}
	server := &APIServer{
		pachClient:   pachClient,
		kubeClient:   kubeClient,
		etcdClient:   etcdClient,
		etcdPrefix:   etcdPrefix,
		pipelineInfo: pipelineInfo,
		logMsgTemplate: pps.LogMessage{
			PipelineName: pipelineInfo.Pipeline.Name,
			WorkerID:     os.Getenv(client.PPSPodNameEnv),
		},
		workerName:      workerName,
		namespace:       namespace,
		jobs:            ppsdb.Jobs(etcdClient, etcdPrefix),
		pipelines:       ppsdb.Pipelines(etcdClient, etcdPrefix),
		plans:           col.NewCollection(etcdClient, path.Join(etcdPrefix, planPrefix), nil, &Plan{}, nil, nil),
		hashtreeStorage: hashtreeStorage,
	}
	logger, err := server.getTaggedLogger(pachClient, "", nil, false)
	if err != nil {
		return nil, err
	}
	resp, err := pachClient.Enterprise.GetState(context.Background(), &enterprise.GetStateRequest{})
	if err != nil {
		logger.Logf("failed to get enterprise state with error: %v\n", err)
	} else {
		server.exportStats = resp.State == enterprise.State_ACTIVE
	}
	numWorkers, err := ppsutil.GetExpectedNumWorkers(kubeClient, pipelineInfo.ParallelismSpec)
	if err != nil {
		logger.Logf("error getting number of workers, default to 1 worker: %v", err)
		numWorkers = 1
	}
	server.numWorkers = numWorkers
	var noDocker bool
	if _, err := os.Stat("/var/run/docker.sock"); err != nil {
		noDocker = true
	}
	if pipelineInfo.Transform.Image != "" && !noDocker {
		docker, err := docker.NewClientFromEnv()
		if err != nil {
			return nil, err
		}
		image, err := docker.InspectImage(pipelineInfo.Transform.Image)
		if err != nil {
			return nil, fmt.Errorf("error inspecting image %s: %+v", pipelineInfo.Transform.Image, err)
		}
		if pipelineInfo.Transform.User == "" {
			pipelineInfo.Transform.User = image.Config.User
		}
		if pipelineInfo.Transform.WorkingDir == "" {
			pipelineInfo.Transform.WorkingDir = image.Config.WorkingDir
		}
		if server.pipelineInfo.Transform.Cmd == nil {
			server.pipelineInfo.Transform.Cmd = image.Config.Entrypoint
		}
	}
	if pipelineInfo.Transform.User != "" {
		user, err := lookupUser(pipelineInfo.Transform.User)
		if err != nil && !os.IsNotExist(err) {
			return nil, err
		}
		// if User == "" then uid, and gid don't get set which
		// means they default to a value of 0 which means we run the code as
		// root which is the only sane default.
		if user != nil { // user is nil when os.IsNotExist(err) is true in which case we use root
			uid, err := strconv.ParseUint(user.Uid, 10, 32)
			if err != nil {
				return nil, err
			}
			server.uid = uint32(uid)
			gid, err := strconv.ParseUint(user.Gid, 10, 32)
			if err != nil {
				return nil, err
			}
			server.gid = uint32(gid)
		}
	}
	if pipelineInfo.Service == nil {
		go server.master()
	} else {
		go server.serviceMaster()
	}
	go server.worker()
	return server, nil
}

func (a *APIServer) downloadGitData(pachClient *client.APIClient, dir string, input *Input) error {
	file := input.FileInfo.File
	pachydermRepoName := input.Name
	var rawJSON bytes.Buffer
	err := pachClient.GetFile(pachydermRepoName, file.Commit.ID, "commit.json", 0, 0, &rawJSON)
	if err != nil {
		return err
	}
	var payload github.PushPayload
	err = json.Unmarshal(rawJSON.Bytes(), &payload)
	if err != nil {
		return err
	}
	sha := payload.After
	// Clone checks out a reference, not a SHA
	r, err := git.PlainClone(
		filepath.Join(dir, pachydermRepoName),
		false,
		&git.CloneOptions{
			URL:           payload.Repository.CloneURL,
			SingleBranch:  true,
			ReferenceName: gitPlumbing.ReferenceName(payload.Ref),
		},
	)
	if err != nil {
		return fmt.Errorf("error cloning repo %v at SHA %v from URL %v: %v", pachydermRepoName, sha, input.GitURL, err)
	}
	hash := gitPlumbing.NewHash(sha)
	wt, err := r.Worktree()
	if err != nil {
		return err
	}
	err = wt.Checkout(&git.CheckoutOptions{Hash: hash})
	if err != nil {
		return fmt.Errorf("error checking out SHA %v from repo %v: %v", sha, pachydermRepoName, err)
	}
	return nil
}

func (a *APIServer) reportDownloadSizeStats(downSize float64, logger *taggedLogger) {

	if a.exportStats {
		if hist, err := datumDownloadSize.GetMetricWithLabelValues(a.pipelineInfo.ID, a.jobID); err != nil {
			logger.Logf("failed to get histogram w labels: pipeline (%v) job (%v) with error %v", a.pipelineInfo.ID, a.jobID, err)
		} else {
			hist.Observe(downSize)
		}
		if counter, err := datumDownloadBytesCount.GetMetricWithLabelValues(a.pipelineInfo.ID, a.jobID); err != nil {
			logger.Logf("failed to get counter w labels: pipeline (%v) job (%v) with error %v", a.pipelineInfo.ID, a.jobID, err)
		} else {
			counter.Add(downSize)
		}
	}
}

func (a *APIServer) reportDownloadTimeStats(start time.Time, stats *pps.ProcessStats, logger *taggedLogger) {
	duration := time.Since(start)
	stats.DownloadTime = types.DurationProto(duration)
	if a.exportStats {
		if hist, err := datumDownloadTime.GetMetricWithLabelValues(a.pipelineInfo.ID, a.jobID); err != nil {
			logger.Logf("failed to get histogram w labels: pipeline (%v) job (%v) with error %v", a.pipelineInfo.ID, a.jobID, err)
		} else {
			hist.Observe(duration.Seconds())
		}
		if counter, err := datumDownloadSecondsCount.GetMetricWithLabelValues(a.pipelineInfo.ID, a.jobID); err != nil {
			logger.Logf("failed to get counter w labels: pipeline (%v) job (%v) with error %v", a.pipelineInfo.ID, a.jobID, err)
		} else {
			counter.Add(duration.Seconds())
		}
	}
}

func (a *APIServer) downloadData(pachClient *client.APIClient, logger *taggedLogger, inputs []*Input, puller *filesync.Puller, parentTag *pfs.Tag, stats *pps.ProcessStats, statsTree hashtree.HashTree, statsPath string) (_ string, retErr error) {
	defer a.reportDownloadTimeStats(time.Now(), stats, logger)
	logger.Logf("starting to download data")
	defer func(start time.Time) {
		if retErr != nil {
			logger.Logf("errored downloading data after %v: %v", time.Since(start), retErr)
		} else {
			logger.Logf("finished downloading data after %v", time.Since(start))
		}
	}(time.Now())
	dir := filepath.Join(client.PPSScratchSpace, uuid.NewWithoutDashes())
	// Create output directory (currently /pfs/out)
	if err := os.MkdirAll(filepath.Join(dir, "out"), 0777); err != nil {
		return "", err
	}
	var incremental bool
	if parentTag != nil {
		if err := func() error {
			tree, err := hashtree.GetHashTreeTag(pachClient, a.hashtreeStorage, parentTag)
			if err != nil {
				// This likely means that the parent job errored in some way,
				// this doesn't prevent us from running the job, it just means
				// we have to run it in an un-incremental fashion, as if this
				// were the first input commit.
				return nil
			}
			incremental = true
			if err := puller.PullTree(pachClient, path.Join(dir, "out"), tree, false, concurrency); err != nil {
				return fmt.Errorf("error pulling output tree: %+v", err)
			}
			return nil
		}(); err != nil {
			return "", err
		}
	}
	for _, input := range inputs {
		if input.GitURL != "" {
			if err := a.downloadGitData(pachClient, dir, input); err != nil {
				return "", err
			}
			continue
		}
		file := input.FileInfo.File
		root := filepath.Join(dir, input.Name, file.Path)
		treeRoot := path.Join(statsPath, input.Name, file.Path)
		if incremental && input.ParentCommit != nil {
			if err := puller.PullDiff(pachClient, root,
				file.Commit.Repo.Name, file.Commit.ID, file.Path,
				input.ParentCommit.Repo.Name, input.ParentCommit.ID, file.Path,
				true, input.Lazy, input.EmptyFiles, concurrency, statsTree, treeRoot); err != nil {
				return "", err
			}
		} else {
			if err := puller.Pull(pachClient, root, file.Commit.Repo.Name, file.Commit.ID, file.Path, input.Lazy, input.EmptyFiles, concurrency, statsTree, treeRoot); err != nil {
				return "", err
			}
		}
	}
	return dir, nil
}

func (a *APIServer) linkData(inputs []*Input, dir string) error {
	for _, input := range inputs {
		src := filepath.Join(dir, input.Name)
		dst := filepath.Join(client.PPSInputPrefix, input.Name)
		if err := os.Symlink(src, dst); err != nil {
			return err
		}
	}
	return os.Symlink(filepath.Join(dir, "out"), filepath.Join(client.PPSInputPrefix, "out"))
}

func (a *APIServer) unlinkData(inputs []*Input) error {
	for _, input := range inputs {
		if err := os.RemoveAll(filepath.Join(client.PPSInputPrefix, input.Name)); err != nil {
			return err
		}
	}
	return os.RemoveAll(filepath.Join(client.PPSInputPrefix, "out"))
}

func (a *APIServer) reportUserCodeStats(logger *taggedLogger) {
	if a.exportStats {
		if counter, err := datumCount.GetMetricWithLabelValues(a.pipelineInfo.ID, a.jobID, "started"); err != nil {
			logger.Logf("failed to get histogram w labels: pipeline (%v) job (%v) with error %v", a.pipelineInfo.ID, a.jobID, err)
		} else {
			counter.Add(1)
		}
	}
}

func (a *APIServer) reportDeferredUserCodeStats(err error, start time.Time, stats *pps.ProcessStats, logger *taggedLogger) {
	duration := time.Since(start)
	stats.ProcessTime = types.DurationProto(duration)
	if a.exportStats {
		state := "errored"
		if err == nil {
			state = "finished"
		}
		if counter, err := datumCount.GetMetricWithLabelValues(a.pipelineInfo.ID, a.jobID, state); err != nil {
			logger.Logf("failed to get counter w labels: pipeline (%v) job (%v) state (%v) with error %v", a.pipelineInfo.ID, a.jobID, state, err)
		} else {
			counter.Add(1)
		}
		if hist, err := datumProcTime.GetMetricWithLabelValues(a.pipelineInfo.ID, a.jobID, state); err != nil {
			logger.Logf("failed to get counter w labels: pipeline (%v) job (%v) state (%v) with error %v", a.pipelineInfo.ID, a.jobID, state, err)
		} else {
			hist.Observe(duration.Seconds())
		}
		if counter, err := datumProcSecondsCount.GetMetricWithLabelValues(a.pipelineInfo.ID, a.jobID); err != nil {
			logger.Logf("failed to get counter w labels: pipeline (%v) job (%v) with error %v", a.pipelineInfo.ID, a.jobID, err)
		} else {
			counter.Add(duration.Seconds())
		}
	}
}

// Run user code and return the combined output of stdout and stderr.
func (a *APIServer) runUserCode(ctx context.Context, logger *taggedLogger, environ []string, stats *pps.ProcessStats, rawDatumTimeout *types.Duration) (retErr error) {
	a.reportUserCodeStats(logger)
	defer func(start time.Time) { a.reportDeferredUserCodeStats(retErr, start, stats, logger) }(time.Now())
	logger.Logf("beginning to run user code")
	defer func(start time.Time) {
		if retErr != nil {
			logger.Logf("errored running user code after %v: %v", time.Since(start), retErr)
		} else {
			logger.Logf("finished running user code after %v", time.Since(start))
		}
	}(time.Now())
	if rawDatumTimeout != nil {
		datumTimeout, err := types.DurationFromProto(rawDatumTimeout)
		if err != nil {
			return err
		}
		datumTimeoutCtx, cancel := context.WithTimeout(ctx, datumTimeout)
		defer cancel()
		ctx = datumTimeoutCtx
	}

	// Run user code
	cmd := exec.CommandContext(ctx, a.pipelineInfo.Transform.Cmd[0], a.pipelineInfo.Transform.Cmd[1:]...)
	if a.pipelineInfo.Transform.Stdin != nil {
		cmd.Stdin = strings.NewReader(strings.Join(a.pipelineInfo.Transform.Stdin, "\n") + "\n")
	}
	cmd.Stdout = logger.userLogger()
	cmd.Stderr = logger.userLogger()
	cmd.Env = environ
	cmd.SysProcAttr = &syscall.SysProcAttr{
		Credential: &syscall.Credential{
			Uid: a.uid,
			Gid: a.gid,
		},
	}
	cmd.Dir = a.pipelineInfo.Transform.WorkingDir
	err := cmd.Start()
	if err != nil {
		return fmt.Errorf("error cmd.Start: %v", err)
	}
	// A context w a deadline will successfully cancel/kill
	// the running process (minus zombies)
	state, err := cmd.Process.Wait()
	if err != nil {
		return fmt.Errorf("error cmd.Wait: %v", err)
	}
	if isDone(ctx) {
		if err = ctx.Err(); err != nil {
			return err
		}
	}

	// Because of this issue: https://github.com/golang/go/issues/18874
	// We forked os/exec so that we can call just the part of cmd.Wait() that
	// happens after blocking on the process. Unfortunately calling
	// cmd.Process.Wait() then cmd.Wait() will produce an error. So instead we
	// close the IO using this helper
	err = cmd.WaitIO(state, err)
	// We ignore broken pipe errors, these occur very occasionally if a user
	// specifies Stdin but their process doesn't actually read everything from
	// Stdin. This is a fairly common thing to do, bash by default ignores
	// broken pipe errors.
	if err != nil && !strings.Contains(err.Error(), "broken pipe") {
		// (if err is an acceptable return code, don't return err)
		if exiterr, ok := err.(*exec.ExitError); ok {
			if status, ok := exiterr.Sys().(syscall.WaitStatus); ok {
				for _, returnCode := range a.pipelineInfo.Transform.AcceptReturnCode {
					if int(returnCode) == status.ExitStatus() {
						return nil
					}
				}
			}
		}
		return fmt.Errorf("error cmd.WaitIO: %v", err)
	}
	return nil
}

func (a *APIServer) reportUploadStats(start time.Time, stats *pps.ProcessStats, logger *taggedLogger) {
	duration := time.Since(start)
	stats.UploadTime = types.DurationProto(duration)
	if a.exportStats {
		if hist, err := datumUploadTime.GetMetricWithLabelValues(a.pipelineInfo.ID, a.jobID); err != nil {
			logger.Logf("failed to get histogram w labels: pipeline (%v) job (%v) with error %v", a.pipelineInfo.ID, a.jobID, err)
		} else {
			hist.Observe(duration.Seconds())
		}
		if counter, err := datumUploadSecondsCount.GetMetricWithLabelValues(a.pipelineInfo.ID, a.jobID); err != nil {
			logger.Logf("failed to get counter w labels: pipeline (%v) job (%v) with error %v", a.pipelineInfo.ID, a.jobID, err)
		} else {
			counter.Add(duration.Seconds())
		}
		if hist, err := datumUploadSize.GetMetricWithLabelValues(a.pipelineInfo.ID, a.jobID); err != nil {
			logger.Logf("failed to get histogram w labels: pipeline (%v) job (%v) with error %v", a.pipelineInfo.ID, a.jobID, err)
		} else {
			hist.Observe(float64(stats.UploadBytes))
		}
		if counter, err := datumUploadBytesCount.GetMetricWithLabelValues(a.pipelineInfo.ID, a.jobID); err != nil {
			logger.Logf("failed to get counter w labels: pipeline (%v) job (%v) with error %v", a.pipelineInfo.ID, a.jobID, err)
		} else {
			counter.Add(float64(stats.UploadBytes))
		}
	}
}

func (a *APIServer) uploadOutput(pachClient *client.APIClient, dir string, tag string, logger *taggedLogger, inputs []*Input, stats *pps.ProcessStats, statsTree hashtree.HashTree, statsRoot string) (retErr error) {
	defer a.reportUploadStats(time.Now(), stats, logger)
	logger.Logf("starting to upload output")
	defer func(start time.Time) {
		if retErr != nil {
			logger.Logf("errored uploading output after %v: %v", time.Since(start), retErr)
		} else {
			logger.Logf("finished uploading output after %v", time.Since(start))
		}
	}(time.Now())
	// Setup client for writing file data
	putObjsClient, err := pachClient.ObjectAPIClient.PutObjects(pachClient.Ctx())
	if err != nil {
		return err
	}
	block := &pfs.Block{Hash: uuid.NewWithoutDashes()}
	if err := putObjsClient.Send(&pfs.PutObjectRequest{
		Block: block,
	}); err != nil {
		return err
	}
	outputPath := filepath.Join(dir, "out")
	buf := grpcutil.GetBuffer()
	defer grpcutil.PutBuffer(buf)
	var offset uint64
	var tree *hashtree.DatumHashTree
	// Upload all files in output directory
	if err := filepath.Walk(outputPath, func(filePath string, info os.FileInfo, err error) error {
		if err != nil {
			return err
		}
		if filePath == outputPath {
			tree = hashtree.NewDatumHashTree("/")
			return nil
		}
		relPath, err := filepath.Rel(outputPath, filePath)
		if err != nil {
			return err
		}
		// Put directory. Even if the directory is empty, that may be useful to
		// users
		// TODO(msteffen) write a test pipeline that outputs an empty directory and
		// make sure it's preserved
		if info.IsDir() {
			tree.PutDir(relPath)
			return nil
		}
		// Under some circumstances, the user might have copied
		// some pipes from the input directory to the output directory.
		// Reading from these files will result in job blocking.  Thus
		// we preemptively detect if the file is a named pipe.
		if (info.Mode() & os.ModeNamedPipe) > 0 {
			logger.Logf("cannot upload named pipe: %v", relPath)
			return errSpecialFile
		}
		// If the output file is a symlink to an input file, we can skip
		// the uploading.
		if (info.Mode() & os.ModeSymlink) > 0 {
			realPath, err := os.Readlink(filePath)
			if err != nil {
				return err
			}
			if strings.HasPrefix(realPath, client.PPSInputPrefix) {
				var pathWithInput string
				var err error
				if strings.HasPrefix(realPath, dir) {
					pathWithInput, err = filepath.Rel(dir, realPath)
				} else {
					pathWithInput, err = filepath.Rel(client.PPSInputPrefix, realPath)
				}
				if err == nil {
					// We can only skip the upload if the real path is
					// under /pfs, meaning that it's a file that already
					// exists in PFS.

					// The name of the input
					inputName := strings.Split(pathWithInput, string(os.PathSeparator))[0]
					var input *Input
					for _, i := range inputs {
						if i.Name == inputName {
							input = i
						}
					}
					// this changes realPath from `/pfs/input/...` to `/scratch/<id>/input/...`
					realPath = filepath.Join(dir, pathWithInput)
					if input != nil {
						return filepath.Walk(realPath, func(filePath string, info os.FileInfo, err error) error {
							if err != nil {
								return err
							}
							rel, err := filepath.Rel(realPath, filePath)
							if err != nil {
								return err
							}
							subRelPath := filepath.Join(relPath, rel)
							// The path of the input file
							pfsPath, err := filepath.Rel(filepath.Join(dir, input.Name), filePath)
							if err != nil {
								return err
							}
							if info.IsDir() {
								tree.PutDir(subRelPath)
								return nil
							}
							fc := input.FileInfo.File.Commit
							fileInfo, err := pachClient.InspectFile(fc.Repo.Name, fc.ID, pfsPath)
							if err != nil {
								return err
							}
							var blockRefs []*pfs.BlockRef
							for _, object := range fileInfo.Objects {
								objectInfo, err := pachClient.InspectObject(object.Hash)
								if err != nil {
									return err
								}
								blockRefs = append(blockRefs, objectInfo.BlockRef)
							}
							n := &hashtree.FileNodeProto{BlockRefs: blockRefs}
							//if statsTree != nil {
							//	if err := statsTree.PutFile(path.Join(statsRoot, subRelPath), fileInfo.Hash, &FileNodeProto{},
							//		int64(fileInfo.SizeBytes),
							//	); err != nil {
							//		return err
							//	}
							//}
							tree.PutFile(subRelPath, fileInfo.Hash, int64(fileInfo.SizeBytes), n)
							return nil
						})
					}
				}
			}
		}
		// Open local file that is being uploaded
		f, err := os.Open(filePath)
		if err != nil {
			return fmt.Errorf("os.Open(%s): %v", filePath, err)
		}
		defer func() {
			if err := f.Close(); err != nil && retErr == nil {
				retErr = err
			}
		}()
		var size int64
		h := pfs.NewHash()
		r := io.TeeReader(f, h)
		// Write local file to object storage block
		for {
			n, err := r.Read(buf)
			if n == 0 && err != nil {
				if err == io.EOF {
					break
				}
				return err
			}
			if err := putObjsClient.Send(&pfs.PutObjectRequest{
				Value: buf[:n],
			}); err != nil {
				return err
			}
			size += int64(n)
		}
		n := &hashtree.FileNodeProto{
			BlockRefs: []*pfs.BlockRef{
				&pfs.BlockRef{
					Block: block,
					Range: &pfs.ByteRange{
						Lower: offset,
						Upper: offset + uint64(size),
					},
				},
			},
		}
		hash := h.Sum(nil)
		//if statsTree != nil {
		//	if err := statsTree.PutFile(path.Join(statsRoot, relPath), []*pfs.Object{hash}, size); err != nil {
		//		return err
		//	}
		//}
		tree.PutFile(relPath, hash, size, n)
		offset += uint64(size)
		stats.UploadBytes += uint64(size)
		return nil
	}); err != nil {
		return fmt.Errorf("error walking output: %v", err)
	}
	if err := putObjsClient.CloseSend(); err != nil {
		return err
	}
	w, err := pachClient.PutObjectAsync([]*pfs.Tag{&pfs.Tag{tag}})
	if err != nil {
		return err
	}
	defer func() {
		if err := w.Close(); err != nil && retErr != nil {
			retErr = err
		}
	}()
	if err := tree.Serialize(w, tag); err != nil {
		return err
	}
	return nil
}

// HashDatum computes and returns the hash of datum + pipeline, with a
// pipeline-specific prefix.
func HashDatum(pipelineName string, pipelineSalt string, data []*Input) string {
	hash := sha256.New()
	for _, datum := range data {
		hash.Write([]byte(datum.Name))
		hash.Write([]byte(datum.FileInfo.File.Path))
		hash.Write(datum.FileInfo.Hash)
	}

	hash.Write([]byte(pipelineName))
	hash.Write([]byte(pipelineSalt))

	return client.DatumTagPrefix(pipelineSalt) + hex.EncodeToString(hash.Sum(nil))
}

// HashDatum15 computes and returns the hash of datum + pipeline for version <= 1.5.0, with a
// pipeline-specific prefix.
func HashDatum15(pipelineInfo *pps.PipelineInfo, data []*Input) (string, error) {
	hash := sha256.New()
	for _, datum := range data {
		hash.Write([]byte(datum.Name))
		hash.Write([]byte(datum.FileInfo.File.Path))
		hash.Write(datum.FileInfo.Hash)
	}

	// We set env to nil because if env contains more than one elements,
	// since it's a map, the output of Marshal() can be non-deterministic.
	env := pipelineInfo.Transform.Env
	pipelineInfo.Transform.Env = nil
	defer func() {
		pipelineInfo.Transform.Env = env
	}()
	bytes, err := pipelineInfo.Transform.Marshal()
	if err != nil {
		return "", err
	}
	hash.Write(bytes)
	hash.Write([]byte(pipelineInfo.Pipeline.Name))
	hash.Write([]byte(pipelineInfo.ID))
	hash.Write([]byte(strconv.Itoa(int(pipelineInfo.Version))))

	// Note in 1.5.0 this function was called HashPipelineID, it's now called
	// HashPipelineName but it has the same implementation.
	return client.DatumTagPrefix(pipelineInfo.ID) + hex.EncodeToString(hash.Sum(nil)), nil
}

// Status returns the status of the current worker.
func (a *APIServer) Status(ctx context.Context, _ *types.Empty) (*pps.WorkerStatus, error) {
	a.statusMu.Lock()
	defer a.statusMu.Unlock()
	started, err := types.TimestampProto(a.started)
	if err != nil {
		return nil, err
	}
	result := &pps.WorkerStatus{
		JobID:     a.jobID,
		WorkerID:  a.workerName,
		Started:   started,
		Data:      a.datum(),
		QueueSize: atomic.LoadInt64(&a.queueSize),
	}
	return result, nil
}

// Cancel cancels the currently running datum
func (a *APIServer) Cancel(ctx context.Context, request *CancelRequest) (*CancelResponse, error) {
	a.statusMu.Lock()
	defer a.statusMu.Unlock()
	if request.JobID != a.jobID {
		return &CancelResponse{Success: false}, nil
	}
	if !MatchDatum(request.DataFilters, a.datum()) {
		return &CancelResponse{Success: false}, nil
	}
	a.cancel()
	// clear the status since we're no longer processing this datum
	a.jobID = ""
	a.data = nil
	a.started = time.Time{}
	a.cancel = nil
	return &CancelResponse{Success: true}, nil
}

func (a *APIServer) datum() []*pps.InputFile {
	var result []*pps.InputFile
	for _, datum := range a.data {
		result = append(result, &pps.InputFile{
			Path: datum.FileInfo.File.Path,
			Hash: datum.FileInfo.Hash,
		})
	}
	return result
}

func (a *APIServer) userCodeEnv(jobID string, data []*Input) []string {
	result := os.Environ()
	for _, input := range data {
		result = append(result, fmt.Sprintf("%s=%s", input.Name, filepath.Join(client.PPSInputPrefix, input.Name, input.FileInfo.File.Path)))
	}
	result = append(result, fmt.Sprintf("PACH_JOB_ID=%s", jobID))
	return result
}

// deleteJob is identical to updateJobState, except that jobPtr points to a job
// that should be deleted rather than marked failed. Jobs may be deleted if
// their output commit is deleted.
func (a *APIServer) deleteJob(stm col.STM, jobPtr *pps.EtcdJobInfo) error {
	pipelinePtr := &pps.EtcdPipelineInfo{}
	if err := a.pipelines.ReadWrite(stm).Update(jobPtr.Pipeline.Name, pipelinePtr, func() error {
		if pipelinePtr.JobCounts == nil {
			pipelinePtr.JobCounts = make(map[int32]int32)
		}
		if pipelinePtr.JobCounts[int32(jobPtr.State)] != 0 {
			pipelinePtr.JobCounts[int32(jobPtr.State)]--
		}
		return nil
	}); err != nil {
		return err
	}
	return a.jobs.ReadWrite(stm).Delete(jobPtr.Job.ID)
}

type processResult struct {
	failedDatumID   string
	datumsProcessed int64
	datumsSkipped   int64
	datumsFailed    int64
}

type processFunc func(low, high int64) (*processResult, error)

func (a *APIServer) acquireDatums(ctx context.Context, jobID string, plan *Plan, logger *taggedLogger, process processFunc) error {
	complete := false
	for !complete {
		// func to defer cancel in
		if err := func() error {
			ctx, cancel := context.WithCancel(ctx)
			defer cancel()
			var found bool
			low, high := int64(0), int64(0)
			// we set complete to true and then unset it if we find an incomplete chunk
			complete = true
			for _, high = range plan.Chunks {
				if _, err := col.NewSTM(ctx, a.etcdClient, func(stm col.STM) error {
					found = false
					chunks := a.chunks(jobID).ReadWrite(stm)
					var chunkState ChunkState
					if err := chunks.Get(fmt.Sprint(high), &chunkState); err != nil {
						if col.IsErrNotFound(err) {
							found = true
						} else {
							return err
						}
					}
					// This gets triggered either if we found a chunk that wasn't
					// complete or if we didn't find a chunk at all.
					if chunkState.State == State_RUNNING {
						complete = false
					}
					if found {
						return chunks.PutTTL(fmt.Sprint(high), &ChunkState{State: State_RUNNING}, ttl)
					}
					return nil
				}); err != nil {
					return err
				}
				if found {
					break
				}
				low = high
			}
			if found {
				go func() {
				Renew:
					for {
						select {
						case <-time.After((time.Second * time.Duration(ttl)) / 2):
						case <-ctx.Done():
							break Renew
						}
						if _, err := col.NewSTM(ctx, a.etcdClient, func(stm col.STM) error {
							chunks := a.chunks(jobID).ReadWrite(stm)
							var chunkState ChunkState
							if err := chunks.Get(fmt.Sprint(high), &chunkState); err != nil {
								return err
							}
							if chunkState.State == State_RUNNING {
								return chunks.PutTTL(fmt.Sprint(high), &chunkState, ttl)
							}
							return nil
						}); err != nil {
							cancel()
							logger.Logf("failed to renew lock: %v", err)
						}
					}
				}()
				// process the datums in newRange
				processResult, err := process(low, high)
				if err != nil {
					return err
				}

				if _, err := col.NewSTM(ctx, a.etcdClient, func(stm col.STM) error {
					jobs := a.jobs.ReadWrite(stm)
					jobPtr := &pps.EtcdJobInfo{}
					if err := jobs.Update(jobID, jobPtr, func() error {
						jobPtr.DataProcessed += processResult.datumsProcessed
						jobPtr.DataSkipped += processResult.datumsSkipped
						jobPtr.DataFailed += processResult.datumsFailed
						return nil
					}); err != nil {
						return err
					}
					chunks := a.chunks(jobID).ReadWrite(stm)
					if processResult.failedDatumID != "" {
						return chunks.Put(fmt.Sprint(high), &ChunkState{
							State:   State_FAILED,
							DatumID: processResult.failedDatumID,
						})
					}
					return chunks.Put(fmt.Sprint(high), &ChunkState{State: State_COMPLETE})
				}); err != nil {
					return err
				}
			}
			return nil
		}(); err != nil {
			return err
		}
	}
	return nil
}

func (a *APIServer) mergeDatums(ctx context.Context, pachClient *client.APIClient, jobInfo *pps.JobInfo, jobID string, plan *Plan, logger *taggedLogger, tags []*pfs.Tag, useParentHashTree bool) error {
	complete := false
	for !complete {
		// func to defer cancel in
		if err := func() error {
			ctx, cancel := context.WithCancel(ctx)
			defer cancel()
			var merge int64
			var found bool
			if _, err := col.NewSTM(ctx, a.etcdClient, func(stm col.STM) error {
				// Reinitialize closed upon variables.
				found = false
				merges := a.merges(jobID).ReadWrite(stm)
				// we set complete to true and then unset it if we find an incomplete chunk
				complete = true
				for merge = 0; merge < plan.Merges; merge++ {
					var mergeState MergeState
					if err := merges.Get(fmt.Sprint(merge), &mergeState); err != nil {
						if col.IsErrNotFound(err) {
							found = true
						} else {
							return err
						}
					}
					// This gets triggered either if we found a chunk that wasn't
					// complete or if we didn't find a chunk at all.
					if mergeState.State == State_RUNNING {
						complete = false
					}
					if found {
						break
					}
				}
				if found {
					return merges.PutTTL(fmt.Sprint(merge), &MergeState{State: State_RUNNING}, ttl)
				}
				return nil
			}); err != nil {
				return err
			}
			if found {
				go func() {
				Renew:
					for {
						select {
						case <-time.After((time.Second * time.Duration(ttl)) / 2):
						case <-ctx.Done():
							break Renew
						}
						if _, err := col.NewSTM(ctx, a.etcdClient, func(stm col.STM) error {
							merges := a.merges(jobID).ReadWrite(stm)
							var mergeState MergeState
							if err := merges.Get(fmt.Sprint(merge), &mergeState); err != nil {
								return err
							}
							if mergeState.State == State_RUNNING {
								return merges.PutTTL(fmt.Sprint(merge), &mergeState, ttl)
							}
							return nil
						}); err != nil {
							cancel()
							logger.Logf("failed to renew lock: %v", err)
						}
					}
				}()

				// Streaming merge
				t := time.Now()
				var rs []io.ReadCloser
				for _, tag := range tags {
					r, err := pachClient.GetTagReader(tag.Name)
					if err != nil {
						return err
					}
					rs = append(rs, r)
				}
				if useParentHashTree {
					r, err := a.getParentCommitHashTreeReader(ctx, pachClient, jobInfo.OutputCommit, merge)
					if err != nil {
						return err
					}
					rs = append(rs, r)
				}
				w, err := pachClient.PutObjectAsync(nil)
				var size uint64
				if size, err = hashtree.MergeTrees(w, rs, func(path []byte) (bool, error) {
					if xxhash.Checksum64(path)%uint64(plan.Merges) == uint64(merge) {
						return true, nil
					}
					return false, nil
				}); err != nil {
					return err
				}
				object, err := w.Object()
				if err != nil {
					return err
				}
				fmt.Printf("(mergefilter) Time spent merging: %v\n", time.Since(t))

				if _, err := col.NewSTM(ctx, a.etcdClient, func(stm col.STM) error {
					merges := a.merges(jobID).ReadWrite(stm)
					// TODO handle failures
					return merges.Put(fmt.Sprint(merge), &MergeState{State: State_COMPLETE, Tree: object, SizeBytes: size})
				}); err != nil {
					return err
				}
			}
			return nil
		}(); err != nil {
			return err
		}
	}
	return nil

}

func (a *APIServer) getParentCommitHashTreeReader(ctx context.Context, pachClient *client.APIClient, commit *pfs.Commit, merge int64) (io.ReadCloser, error) {
	commitInfo, err := pachClient.PfsAPIClient.InspectCommit(ctx,
		&pfs.InspectCommitRequest{
			Commit: commit,
		})
	if err != nil {
		return nil, err
	}
	if commitInfo.ParentCommit == nil {
		return nil, nil
	}
	parentCommitInfo, err := pachClient.PfsAPIClient.InspectCommit(ctx,
		&pfs.InspectCommitRequest{
			Commit:     commitInfo.ParentCommit,
			BlockState: pfs.CommitState_FINISHED,
		})
	if err != nil {
		return nil, err
	}
	var r io.ReadCloser
	if r, err = pachClient.GetObjectReader(parentCommitInfo.Trees[merge].Hash); err != nil {
		return nil, err
	}
	return r, nil
}

func isDone(ctx context.Context) bool {
	select {
	case <-ctx.Done():
		return true
	default:
		return false
	}
}

// cancelCtxIfJobFails watches jobID's JobPtr, and if its state is changed to a
// terminal state (KILLED, FAILED, or SUCCESS) cancel the jobCtx so we kill any
// user processes
func (a *APIServer) cancelCtxIfJobFails(jobCtx context.Context, jobCancel func(), jobID string) {
	logger := a.getWorkerLogger() // this worker's formatting logger

	backoff.RetryNotify(func() error {
		// Check if job was cancelled while backoff was sleeping
		if isDone(jobCtx) {
			return nil
		}

		// Start watching for job state changes
		watcher, err := a.jobs.ReadOnly(jobCtx).WatchOne(jobID)
		if err != nil {
			if col.IsErrNotFound(err) {
				jobCancel() // job deleted before we started--cancel the job ctx
				return nil
			}
			return fmt.Errorf("worker: could not create state watcher for job %s, err is %v", jobID, err)
		}

		// If any job events indicate that the job is done, cancel jobCtx
		for {
			select {
			case e := <-watcher.Watch():
				switch e.Type {
				case watch.EventPut:
					var jobID string
					jobPtr := &pps.EtcdJobInfo{}
					if err := e.Unmarshal(&jobID, jobPtr); err != nil {
						return fmt.Errorf("worker: error unmarshalling while watching job state (%v)", err)
					}
					if ppsutil.IsTerminal(jobPtr.State) {
						jobCancel() // cancel the job
					}
				case watch.EventDelete:
					jobCancel() // cancel the job
				case watch.EventError:
					return fmt.Errorf("job state watch error: %v", e.Err)
				}
			case <-jobCtx.Done():
				break
			}
		}
	}, backoff.NewInfiniteBackOff(), func(err error, d time.Duration) error {
		if jobCtx.Err() == context.Canceled {
			return err // worker is done, nothing else to do
		}
		logger.Logf("worker: error watching job %s (%v); retrying in %v", jobID, err, d)
		return nil
	})
}

// worker does the following:
//  - watches for new jobs (jobInfos in the jobs collection)
//  - claims chunks from the chunk layout it finds in the chunks collection
//  - claims those chunks with acquireDatums
//  - processes the chunks with processDatums
func (a *APIServer) worker() {
	logger := a.getWorkerLogger() // this worker's formatting logger

	// Process incoming jobs
	backoff.RetryNotify(func() error {
		retryCtx, retryCancel := context.WithCancel(a.pachClient.Ctx())
		defer retryCancel()
		watcher, err := a.jobs.ReadOnly(retryCtx).WatchByIndex(ppsdb.JobsPipelineIndex, a.pipelineInfo.Pipeline)
		if err != nil {
			return fmt.Errorf("error creating watch: %v", err)
		}
		defer watcher.Close()
	NextJob:
		for e := range watcher.Watch() {
			if e.Type == watch.EventError {
				return fmt.Errorf("worker watch error: %v", e.Err)
			} else if e.Type == watch.EventDelete {
				// Job was deleted, e.g. because input commit was deleted. This is
				// handled by cancelCtxIfJobFails goro, which was spawned when job was
				// created. Nothing to do here
				continue
			}

			// 'e' is a Put event -- new job
			var jobID string
			jobPtr := &pps.EtcdJobInfo{}
			if err := e.Unmarshal(&jobID, jobPtr); err != nil {
				return fmt.Errorf("error unmarshalling: %v", err)
			}
			if ppsutil.IsTerminal(jobPtr.State) {
				// previously-created job has finished, or job was finished during backoff
				// or in the 'watcher' queue
				logger.Logf("skipping job %v as it is already in state %v", jobID, jobPtr.State)
				continue NextJob
			}

			// create new ctx for this job, and don't use retryCtx as the
			// parent. Just because another job's etcd write failed doesn't
			// mean this job shouldn't run
			jobCtx, jobCancel := context.WithCancel(a.pachClient.Ctx())
			defer jobCancel() // cancel the job ctx
			pachClient := a.pachClient.WithCtx(jobCtx)

			//  Watch for any changes to EtcdJobInfo corresponding to jobID; if
			// the EtcdJobInfo is marked 'FAILED', call jobCancel().
			// ('watcher' above can't detect job state changes--it's watching
			// an index and so only emits when jobs are created or deleted).
			go a.cancelCtxIfJobFails(jobCtx, jobCancel, jobID)

			// Inspect the job and make sure it's relevant, as this worker may be old
			jobInfo, err := pachClient.InspectJob(jobID, false)
			if err != nil {
				if !col.IsErrNotFound(err) {
					continue NextJob // job was deleted--no sense retrying
				}
				return fmt.Errorf("error from InspectJob(%v): %+v", jobID, err)
			}
			if jobInfo.PipelineVersion != a.pipelineInfo.Version {
				return fmt.Errorf("job's version (%d) doesn't match pipeline's "+
					"version (%d), this should automatically resolve when the worker "+
					"is updated", jobInfo.PipelineVersion, a.pipelineInfo.Version)
			}

			// Read the chunks laid out by the master and create the datum factory
			plan := &Plan{}
			if err := a.plans.ReadOnly(jobCtx).GetBlock(jobInfo.Job.ID, plan); err != nil {
				return err
			}
			df, err := NewDatumFactory(pachClient, jobInfo.Input)
			if err != nil {
				return fmt.Errorf("error from NewDatumFactory: %v", err)
			}

			ctx := pachClient.Ctx()
			r, err := a.getParentCommitHashTreeReader(ctx, pachClient, jobInfo.OutputCommit, 0)
			if err != nil {
				return err
			}
			skip := make(map[string]struct{})
			var useParentHashTree bool
			//var statsTree hashtree.HashTree
			if r != nil {
				var count int
				pbr := pbutil.NewReader(snappy.NewReader(r))
				hdr := &hashtree.BucketHeader{}
				if err := pbr.Read(hdr); err != nil {
					return err
				}
				for {
					k, err := pbr.ReadBytes()
					if err != nil {
						return err
					}
					if bytes.Equal(k, hashtree.SentinelByte) {
						break
					}
					skip[string(k)] = struct{}{}
					if _, err := pbr.ReadBytes(); err != nil {
						return err
					}
				}
				if err := r.Close(); err != nil {
					return err
				}
				for i := 0; i < df.Len(); i++ {
					files := df.Datum(i)
					datumHash := HashDatum(a.pipelineInfo.Pipeline.Name, a.pipelineInfo.Salt, files)
					if _, ok := skip[datumHash]; ok {
						count++
					}
				}
				if len(skip) == count {
					useParentHashTree = true
					if jobInfo.EnableStats {
						//statsTree, err = a.getParentCommitHashTree(ctx, pachClient, jobInfo.StatsCommit)
						//if err != nil {
						//	return err
						//}
					}
				} else if jobInfo.EnableStats {
					// (bryce) Stats tree needs to be made compatible with changes
					//statsTree, err = hashtree.NewDBHashTree(a.hashtreeStorage)
					//if err != nil {
					//	return err
					//}
				}
			}
			// If a datum fails, acquireDatums updates the relevant lock in
			// etcd, which causes the master to fail the job (which is
			// handled above in the JOB_FAILURE case). There's no need to
			// handle failed datums here, just failed etcd writes.
			if err := a.acquireDatums(
				jobCtx, jobID, plan, logger,
				func(low, high int64) (*processResult, error) {
					processResult, err := a.processDatums(pachClient, logger, jobInfo, df, low, high, skip)
					if err != nil {
						return nil, err
					}
					return processResult, nil
				},
			); err != nil {
				if jobCtx.Err() == context.Canceled {
					continue NextJob // job cancelled--don't restart, just wait for next job
				}
				return fmt.Errorf("acquire/process datums for job %s exited with err: %v", jobID, err)
			}
			var tags []*pfs.Tag
			for i := 0; i < df.Len(); i++ {
				files := df.Datum(int(i))
				datumHash := HashDatum(a.pipelineInfo.Pipeline.Name, a.pipelineInfo.Salt, files)
				if _, ok := skip[datumHash]; ok && useParentHashTree {
					continue
				}
				tags = append(tags, &pfs.Tag{datumHash})
			}
			// Stats needs to be changed to fit this new model
			//statsTag := &pfs.Tag{datumHash + statsTagSuffix}
			skip = nil
			if err := a.mergeDatums(jobCtx, pachClient, jobInfo, jobID, plan, logger, tags, useParentHashTree); err != nil {
				if jobCtx.Err() == context.Canceled {
					continue NextJob // job cancelled--don't restart, just wait for next job
				}
				return fmt.Errorf("merge datums for job %s exited with err: %v", jobID, err)
			}
		}
		return fmt.Errorf("worker: jobs.WatchByIndex(pipeline = %s) closed unexpectedly", a.pipelineInfo.Pipeline.Name)
	}, backoff.NewInfiniteBackOff(), func(err error, d time.Duration) error {
		logger.Logf("worker: watch closed or error running the worker process: %v; retrying in %v", err, d)
		return nil
	})
}

// processDatums processes datums from low to high in df, if a datum fails it
// returns the id of the failed datum it also may return a variety of errors
// such as network errors.
func (a *APIServer) processDatums(pachClient *client.APIClient, logger *taggedLogger, jobInfo *pps.JobInfo, df DatumFactory, low, high int64, skip map[string]struct{}) (*processResult, error) {
	ctx := pachClient.Ctx()
	stats := &pps.ProcessStats{}
	var statsMu sync.Mutex
	result := &processResult{}
	var eg errgroup.Group
	limiter := limit.New(int(a.pipelineInfo.MaxQueueSize))
	for i := low; i < high; i++ {
		i := i

		limiter.Acquire()
		atomic.AddInt64(&a.queueSize, 1)
		eg.Go(func() (retErr error) {
			defer limiter.Release()
			defer atomic.AddInt64(&a.queueSize, -1)

			data := df.Datum(int(i))
			logger, err := a.getTaggedLogger(pachClient, jobInfo.Job.ID, data, a.pipelineInfo.EnableStats)
			if err != nil {
				return err
			}
			// Hash inputs
			tag := HashDatum(a.pipelineInfo.Pipeline.Name, a.pipelineInfo.Salt, data)
			if _, ok := skip[tag]; ok {
				atomic.AddInt64(&result.datumsSkipped, 1)
				logger.Logf("skipping datum")
				return nil
			}
			var statsTag *pfs.Tag
			if a.pipelineInfo.EnableStats {
				statsTag = &pfs.Tag{tag + statsTagSuffix}
			}
			subStats := &pps.ProcessStats{}
			statsPath := path.Join("/", logger.template.DatumID)
			var statsTree hashtree.HashTree
			if a.pipelineInfo.EnableStats {
				var err error
				statsTree, err = hashtree.NewDBHashTree(a.hashtreeStorage)
				if err != nil {
					return err
				}
				if err := statsTree.PutFile(path.Join(statsPath, fmt.Sprintf("job:%s", jobInfo.Job.ID)), nil, 0); err != nil {
					logger.stderrLog.Printf("error from hashtree.PutFile for job object: %s\n", err)
				}
				defer func() {
					if retErr != nil {
						return
					}
					if err := statsTree.Hash(); err != nil {
						retErr = err
						return
					}
					if _, err := hashtree.PutHashTree(pachClient, statsTree, statsTag.Name); err != nil {
						retErr = err
						return
					}
					if err := statsTree.Destroy(); err != nil {
						retErr = err
						return
					}
				}()
				defer func() {
					object, size, err := logger.Close()
					if err != nil && retErr == nil {
						retErr = err
						return
					}
					if object != nil && a.pipelineInfo.EnableStats {
						if err := statsTree.PutFile(path.Join(statsPath, "logs"), []*pfs.Object{object}, size); err != nil && retErr == nil {
							retErr = err
							return
						}
					}
				}()
				defer func() {
					marshaler := &jsonpb.Marshaler{}
					statsString, err := marshaler.MarshalToString(subStats)
					if err != nil {
						logger.stderrLog.Printf("could not serialize stats: %s\n", err)
						return
					}
					object, size, err := pachClient.PutObject(strings.NewReader(statsString))
					if err != nil {
						logger.stderrLog.Printf("could not put stats object: %s\n", err)
						return
					}
					if err := statsTree.PutFile(path.Join(statsPath, "stats"), []*pfs.Object{object}, size); err != nil {
						logger.stderrLog.Printf("could not put-file stats object: %s\n", err)
						return
					}
				}()
			}
			parentTag, err := a.parentTag(pachClient, jobInfo, data)
			if err != nil {
				return err
			}

			env := a.userCodeEnv(jobInfo.Job.ID, data)
			var dir string
			var failures int64
			if err := backoff.RetryNotify(func() error {
				if isDone(ctx) {
					return ctx.Err() // timeout or cancelled job--don't run datum
				}
				// Download input data
				puller := filesync.NewPuller()
				// TODO parent tag shouldn't be nil
				var err error
				dir, err = a.downloadData(pachClient, logger, data, puller, parentTag, subStats, statsTree, path.Join(statsPath, "pfs"))
				// We run these cleanup functions no matter what, so that if
				// downloadData partially succeeded, we still clean up the resources.
				defer func() {
					if err := os.RemoveAll(dir); err != nil && retErr == nil {
						retErr = err
					}
				}()
				// It's important that we run puller.CleanUp before os.RemoveAll,
				// because otherwise puller.Cleanup might try tp open pipes that have
				// been deleted.
				defer func() {
					if _, err := puller.CleanUp(); err != nil && retErr == nil {
						retErr = err
					}
				}()
				if err != nil {
					return fmt.Errorf("error downloadData: %v", err)
				}
				a.runMu.Lock()
				defer a.runMu.Unlock()
				// shadow ctx and pachClient for the context of processing this one datum
				ctx, cancel := context.WithCancel(ctx)
				pachClient := pachClient.WithCtx(ctx)
				func() {
					a.statusMu.Lock()
					defer a.statusMu.Unlock()
					a.jobID = jobInfo.Job.ID
					a.data = data
					a.started = time.Now()
					a.cancel = cancel
					a.stats = stats
				}()
				if err := os.MkdirAll(client.PPSInputPrefix, 0777); err != nil {
					return err
				}
				if err := a.linkData(data, dir); err != nil {
					return fmt.Errorf("error linkData: %v", err)
				}
				defer func() {
					if err := a.unlinkData(data); err != nil && retErr == nil {
						retErr = fmt.Errorf("error unlinkData: %v", err)
					}
				}()
				if a.pipelineInfo.Transform.User != "" {
					filepath.Walk("/pfs", func(name string, info os.FileInfo, err error) error {
						if err == nil {
							err = os.Chown(name, int(a.uid), int(a.gid))
						}
						return err
					})
				}
				if err := a.runUserCode(ctx, logger, env, subStats, jobInfo.DatumTimeout); err != nil {
					return fmt.Errorf("error runUserCode: %v", err)
				}
				// CleanUp is idempotent so we can call it however many times we want.
				// The reason we are calling it here is that the puller could've
				// encountered an error as it was lazily loading files, in which case
				// the output might be invalid since as far as the user's code is
				// concerned, they might've just seen an empty or partially completed
				// file.
				downSize, err := puller.CleanUp()
				if err != nil {
					logger.Logf("puller encountered an error while cleaning up: %+v", err)
					return err
				}
				atomic.AddUint64(&subStats.DownloadBytes, uint64(downSize))
				a.reportDownloadSizeStats(float64(downSize), logger)
				return a.uploadOutput(pachClient, dir, tag, logger, data, subStats, statsTree, path.Join(statsPath, "pfs", "out"))
			}, &backoff.ZeroBackOff{}, func(err error, d time.Duration) error {
				if isDone(ctx) {
					return ctx.Err() // timeout or cancelled job, err out and don't retry
				}
				failures++
				if failures >= jobInfo.DatumTries {
					logger.Logf("failed to process datum with error: %+v", err)
					if statsTree != nil {
						object, size, err := pachClient.PutObject(strings.NewReader(err.Error()))
						if err != nil {
							logger.stderrLog.Printf("could not put error object: %s\n", err)
						} else {
							if err := statsTree.PutFile(path.Join(statsPath, "failure"), []*pfs.Object{object}, size); err != nil {
								logger.stderrLog.Printf("could not put-file error object: %s\n", err)
							}
						}
					}
					return err
				}
				logger.Logf("failed processing datum: %v, retrying in %v", err, d)
				return nil
			}); err != nil {
				result.failedDatumID = a.DatumID(data)
				atomic.AddInt64(&result.datumsFailed, 1)
				return nil
			}
			statsMu.Lock()
			defer statsMu.Unlock()
			if err := mergeStats(stats, subStats); err != nil {
				logger.Logf("failed to merge Stats: %v", err)
			}
			return nil
		})
	}
	if err := eg.Wait(); err != nil {
		return nil, err
	}
	if _, err := col.NewSTM(ctx, a.etcdClient, func(stm col.STM) error {
		jobs := a.jobs.ReadWrite(stm)
		jobID := jobInfo.Job.ID
		jobPtr := &pps.EtcdJobInfo{}
		if err := jobs.Get(jobID, jobPtr); err != nil {
			return err
		}
		if jobPtr.Stats == nil {
			jobPtr.Stats = &pps.ProcessStats{}
		}
		if err := mergeStats(jobPtr.Stats, stats); err != nil {
			logger.Logf("failed to merge Stats: %v", err)
		}
		return jobs.Put(jobID, jobPtr)
	}); err != nil {
		return nil, err
	}
	result.datumsProcessed = high - low - result.datumsSkipped - result.datumsFailed
	return result, nil
}

func (a *APIServer) parentTag(pachClient *client.APIClient, jobInfo *pps.JobInfo, files []*Input) (*pfs.Tag, error) {
	if !jobInfo.Incremental {
		return nil, nil // don't bother downloading the parent for non-incremental jobs
	}
	ci, err := pachClient.InspectCommit(jobInfo.OutputCommit.Repo.Name, jobInfo.OutputCommit.ID)
	if err != nil {
		return nil, fmt.Errorf("could not get output commit's commitInfo: %v", err)
	}
	if ci.ParentCommit == nil {
		return nil, nil
	}
	parentCi, err := pachClient.InspectCommit(ci.ParentCommit.Repo.Name, ci.ParentCommit.ID)
	if err != nil {
		return nil, fmt.Errorf("could not get output commit's parent's commitInfo: %v", err)
	}

	// compare provenance of ci and parentCi to figure out which commit is new
	key := path.Join
	parentProv := make(map[string]*pfs.Commit)
	for i, commit := range parentCi.Provenance {
		parentProv[key(commit.Repo.Name, parentCi.BranchProvenance[i].Name)] = commit
	}
	newInputCommits := make(map[string]*pfs.Commit)
	for i, c := range ci.Provenance {
		pc, ok := parentProv[key(c.Repo.Name, ci.BranchProvenance[i].Name)]
		if !ok {
			return nil, nil // 'c' has no parent, so there's no parent tag
		}
		if pc.ID != c.ID {
			newInputCommits[key(c.Repo.Name, ci.BranchProvenance[i].Name)] = c
		}
	}
	var parentFiles []*Input // the equivalent datum to 'files', which the parent job processed
	var newFiles int
	for _, file := range files {
		parentFile := proto.Clone(file).(*Input)
		newInputCommit, ok := newInputCommits[key(file.FileInfo.File.Commit.Repo.Name, file.Branch)]
		if ok && file.FileInfo.File.Commit.Repo.Name == newInputCommit.Repo.Name && file.FileInfo.File.Commit.ID == newInputCommit.ID {
			newInputCommitParent, ok := parentProv[key(file.FileInfo.File.Commit.Repo.Name, file.Branch)]
			if !ok {
				// This should be impossible since we'll only add
				// newInputCommit to newInputCommits if the parent exists.
				return nil, fmt.Errorf("parent expected but not found (this is likely a bug)")
			}
			newFiles++
			// 'file' from datumFactory is in the new input commit
			parentFileInfo, err := pachClient.InspectFile(
				newInputCommitParent.Repo.Name, newInputCommitParent.ID, file.FileInfo.File.Path)
			if err != nil {
				if !isNotFoundErr(err) {
					return nil, err
				}
				// we didn't find a match for this file,
				// so we know there's no matching datum
				break
			}
			parentFile.FileInfo = parentFileInfo
			// also tell downloadData to make a diff for 'file'
			// side effect of the main work (derive _parentOutputTag)
			file.ParentCommit = newInputCommitParent
		}
		parentFiles = append(parentFiles, parentFile)
	}
	if newFiles > 1 {
		// Multiple new files means we can't do incremental and must run everything from scratch.
		return nil, nil
	}

	// We have derived what files the parent saw -- compute the tag
	if len(parentFiles) == len(files) {
		_parentOutputTag := HashDatum(a.pipelineInfo.Pipeline.Name, a.pipelineInfo.Salt, parentFiles)
		return &pfs.Tag{Name: _parentOutputTag}, nil
	}
	return nil, nil
}

// mergeStats merges y into x
func mergeStats(x, y *pps.ProcessStats) error {
	var err error
	if x.DownloadTime, err = plusDuration(x.DownloadTime, y.DownloadTime); err != nil {
		return err
	}
	if x.ProcessTime, err = plusDuration(x.ProcessTime, y.ProcessTime); err != nil {
		return err
	}
	if x.UploadTime, err = plusDuration(x.UploadTime, y.UploadTime); err != nil {
		return err
	}
	x.DownloadBytes += y.DownloadBytes
	x.UploadBytes += y.UploadBytes
	return nil
}

// lookupUser is a reimplementation of user.Lookup that doesn't require cgo.
func lookupUser(name string) (_ *user.User, retErr error) {
	passwd, err := os.Open("/etc/passwd")
	if err != nil {
		return nil, err
	}
	defer func() {
		if err := passwd.Close(); err != nil && retErr == nil {
			retErr = err
		}
	}()
	scanner := bufio.NewScanner(passwd)
	for scanner.Scan() {
		parts := strings.Split(scanner.Text(), ":")
		if parts[0] == name {
			return &user.User{
				Username: parts[0],
				Uid:      parts[2],
				Gid:      parts[3],
				Name:     parts[4],
				HomeDir:  parts[5],
			}, nil
		}
	}
	if err := scanner.Err(); err != nil {
		log.Fatal(err)
	}
	return nil, fmt.Errorf("user %s not found", name)
}<|MERGE_RESOLUTION|>--- conflicted
+++ resolved
@@ -59,16 +59,9 @@
 	concurrency = 100
 	logBuffer   = 25
 
-<<<<<<< HEAD
 	planPrefix  = "/plan"
 	chunkPrefix = "/chunk"
 	mergePrefix = "/merge"
-
-	maxRetries = 3
-=======
-	chunksPrefix = "/chunks"
-	lockPrefix   = "/locks"
->>>>>>> b4d5c9e9
 )
 
 var (
